--- conflicted
+++ resolved
@@ -203,11 +203,7 @@
 	docker-compose exec api python -m app.fireweather_bot.hourly_actuals
 
 database-upgrade:
-<<<<<<< HEAD
 	PYTHONPATH=. $(POETRY_RUN) alembic upgrade head
-=======
-	PYTHONPATH=. $(POETRY_RUN) alembic upgrade head
 
 docker-database-upgrade:
-	docker-compose exec -e PYTHONPATH=. api alembic upgrade head
->>>>>>> e133bd66
+	docker-compose exec -e PYTHONPATH=. api alembic upgrade head