# NOTE:
# This Dockerfile is for local development only!

# debian would match more closely what we have in production, and would probably be ideal,
# but it's also a pain working with because debian is so old.
FROM ubuntu:22.04

ARG USERNAME=worker
ARG USER_UID=1000
ARG USER_GID=$USER_UID

# Tell r-base not to wait for interactive input.
ENV DEBIAN_FRONTEND=noninteractive

# Install dependancies needed by python developer packages
# One should really run all these installs and the update in one go - for a consistent install
# but ease of development trumps consistency in this instance: it's easer to have more
# faster running steps that can fail, that one big monster install that takes forever 
# and fails.
# NOTE: Once we no longer need pyodbc, please remove the apt-get update and install commands below.
RUN apt-get -y update
RUN apt-get -y install unixodbc-dev
# Install old (2.4.*; current debian) version of gdal
RUN apt-get -y install libgdal-dev

# Install R
RUN apt-get update --fix-missing && apt-get -y install r-base

# Install cffdrs
RUN R -e "install.packages('cffdrs')"

# Install some other dependancies
RUN apt-get -y install git build-essential python3 python3-dev python3-pip curl vim

# Install JDK
RUN apt-get -y install openjdk-11-jdk

# We could install poetry manually, but it's easier to use apt.
RUN apt-get -y install python3-poetry
# Poetry expects "python", but by default, on ubuntu, you need to specify "python3", so
# we work around that, by using the python3-poetry command.
RUN apt-get -y install python-is-python3

# from: https://code.visualstudio.com/remote/advancedcontainers/add-nonroot-user
RUN groupadd --gid $USER_GID $USERNAME \
    && useradd --uid $USER_UID --gid $USER_GID -m $USERNAME

RUN mkdir /app
RUN chown worker /app
USER worker
ENV PATH="/home/worker/.local/bin:${PATH}"

WORKDIR /app

# Update pip
RUN python3 -m pip install --upgrade pip

# Copy poetry files.
COPY pyproject.toml poetry.lock ./

COPY --chown=worker:worker poetry.lock pyproject.toml ./
RUN python3 -m pip install cachecontrol

RUN poetry install

# We can't have this inside pyproject.toml because the gdal version differs from platform to platform.
# To figure out what version of pygdal you need, run gdal-config
RUN poetry run python -m pip install pygdal==3.4.1.10

ENV PATH="/home/worker/.local/bin:${PATH}"

COPY ./app /app/app
<<<<<<< HEAD

=======
# TODO: we need to do this better.
RUN mkdir /app/advisory
COPY ./advisory /app/advisory
>>>>>>> 678480c8
RUN mkdir /app/libs
COPY ./libs /app/libs

# root user please
USER 0
# We don't know what user poetry is going to run as, so we give everyone write access directories
# in the app folder. We need write access for .pyc files to be created. .pyc files are good,
# they speed up python.
RUN chmod a+w $(find /app/app -type d)

USER worker

EXPOSE 8080

ENV CLASSPATH=/app/libs/REDapp_Lib.jar:/app/libs/WTime.jar:/app/libs/hss-java.jar:${CLASSPATH}
CMD PYTHONPATH=. poetry run alembic upgrade head && poetry run uvicorn app.main:app --host 0.0.0.0 --reload --port 8080
<|MERGE_RESOLUTION|>--- conflicted
+++ resolved
@@ -70,13 +70,9 @@
 ENV PATH="/home/worker/.local/bin:${PATH}"
 
 COPY ./app /app/app
-<<<<<<< HEAD
-
-=======
 # TODO: we need to do this better.
 RUN mkdir /app/advisory
 COPY ./advisory /app/advisory
->>>>>>> 678480c8
 RUN mkdir /app/libs
 COPY ./libs /app/libs
 
