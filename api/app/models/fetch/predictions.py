--- conflicted
+++ resolved
@@ -13,11 +13,7 @@
                          WeatherModelPredictionValues, WeatherModelRun)
 from app.db.models import ModelRunGridSubsetPrediction
 import app.db.crud
-<<<<<<< HEAD
-from app.wildfire_one import get_stations_by_codes, _get_now
-=======
-import app.stations
->>>>>>> b2a80735
+from app.wildfire_one import get_stations_by_codes
 from app import config
 from app.models import ModelEnum
 from app.models.fetch import extract_stations_in_polygon
@@ -185,7 +181,7 @@
     """ Fetch predictions from database.
     """
     # Using the list of station codes, fetch the stations:
-    stations = await app.stations.get_stations_by_codes(station_codes)
+    stations = await get_stations_by_codes(station_codes)
     session = app.db.database.get_session()
     # Fetch the all the predictions.
     predictions = _fetch_model_predictions_by_stations(
@@ -214,6 +210,14 @@
             relative_humidity=prediction.ModelRunGridSubsetPrediction.rh_tgl_2[0],
             datetime=prediction.ModelRunGridSubsetPrediction.prediction_timestamp
         )
+        # construct the WeatherModelRun
+        # TODO fix the values for name, abbrev, & projection
+        wmr = WeatherModelRun(
+            datetime=prediction.WeatherModelRun.prediction_run_timestamp,
+            name=model,
+            abbreviation=model,
+            projection=model
+        )
     return [historic_predictions]
 
 
