""" Code for fetching data for API.
"""

import logging
from typing import List
import datetime
from datetime import timezone
from collections import defaultdict
from scipy.interpolate import griddata, interp1d
from geoalchemy2.shape import to_shape
import app.db.database
from app.schemas import (WeatherStation, WeatherModelPrediction,
                         WeatherModelPredictionValues, WeatherModelRun)
from app.db.models import ModelRunGridSubsetPrediction
import app.db.crud
import app.stations
from app.models import ModelEnum
from app.models.fetch import extract_stations_in_polygon

logger = logging.getLogger(__name__)


class MatchingStationNotFoundException(Exception):
    """ Exception raised when station cannot be found. """


class NoonInterpolator:
    """ Interpolates a noon value using a value before noon, and after noon. """

    def __init__(self):
        """ Init object. """
        # Keep track of previous values, in order to calculate missing noon value.
        self.prev_values = {}
        self.prev_timestamp = None
        self.current_values = {}
        self.current_timestamp = None
        # Noon time for all our stations, in utc, is 12PST or 20h00UTC
        self.utc_noon = datetime.time(hour=20)

    def update(self, key, value, timestamp: datetime.datetime):
        """ Update interpolater with latest value. """
        # before anything, lets translate the timestamp to utc
        utc_timestamp = timestamp.astimezone(timezone.utc)
        if self.current_timestamp != utc_timestamp:
            # Swap out current with previous
            self.prev_timestamp = self.current_timestamp
            self.prev_values = self.current_values
            # Reset current
            self.current_values = {}
            self.current_timestamp = utc_timestamp

        self.current_values[key] = value

    def is_before_noon(self, timestamp: datetime.datetime):
        """ Return true if given time is before utc noon """
        return timestamp.time() < self.utc_noon

    def is_after_noon(self, timestamp: datetime.datetime):
        """ Retrun true if given time is after uct noon """
        return timestamp.time() > self.utc_noon

    def calculate_noon_value(self) -> WeatherModelPredictionValues:
        """ Calcualte the interpolated noon value (if possible) """
        # If the previous timestamp was before noon, and the current timestamp is after noon,
        # it means there is no noon value, and we can interpolate one.
        result = None
        if (self.prev_timestamp and
                self.is_before_noon(self.prev_timestamp) and
                self.is_after_noon(self.current_timestamp)):
            noon = datetime.datetime(year=self.prev_timestamp.year, month=self.prev_timestamp.month,
                                     day=self.prev_timestamp.day, hour=self.utc_noon.hour,
                                     minute=self.utc_noon.minute, tzinfo=timezone.utc)
            result = WeatherModelPredictionValues(datetime=noon)
            # x-axis is the timestamp
            x_axis = (self.prev_timestamp.timestamp(),
                      self.current_timestamp.timestamp())
            # for each key value, we have a y-axis
            y_axis = {}
            for key, value in self.prev_values.items():
                y_axis[key] = [value, self.current_values[key]]
            for key, value in y_axis.items():
                function = interp1d(x_axis, value, kind='linear')
                interpolated_value = function(noon.timestamp())
                # the interpolated value is in the form of an array, we just want the 1st element.
                setattr(result, key, interpolated_value.item(0))
        return result


def _add_model_prediction_record_to_prediction_schema(prediction_schema: WeatherModelPrediction,
                                                      prediction_record: ModelRunGridSubsetPrediction,
                                                      points: List[float],
                                                      noon_interpolator: NoonInterpolator):
    """ Add the model prediction for a particular timestamp to the prediction schema. """
    prediction_values = WeatherModelPredictionValues(
        datetime=prediction_record.prediction_timestamp)
    target_coordinate = [(prediction_schema.station.long,
                          prediction_schema.station.lat)]
    key_map = {
        'tmp_tgl_2': 'temperature',
        'rh_tgl_2': 'relative_humidity'
    }

    # Iterate through each of the mappings.
    for key, target in key_map.items():
        # Get the values.
        values = getattr(prediction_record, key)
        if values:
            # If there are values, calculate the interpolated value, and set.
            interpolated_value = griddata(
                points, values, target_coordinate, method='linear')[0]
            setattr(prediction_values, target, interpolated_value)
            noon_interpolator.update(
                target, interpolated_value, prediction_record.prediction_timestamp)

    noon_value = noon_interpolator.calculate_noon_value()
    if noon_value:
        prediction_schema.values.append(noon_value)
    prediction_schema.values.append(prediction_values)


def _fetch_model_predictions_by_stations(
        session,
        model: ModelEnum,
        stations: List[WeatherStation]) -> List[WeatherModelPrediction]:
    """ Fetch predictions for stations. """
    # pylint: disable=too-many-locals
    # Get the most recent model run:
    most_recent_run = app.db.crud.get_most_recent_model_run(
        session, model, app.db.crud.LATLON_15X_15)
    logger.info(
        'most recent run: %s', most_recent_run.prediction_run_timestamp)
    # Get the predictions:
    query = app.db.crud.get_model_run_predictions(
        session, most_recent_run, map(lambda station: [station.long, station.lat], stations))

    # Construct response object:
    model_run = WeatherModelRun(
        datetime=most_recent_run.prediction_run_timestamp,
        name=most_recent_run.prediction_model.name,
        abbreviation=most_recent_run.prediction_model.abbreviation,
        projection=most_recent_run.prediction_model.projection)

    predictions = []
    tmp_station_list = stations.copy()
    prev_grid = None
    points = None
    stations_in_polygon = None
    predictions_in_grid = {}

    for grid, prediction_record in query:
        if grid != prev_grid:
            prev_grid = grid
            predictions_in_grid = {}
            # Get the bounding points (ignore the last point of the polygon)
            poly = to_shape(grid.geom)
            points = list(poly.exterior.coords)[:-1]
            stations_in_polygon = extract_stations_in_polygon(
                tmp_station_list, poly)
            # Initialize predictions for all the stations in this grid.
            for station in stations_in_polygon:
                prediction = WeatherModelPrediction(
                    station=station, model_run=model_run, values=[])
                predictions.append(prediction)
                predictions_in_grid[station.code] = prediction, NoonInterpolator(
                )
                # pop the station off the list
                tmp_station_list.remove(station)

        # It could conceivably happen that we have N where N>1 stations in a
        # grid, in which case we need to iterate over the grid predictions N times.
        for prediction, noon_interpolator in predictions_in_grid.values():
            _add_model_prediction_record_to_prediction_schema(
                prediction, prediction_record, points, noon_interpolator)
        # NOTE: The code would be much simpler if we only did the interpolation afterwards.

    return predictions


async def _fetch_model_predictions_by_station_codes(model: ModelEnum, station_codes: List[int]):
    """ Fetch predictions from database.
    """
    # Using the list of station codes, fetch the stations:
    stations = await app.stations.get_stations_by_codes(station_codes)
    session = app.db.database.get_read_session()
    # Fetch the all the predictions.
    predictions = _fetch_model_predictions_by_stations(
        session, model, stations)

    return predictions


async def fetch_model_predictions(model: ModelEnum, station_codes: List[int]):
    """ Fetch model weather predictions for a given list of stations and a given model. """
    # Fetch predictions from the database.
    return await _fetch_model_predictions_by_station_codes(model, station_codes)


async def _fetch_most_recent_historic_predictions_by_station_codes(
<<<<<<< HEAD
        model: ModelEnum, station_codes: List[int], end_date) -> List[WeatherModelPrediction]:
    """ Fetch the most recent historic model predictions from database based on each station's coordinates. """
=======
        model: ModelEnum,
        station_codes: List[int]) -> List[WeatherModelPrediction]:
    """ Fetch the most recent historic model predictions from database based on each station's
    coordinates. """
>>>>>>> 831b82c8
    stations = {station.code: station for station in await app.stations.get_stations_by_codes(station_codes)}

    # construct helper dictionary of WeatherModelPredictions
    # weather_model_predictions_dict is indexed by station_code, then by prediction_timestamp
    weather_model_predictions_dict = defaultdict(dict)

    # We're only interested in the last 5 days
    now = app.time_utils.get_utc_now()
    five_days_ago = now - datetime.timedelta(days=5)
    # send the query
    session = app.db.database.get_read_session()
    historic_predictions = app.db.crud.get_historic_station_model_predictions(
        session, station_codes, model, five_days_ago, end_date)
    for prediction, prediction_model_run_timestamp, prediction_model in historic_predictions:
        station_predictions = weather_model_predictions_dict.get(
            prediction.station_code)
        existing_prediction = None
        if station_predictions is not None:
            existing_prediction = station_predictions.get(
                prediction.prediction_timestamp)
        # insert the prediction into weather_model_predictions_dict if no entry for
        # prediction.prediction_timestamp exists,or if prediction_model_run_timestamp.prediction_run_timestamp
        # is more recent than the model_run time for the existing_prediction
        if(existing_prediction is None or
           existing_prediction.model_run.datetime < prediction_model_run_timestamp.prediction_run_timestamp):
            # construct the WeatherModelPredictionValue
            # NOTE: using the bias adjusted values here!
            prediction_value = WeatherModelPredictionValues(
                temperature=prediction.tmp_tgl_2,
                bias_adjusted_temperature=prediction.temperature,
                relative_humidity=prediction.rh_tgl_2,
                bias_adjusted_relative_humidity=prediction.bias_adjusted_rh,
                datetime=prediction.prediction_timestamp
            )
            model_run = WeatherModelRun(
                datetime=prediction_model_run_timestamp.prediction_run_timestamp,
                name=prediction_model.name,
                abbreviation=model,
                projection=prediction_model.projection
            )
            # construct the WeatherModelPrediction
            weather_model_prediction = WeatherModelPrediction(
                station=stations[prediction.station_code],
                model_run=model_run,
                values=[prediction_value]
            )
            weather_model_predictions_dict[prediction.station_code][
                prediction.prediction_timestamp] = weather_model_prediction

    # flatten the nested dict into a regular list of WeatherModelPredictions
    weather_predictions_response = []
    for station, prediction_dict_by_timestamp in weather_model_predictions_dict.items():
        for prediction in prediction_dict_by_timestamp.values():
            weather_predictions_response.append(prediction)

    return weather_predictions_response


<<<<<<< HEAD
async def fetch_most_recent_historic_predictions(model: ModelEnum, station_codes: List[int], end_date):
    """ Fetch most recently issued model prediction for the last 5 days for a given list of stations and a given model. """
    return await _fetch_most_recent_historic_predictions_by_station_codes(model, station_codes, end_date)
=======
async def fetch_most_recent_historic_predictions(model: ModelEnum, station_codes: List[int]):
    """ Fetch most recently issued model prediction for the last 5 days for a given list of
    stations and a given model. """
    return await _fetch_most_recent_historic_predictions_by_station_codes(model, station_codes)
>>>>>>> 831b82c8
<|MERGE_RESOLUTION|>--- conflicted
+++ resolved
@@ -196,15 +196,9 @@
 
 
 async def _fetch_most_recent_historic_predictions_by_station_codes(
-<<<<<<< HEAD
         model: ModelEnum, station_codes: List[int], end_date) -> List[WeatherModelPrediction]:
-    """ Fetch the most recent historic model predictions from database based on each station's coordinates. """
-=======
-        model: ModelEnum,
-        station_codes: List[int]) -> List[WeatherModelPrediction]:
     """ Fetch the most recent historic model predictions from database based on each station's
     coordinates. """
->>>>>>> 831b82c8
     stations = {station.code: station for station in await app.stations.get_stations_by_codes(station_codes)}
 
     # construct helper dictionary of WeatherModelPredictions
@@ -263,13 +257,7 @@
     return weather_predictions_response
 
 
-<<<<<<< HEAD
 async def fetch_most_recent_historic_predictions(model: ModelEnum, station_codes: List[int], end_date):
-    """ Fetch most recently issued model prediction for the last 5 days for a given list of stations and a given model. """
-    return await _fetch_most_recent_historic_predictions_by_station_codes(model, station_codes, end_date)
-=======
-async def fetch_most_recent_historic_predictions(model: ModelEnum, station_codes: List[int]):
     """ Fetch most recently issued model prediction for the last 5 days for a given list of
     stations and a given model. """
-    return await _fetch_most_recent_historic_predictions_by_station_codes(model, station_codes)
->>>>>>> 831b82c8
+    return await _fetch_most_recent_historic_predictions_by_station_codes(model, station_codes, end_date)