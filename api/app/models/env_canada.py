""" A script that downloads weather models from Environment Canada HTTP data server
TODO: Move this file to app/models/ (not part of this PR as it makes comparing prev. version difficult -
      there are so many changes, it's picked up as a delete instead of a move.)
"""


import os
import sys
import datetime
from typing import Generator, List
from urllib.parse import urlparse
import logging
import time
import tempfile
import requests
from scipy.interpolate import griddata
from geoalchemy2.shape import to_shape
from sqlalchemy.orm import Session
from pyproj import Transformer, CRS
from app import configure_logging
import app.time_utils as time_utils
from app.stations import get_stations_synchronously
from app.models.process_grib import GribFileProcessor, ModelRunInfo
from app.db.models import (ProcessedModelRunUrl, PredictionModelRunTimestamp,
                           WeatherStationModelPrediction, ModelRunGridSubsetPrediction)
import app.db.database
<<<<<<< HEAD
from app.models import ModelEnum, ProjectionEnum
=======
from app.schemas import WeatherStation
from app.models import ModelEnum, construct_interpolated_noon_prediction
from app.models.machine_learning import StationMachineLearning
>>>>>>> a324bc6d
from app.db.crud import (get_processed_file_record,
                         get_processed_file_count,
                         get_prediction_model_run_timestamp_records,
                         get_model_run_predictions_for_grid,
                         get_grid_for_coordinate,
                         get_weather_station_model_prediction)

# If running as it's own process, configure loggin appropriately.
if __name__ == "__main__":
    configure_logging()

logger = logging.getLogger(__name__)


class UnhandledPredictionModelType(Exception):
    """ Exception raised when an unknown model type is encountered. """


def parse_global_model_filename(filename):
    base = os.path.basename(filename)
    parts = base.split('_')
    model = parts[1]
    variable = parts[2]
    level_type = parts[3]
    level = parts[4]
    variable_name = '_'.join(
        [variable, level_type, level])
    projection = parts[5]
    prediction_start = parts[6][:-2]
    run_time = parts[6][-2:]
    model_run_timestamp = datetime.datetime(
        year=int(prediction_start[:4]),
        month=int(prediction_start[4:6]),
        day=int(prediction_start[6:8]),
        hour=int(run_time), tzinfo=datetime.timezone.utc)
    last_part = parts[7].split('.')
    prediction_hour = last_part[0][1:]
    prediction_timestamp = model_run_timestamp + \
        datetime.timedelta(hours=int(prediction_hour))
    return model, variable_name, projection, model_run_timestamp, prediction_timestamp


def parse_high_res_model_filename(filename):
    base = os.path.basename(filename)
    parts = base.split('_')
    model = '_'.join([parts[1], parts[2]])
    variable = parts[3]
    level_type = parts[4]
    level = parts[5]
    variable_name = '_'.join(
        [variable, level_type, level])
    projection = parts[6]
    prediction_start = parts[7][:-2]
    run_time = parts[7][-2:]
    model_run_timestamp = datetime.datetime(
        year=int(prediction_start[:4]),
        month=int(prediction_start[4:6]),
        day=int(prediction_start[6:8]),
        hour=int(run_time), tzinfo=datetime.timezone.utc)
    last_part = parts[8].split('.')
    prediction_hour = last_part[0][1:4]
    prediction_timestamp = model_run_timestamp + \
        datetime.timedelta(hours=int(prediction_hour))
    return model, variable_name, projection, model_run_timestamp, prediction_timestamp


def parse_env_canada_filename(filename):
    """ Take a grib filename, as per file name nomenclature defined at
    https://weather.gc.ca/grib/grib2_glb_25km_e.html, and parse into a meaningful object.
    """
    # pylint: disable=too-many-locals
    base = os.path.basename(filename)
    parts = base.split('_')
    model = parts[1]
    if model == 'glb':
        model, variable_name, projection, model_run_timestamp, prediction_timestamp = parse_global_model_filename(
            filename)
    elif model == 'hrdps':
        model, variable_name, projection, model_run_timestamp, prediction_timestamp = parse_high_res_model_filename(
            filename)

    if model == 'glb':
        model_abbreviation = ModelEnum.GDPS
    elif model == 'reg':
        model_abbreviation = ModelEnum.RDPS
    elif model == 'hrdps_continental':
        model_abbreviation = ModelEnum.HRDPS
    else:
        raise UnhandledPredictionModelType(
            'Unhandled prediction model type found', model)

    info = ModelRunInfo()
    info.model_abbreviation = model_abbreviation
    info.projection = projection
    info.model_run_timestamp = model_run_timestamp
    info.prediction_timestamp = prediction_timestamp
    info.variable_name = variable_name
    return info


def adjust_model_day(now, hour) -> datetime:
    """ Adjust the model day, based on the current time.

    If now (e.g. 10h00) is less than model run (e.g. 12), it means we have to look for yesterdays
    model run.
    """
    if now.hour < hour:
        return now - datetime.timedelta(days=1)
    return now


def get_file_date_part(now, hour) -> str:
    """ Construct the part of the filename that contains the model run date
    """
    now = adjust_model_day(now, hour)
    date = '{year}{month:02d}{day:02d}'.format(
        year=now.year, month=now.month, day=now.day)
    return date


<<<<<<< HEAD
def get_utcnow():
    """ Wrapped datetime.datetime.uctnow() for easier mocking in unit tests.
    """
    return datetime.datetime.utcnow()


def get_model_run_hours(model_abbreviation: str):
    """ Yield model run hours based on model type """
    logger.info('Getting hours for %s', model_abbreviation)
    if model_abbreviation == ModelEnum.GDPS:
        for hour in [0, 12]:
            yield hour
    elif model_abbreviation == ModelEnum.HRDPS:
        for hour in [0, 6, 12, 18]:
            yield hour
=======
def get_model_run_hours():
    """ Yield model run hours for GDPS (00h00 and 12h00) """
    for hour in [0, 12]:
        yield hour
>>>>>>> a324bc6d


def get_global_model_run_download_urls(now: datetime.datetime, hour: int) -> Generator[str, None, None]:
    """ Yield urls to download GDPS (global) model runs """

    # hh: model run start, in UTC [00, 12]
    # hhh: prediction hour [000, 003, 006, ..., 240]
    # pylint: disable=invalid-name
    hh = '{:02d}'.format(hour)
    # For the global model, we have prediction at 3 hour intervals up to 240 hours.
    for h in range(0, 241, 3):
        hhh = format(h, '03d')
        for level in ['TMP_TGL_2', 'RH_TGL_2']:
            base_url = 'https://dd.weather.gc.ca/model_gem_global/15km/grib2/lat_lon/{}/{}/'.format(
                hh, hhh)
            date = get_file_date_part(now, hour)
            filename = 'CMC_glb_{}_latlon.15x.15_{}{}_P{}.grib2'.format(
                level, date, hh, hhh)
            url = base_url + filename
            yield url


def get_high_res_model_run_download_urls(now: datetime.datetime, hour: int) -> Generator[str, None, None]:
    """ Yield urls to download HRDPS (high-res) model runs """

    hh = '{:02d}'.format(hour)
    # For the high-res model, predictions are at 1 hour intervals up to 48 hours.
    for h in range(0, 49):
        hhh = format(h, '03d')
        for level in ['TMP_TGL_2', 'RH_TGL_2']:
            base_url = 'https://dd.weather.gc.ca/model_hrdps/continental/grib2/{}/{}/'.format(
                hh, hhh)
            date = get_file_date_part(now, hour)
            filename = 'CMC_hrdps_continental_{}_ps2.5km_{}{}_P{}-00.grib2'.format(
                level, date, hh, hhh)
            url = base_url + filename
            yield url


def download(url: str, path: str) -> str:
    """
    Download a file from a url.
    NOTE: was using wget library initially, but has the drawback of not being able to control where the
    temporary files are stored. This is problematic, as giving the application write access to /app
    is a security concern.
    """
    # Infer filename from url.
    filename = os.path.split(url)[-1]
    # Construct target location for downloaded file.
    target = os.path.join(os.getcwd(), path, filename)
    # Get the file.
    # It's important to have a timeout on the get, otherwise the call may get stuck for an indefinite
    # amount of time - there is no default value for timeout. During testing, it was observed that
    # downloads usually complete in less than a second.
    logger.info('downloading %s', url)
    response = requests.get(url, timeout=60)
    # If the response is 200/OK.
    if response.status_code == 200:
        # Store the response.
        with open(target, 'wb') as file_object:
            # Write the file.
            file_object.write(response.content)
    elif response.status_code == 404:
        # We expect this to happen frequently - just log for info.
        logger.info('404 error for %s', url)
        target = None
    else:
        # Raise an exception
        response.raise_for_status()
    # Return file location.
    return target


def mark_prediction_model_run_processed(session: Session,
                                        model: ModelEnum,
                                        projection: ProjectionEnum,
                                        now: datetime.datetime,
                                        hour: int):
    """ Mark a prediction model run as processed (complete) """

    prediction_model = app.db.crud.get_prediction_model(
        session, model, projection)
    prediction_run_timestamp = datetime.datetime(
        year=now.year,
        month=now.month,
        day=now.day,
        hour=hour, tzinfo=datetime.timezone.utc)
    prediction_run_timestamp = adjust_model_day(prediction_run_timestamp, hour)
    logger.info('prediction_model:%s, prediction_run_timestamp:%s',
                prediction_model, prediction_run_timestamp)
    prediction_run = app.db.crud.get_prediction_run(
        session,
        prediction_model.id,
        prediction_run_timestamp)
    logger.info('prediction run: %s', prediction_run)
    prediction_run.complete = True
    app.db.crud.update_prediction_run(session, prediction_run)


class EnvCanada():
    """ Class that orchestrates downloading and processing of weather model grib files from environment
    Canada.
    """

    def __init__(self, model_type):
        """ Prep variables """
        self.files_downloaded = 0
        self.files_processed = 0
        self.exception_count = 0
        # We always work in UTC:
        self.now = time_utils.get_utc_now()
        self.session = app.db.database.get_write_session()
        self.grib_processor = GribFileProcessor()
        self.model_type = ModelEnum(model_type)
        # set projection based on model_type
        if self.model_type == ModelEnum.GDPS:
            self.projection = ProjectionEnum.LATLON_15X_15
        elif self.model_type == ModelEnum.HRDPS:
            self.projection = ProjectionEnum.HIGH_RES_CONTINENTAL

    def flag_file_as_processed(self, url):
        """ Flag the file as processed in the database """
        processed_file = get_processed_file_record(self.session, url)
        if processed_file:
            logger.info('re-procesed %s', url)
        else:
            logger.info('file processed %s', url)
            processed_file = ProcessedModelRunUrl(
                url=url,
                create_date=time_utils.get_utc_now())
        processed_file.update_date = time_utils.get_utc_now()
        # pylint: disable=no-member
        self.session.add(processed_file)
        self.session.commit()

    def check_if_model_run_complete(self, urls):
        """ Check if a particular model run is complete """
        # pylint: disable=no-member
        actual_count = get_processed_file_count(self.session, urls)
        expected_count = len(urls)
        logger.info('we have processed %s/%s files',
                    actual_count, expected_count)
        return actual_count == expected_count

    def process_model_run_urls(self, urls):
        """ Process the urls for a model run.
        """
        for url in urls:
            try:
                # check the database for a record of this file:
                processed_file_record = get_processed_file_record(
                    self.session, url)
                if processed_file_record:
                    # This file has already been processed - so we skip it.
                    logger.info('file already processed %s', url)
                else:
                    # extract model info from filename:
                    filename = os.path.basename(urlparse(url).path)
                    model_info = parse_env_canada_filename(filename)
                    # download the file:
                    with tempfile.TemporaryDirectory() as tmp_path:
                        downloaded = download(url, tmp_path)
                        if downloaded:
                            self.files_downloaded += 1
                            # If we've downloaded the file ok, we can now process it.
                            try:
                                self.grib_processor.process_grib_file(
                                    downloaded, model_info)
                                # Flag the file as processed
                                self.flag_file_as_processed(url)
                                self.files_processed += 1
                                logger.info('Processed %s', url)
                            finally:
                                # delete the file when done.
                                os.remove(downloaded)
            # pylint: disable=broad-except
            except Exception as exception:
                self.exception_count += 1
                # We catch and log exceptions, but keep trying to download.
                # We intentionally catch a broad exception, as we want to try and download as much
                # as we can.
                logger.error('unexpected exception processing %s',
                             url, exc_info=exception)

    def process_model_run(self, hour):
        """ Process a particular model run """
        logger.info('Processing {} model run {:02d}'.format(
            self.model_type, hour))

        # Get the urls for the current model run.
        if self.model_type == ModelEnum.GDPS:
            urls = list(get_global_model_run_download_urls(self.now, hour))
        elif self.model_type == ModelEnum.HRDPS:
            urls = list(get_high_res_model_run_download_urls(self.now, hour))

        # Process all the urls.
        self.process_model_run_urls(urls)

        # Having completed processing, check if we're all done.
        if self.check_if_model_run_complete(urls):
            logger.info(
                '{} model run {:02d} completed with SUCCESS'.format(self.model_type, hour))

            mark_prediction_model_run_processed(
                self.session, self.model_type, self.projection, self.now, hour)

    def process(self):
        """ Entry point for downloading and processing weather model grib files """
        for hour in get_model_run_hours(self.model_type):
            try:
                logger.info('HOUR %s', hour)
                self.process_model_run(hour)
            # pylint: disable=broad-except
            except Exception as exception:
                # We catch and log exceptions, but keep trying to process.
                # We intentionally catch a broad exception, as we want to try to process as much as we can.
                self.exception_count += 1
                logger.error(
                    'unexpected exception processing %s model run %d', self.model_type, hour, exc_info=exception)


class ModelValueProcessor:
    """ Iterate through model runs that have completed, and calculate the interpolated weather predictions.
    """

    def __init__(self):
        """ Prepare variables we're going to use throughout """
        self.session = app.db.database.get_write_session()
        self.stations = get_stations_synchronously()
        self.station_count = len(self.stations)

    def _process_model_run(self, model_run: PredictionModelRunTimestamp):
        """ Interpolate predictions in the provided model run for all stations. """
        logger.info('Interpolating values for model run: %s', model_run)
        # Iterate through stations.
        for index, station in enumerate(self.stations):
            logger.info('Interpolating model run %s (%s/%s) for %s:%s',
                        model_run.id,
                        index, self.station_count,
                        station.code, station.name)
            # Process this model run for station.
            self._process_model_run_for_station(model_run, station)
        # Commit all the weather station model predictions (it's fast if we line them all up and commit
        # them in one go.)
        logger.info('commit to database...')
        self.session.commit()
        logger.info('done commit.')

    def _process_prediction(self,  # pylint: disable=too-many-arguments
                            prediction: ModelRunGridSubsetPrediction,
                            station: WeatherStation,
                            model_run: PredictionModelRunTimestamp,
                            points: List,
                            coordinate: List,
                            machine: StationMachineLearning):
        # If there's already a prediction, we want to update it
        station_prediction = get_weather_station_model_prediction(
            self.session, station.code, model_run.id, prediction.prediction_timestamp)
        if station_prediction is None:
            station_prediction = WeatherStationModelPrediction()
        # Populate the weather station prediction object.
        station_prediction.station_code = station.code
        station_prediction.prediction_model_run_timestamp_id = model_run.id
        station_prediction.prediction_timestamp = prediction.prediction_timestamp
        # Calculate the interpolated values.
        station_prediction.tmp_tgl_2 = griddata(
            points, prediction.tmp_tgl_2, coordinate, method='linear')[0]
        station_prediction.rh_tgl_2 = griddata(
            points, prediction.rh_tgl_2, coordinate, method='linear')[0]
        # Predict the temperature
        station_prediction.bias_adjusted_temperature = machine.predict_temperature(
            station_prediction.tmp_tgl_2,
            station_prediction.prediction_timestamp)
        # Predict the rh
        station_prediction.bias_adjusted_rh = machine.predict_rh(
            station_prediction.rh_tgl_2, station_prediction.prediction_timestamp)
        # Update the update time (this might be an update)
        station_prediction.update_date = time_utils.get_utc_now()
        # Add this prediction to the session (we'll commit it later.)
        self.session.add(station_prediction)

    def _process_model_run_for_station(self,
                                       model_run: PredictionModelRunTimestamp,
<<<<<<< HEAD
                                       station: dict):
        """ Process the model run for the provided station.
=======
                                       station: WeatherStation):
        """ Process the model run for the prodvided station.
>>>>>>> a324bc6d
        """
        # Extract the coordinate.
        coordinate = [station.long, station.lat]
        # Lookup the grid our weather station is in.
        logger.info("Getting grid for coordinate %s and model %s",
                    coordinate, model_run.prediction_model)
        grid = get_grid_for_coordinate(
            self.session, model_run.prediction_model, coordinate)

        # Convert the grid database object to a polygon object.
        poly = to_shape(grid.geom)
        # Extract the vertices of the polygon.
        points = list(poly.exterior.coords)[:-1]

        machine = StationMachineLearning(
            session=self.session,
            model=model_run.prediction_model,
            grid=grid,
            points=points,
            target_coordinate=coordinate,
            station_code=station.code,
            max_learn_date=model_run.prediction_run_timestamp)
        machine.learn()

        # Get all the predictions associated to this particular model run, in the grid.
        query = get_model_run_predictions_for_grid(
            self.session, model_run, grid)

        # Iterate through all the predictions.
        prev_prediction = None
        for prediction in query:
            if (prev_prediction is not None
                    and prev_prediction.prediction_timestamp.hour == 18
                    and prediction.prediction_timestamp.hour == 21):
                noon_prediction = construct_interpolated_noon_prediction(
                    prev_prediction, prediction)
                self._process_prediction(
                    noon_prediction, station, model_run, points, coordinate, machine)
            self._process_prediction(
                prediction, station, model_run, points, coordinate, machine)
            prev_prediction = prediction

    def _mark_model_run_interpolated(self, model_run: PredictionModelRunTimestamp):
        """ Having completely processed a model run, we can mark it has having been interpolated.
        """
        model_run.interpolated = True
        logger.info('marking %s as interpolated', model_run)
        self.session.add(model_run)
        self.session.commit()

    def process(self):
        """ Entry point to start processing model runs that have not yet had their predictions interpolated
        """
        # Get model runs that are complete (fully downloaded), but not yet interpolated.
        query = get_prediction_model_run_timestamp_records(
            self.session, complete=True, interpolated=False)
        for model_run in query:
            # Process the model run.
            self._process_model_run(model_run)
            # Mark the model run as interpolated.
            self._mark_model_run_interpolated(model_run)


def main():
    """ main script """

    # set the model type requested based on arg passed via command line
    model_type = sys.argv[1]
    logger.info('model type %s', model_type)

    # grab the start time.
    start_time = time.time()

    # process everything.
    env_canada = EnvCanada(model_type)
    env_canada.process()

    # interpolate and machine learn everything that needs interpolating.
    model_value_processor = ModelValueProcessor()
    model_value_processor.process()

    # calculate the execution time.
    execution_time = round(time.time() - start_time, 1)
    # log some info.
    logger.info('%d downloaded, %d processed in total, took %s seconds',
                env_canada.files_downloaded, env_canada.files_processed, execution_time)
    # check if we encountered any exceptions.
    if env_canada.exception_count > 0:
        # if there were any exceptions, return a non-zero status.
        logger.warning('completed processing with some exceptions')
        sys.exit(os.EX_SOFTWARE)
    return env_canada.files_processed


if __name__ == "__main__":
    try:
        main()
    # pylint: disable=broad-except
    except Exception as exception:
        # We catch and log any exceptions we may have missed.
        logger.error('unexpected exception processing', exc_info=exception)
        # Exit with a failure code.
        sys.exit(os.EX_SOFTWARE)
    # We assume success if we get to this point.
    sys.exit(os.EX_OK)<|MERGE_RESOLUTION|>--- conflicted
+++ resolved
@@ -2,7 +2,6 @@
 TODO: Move this file to app/models/ (not part of this PR as it makes comparing prev. version difficult -
       there are so many changes, it's picked up as a delete instead of a move.)
 """
-
 
 import os
 import sys
@@ -16,7 +15,15 @@
 from scipy.interpolate import griddata
 from geoalchemy2.shape import to_shape
 from sqlalchemy.orm import Session
-from pyproj import Transformer, CRS
+from app.db.crud import (get_processed_file_record,
+                         get_processed_file_count,
+                         get_prediction_model_run_timestamp_records,
+                         get_model_run_predictions_for_grid,
+                         get_grid_for_coordinate,
+                         get_weather_station_model_prediction)
+from app.models.machine_learning import StationMachineLearning
+from app.models import ModelEnum, ProjectionEnum, construct_interpolated_noon_prediction
+from app.schemas import WeatherStation
 from app import configure_logging
 import app.time_utils as time_utils
 from app.stations import get_stations_synchronously
@@ -24,21 +31,8 @@
 from app.db.models import (ProcessedModelRunUrl, PredictionModelRunTimestamp,
                            WeatherStationModelPrediction, ModelRunGridSubsetPrediction)
 import app.db.database
-<<<<<<< HEAD
-from app.models import ModelEnum, ProjectionEnum
-=======
-from app.schemas import WeatherStation
-from app.models import ModelEnum, construct_interpolated_noon_prediction
-from app.models.machine_learning import StationMachineLearning
->>>>>>> a324bc6d
-from app.db.crud import (get_processed_file_record,
-                         get_processed_file_count,
-                         get_prediction_model_run_timestamp_records,
-                         get_model_run_predictions_for_grid,
-                         get_grid_for_coordinate,
-                         get_weather_station_model_prediction)
-
-# If running as it's own process, configure loggin appropriately.
+
+# If running as its own process, configure logging appropriately.
 if __name__ == "__main__":
     configure_logging()
 
@@ -50,6 +44,7 @@
 
 
 def parse_global_model_filename(filename):
+    """ Parse filename for GDPS grib file to extract metadata """
     base = os.path.basename(filename)
     parts = base.split('_')
     model = parts[1]
@@ -74,6 +69,7 @@
 
 
 def parse_high_res_model_filename(filename):
+    """ Parse filename for HRDPS grib file to extract metadata """
     base = os.path.basename(filename)
     parts = base.split('_')
     model = '_'.join([parts[1], parts[2]])
@@ -106,11 +102,11 @@
     parts = base.split('_')
     model = parts[1]
     if model == 'glb':
-        model, variable_name, projection, model_run_timestamp, prediction_timestamp = parse_global_model_filename(
-            filename)
+        model, variable_name, projection, model_run_timestamp, prediction_timestamp = \
+            parse_global_model_filename(filename)
     elif model == 'hrdps':
-        model, variable_name, projection, model_run_timestamp, prediction_timestamp = parse_high_res_model_filename(
-            filename)
+        model, variable_name, projection, model_run_timestamp, prediction_timestamp = \
+            parse_high_res_model_filename(filename)
 
     if model == 'glb':
         model_abbreviation = ModelEnum.GDPS
@@ -151,28 +147,14 @@
     return date
 
 
-<<<<<<< HEAD
-def get_utcnow():
-    """ Wrapped datetime.datetime.uctnow() for easier mocking in unit tests.
-    """
-    return datetime.datetime.utcnow()
-
-
 def get_model_run_hours(model_abbreviation: str):
-    """ Yield model run hours based on model type """
-    logger.info('Getting hours for %s', model_abbreviation)
+    """ Yield model run hours for GDPS (00h00 and 12h00) """
     if model_abbreviation == ModelEnum.GDPS:
         for hour in [0, 12]:
             yield hour
     elif model_abbreviation == ModelEnum.HRDPS:
         for hour in [0, 6, 12, 18]:
             yield hour
-=======
-def get_model_run_hours():
-    """ Yield model run hours for GDPS (00h00 and 12h00) """
-    for hour in [0, 12]:
-        yield hour
->>>>>>> a324bc6d
 
 
 def get_global_model_run_download_urls(now: datetime.datetime, hour: int) -> Generator[str, None, None]:
@@ -197,7 +179,7 @@
 
 def get_high_res_model_run_download_urls(now: datetime.datetime, hour: int) -> Generator[str, None, None]:
     """ Yield urls to download HRDPS (high-res) model runs """
-
+    # pylint: disable=invalid-name
     hh = '{:02d}'.format(hour)
     # For the high-res model, predictions are at 1 hour intervals up to 48 hours.
     for h in range(0, 49):
@@ -391,7 +373,8 @@
                 # We intentionally catch a broad exception, as we want to try to process as much as we can.
                 self.exception_count += 1
                 logger.error(
-                    'unexpected exception processing %s model run %d', self.model_type, hour, exc_info=exception)
+                    'unexpected exception processing %s model run %d',
+                    self.model_type, hour, exc_info=exception)
 
 
 class ModelValueProcessor:
@@ -456,13 +439,8 @@
 
     def _process_model_run_for_station(self,
                                        model_run: PredictionModelRunTimestamp,
-<<<<<<< HEAD
-                                       station: dict):
-        """ Process the model run for the provided station.
-=======
                                        station: WeatherStation):
         """ Process the model run for the prodvided station.
->>>>>>> a324bc6d
         """
         # Extract the coordinate.
         coordinate = [station.long, station.lat]
