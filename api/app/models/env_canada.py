""" A script that downloads weather models from Environment Canada HTTP data server
TODO: Move this file to app/models/ (not part of this PR as it makes comparing prev. version difficult -
      there are so many changes, it's picked up as a delete instead of a move.)
"""

import os
import sys
import datetime
from typing import Generator
from urllib.parse import urlparse
import logging
import time
import tempfile
import requests
from sqlalchemy.orm import Session
from app import configure_logging
import app.db.database
from app.models import ModelEnum
from app.db.crud import get_processed_file_record, get_processed_file_count, get_prediction_model_runs
from app.db.models import ProcessedModelRunUrl, PredictionModelRunTimestamp
from app.models.process_grib import GribFileProcessor, ModelRunInfo
<<<<<<< HEAD
import app.stations

=======
import app.time_utils as time_utils
>>>>>>> b9a20327

# If running as it's own process, configure loggin appropriately.
if __name__ == "__main__":
    configure_logging()

logger = logging.getLogger(__name__)


class UnhandledPredictionModelType(Exception):
    """ Exception raised when an unknown model type is encountered. """


# pylint: disable=too-many-locals
def parse_env_canada_filename(filename):
    """ Take a grib filename, as per file name nomenclature defined at
    https://weather.gc.ca/grib/grib2_glb_25km_e.html, and parse into a meaningful object.
    """

    base = os.path.basename(filename)
    parts = base.split('_')
    model = parts[1]
    variable = parts[2]
    level_type = parts[3]
    level = parts[4]
    variable_name = '_'.join(
        [variable, level_type, level])
    projection = parts[5]
    prediction_start = parts[6][:-2]
    run_time = parts[6][-2:]
    model_run_timestamp = datetime.datetime(
        year=int(prediction_start[:4]),
        month=int(prediction_start[4:6]),
        day=int(prediction_start[6:8]),
        hour=int(run_time), tzinfo=datetime.timezone.utc)
    last_part = parts[7].split('.')
    prediction_hour = last_part[0][1:]
    prediction_timestamp = model_run_timestamp + \
        datetime.timedelta(hours=int(prediction_hour))

    if model == 'glb':
        model_abbreviation = ModelEnum.GDPS
    elif model == 'reg':
        model_abbreviation = ModelEnum.RDPS
    else:
        raise UnhandledPredictionModelType(
            'Unhandeled prediction model type found', model)

    info = ModelRunInfo()
    info.model_abbreviation = model_abbreviation
    info.projection = projection
    info.model_run_timestamp = model_run_timestamp
    info.prediction_timestamp = prediction_timestamp
    info.variable_name = variable_name
    return info


def adjust_model_day(now, hour) -> datetime:
    """ Adjust the model day, based on the current time.

    If now (e.g. 10h00) is less than model run (e.g. 12), it means we have to look for yesterdays
    model run.
    """
    if now.hour < hour:
        return now - datetime.timedelta(days=1)
    return now


def get_file_date_part(now, hour) -> str:
    """ Construct the part of the filename that contains the model run date
    """
    now = adjust_model_day(now, hour)
    date = '{year}{month:02d}{day:02d}'.format(
        year=now.year, month=now.month, day=now.day)
    return date


def get_utcnow():
    """ Wrapped datetime.datetime.uctnow() for easier mocking in unit tests.
    """
    return datetime.datetime.utcnow()


def get_model_run_hours():
    """ Yield model run hours for GDPS (00h00 and 12h00) """
    for hour in [0, 12]:
        yield hour


def get_model_run_download_urls(now: datetime.datetime, hour: int) -> Generator[str, None, None]:
    """ Yield urls to download. """

    # hh: model run start, in UTC [00, 12]
    # hhh: prediction hour [000, 003, 006, ..., 240]
    # pylint: disable=invalid-name
    hh = '{:02d}'.format(hour)
    # For the global model, we have prediction at 3 hour intervals up to 240 hours.
    for h in range(0, 241, 3):
        hhh = format(h, '03d')
        for level in ['TMP_TGL_2', 'RH_TGL_2']:
            base_url = 'https://dd.weather.gc.ca/model_gem_global/15km/grib2/lat_lon/{}/{}/'.format(
                hh, hhh)
            date = get_file_date_part(now, hour)
            filename = 'CMC_glb_{}_latlon.15x.15_{}{}_P{}.grib2'.format(
                level, date, hh, hhh)
            url = base_url + filename
            yield url


def download(url: str, path: str) -> str:
    """
    Download a file from a url.
    NOTE: was using wget library initially, but has the drawback of not being able to control where the
    temporary files are stored. This is problematic, as giving the application write access to /app
    is a security concern.
    """
    # Infer filename from url.
    filename = os.path.split(url)[-1]
    # Construct target location for downloaded file.
    target = os.path.join(os.getcwd(), path, filename)
    # Get the file.
    # It's important to have a timeout on the get, otherwise the call may get stuck for an indefinite
    # amount of time - there is no default value for timeout. During testing, it was observed that
    # downloads usually complete in less than a second.
    logger.info('downloading %s', url)
    response = requests.get(url, timeout=60)
    # If the response is 200/OK.
    if response.status_code == 200:
        # Store the response.
        with open(target, 'wb') as file_object:
            # Write the file.
            file_object.write(response.content)
    elif response.status_code == 404:
        # We expect this to happen frequently - just log for info.
        logger.info('404 error for %s', url)
        target = None
    else:
        # Raise an exception
        response.raise_for_status()
    # Return file location.
    return target


def mark_prediction_model_run_processed(session: Session,
                                        model: ModelEnum,
                                        projection: str,
                                        now: datetime.datetime,
                                        hour: int):
    """ Mark a prediction model run as processed (complete) """

    prediction_model = app.db.crud.get_prediction_model(
        session, model, projection)
    prediction_run_timestamp = datetime.datetime(
        year=now.year,
        month=now.month,
        day=now.day,
        hour=hour, tzinfo=datetime.timezone.utc)
    prediction_run_timestamp = adjust_model_day(prediction_run_timestamp, hour)
    logger.info('prediction_model:%s, prediction_run_timestamp:%s',
                prediction_model, prediction_run_timestamp)
    prediction_run = app.db.crud.get_prediction_run(
        session,
        prediction_model.id,
        prediction_run_timestamp)
    prediction_run.complete = True
    app.db.crud.update_prediction_run(session, prediction_run)


class EnvCanada():
    """ Class that orchestrates downloading and processing of weather model grib files from environment
    Canada.
    """

    def __init__(self):
        """ Prep variables """
        self.files_downloaded = 0
        self.files_processed = 0
        self.exception_count = 0
        # We always work in UTC:
        self.now = get_utcnow()
        self.session = app.db.database.get_session()
        self.grib_processor = GribFileProcessor()

    def flag_file_as_processed(self, url):
        """ Flag the file as processed in the database """
        processed_file = get_processed_file_record(self.session, url)
        if processed_file:
            logger.info('re-procesed %s', url)
        else:
            logger.info('file processed %s', url)
            processed_file = ProcessedModelRunUrl(
                url=url,
                create_date=time_utils.get_utc_now())
        processed_file.update_date = time_utils.get_utc_now()
        # pylint: disable=no-member
        self.session.add(processed_file)
        self.session.commit()

    def check_if_model_run_complete(self, urls):
        """ Check if a particular model run is complete """
        # pylint: disable=no-member
        actual_count = get_processed_file_count(self.session, urls)
        expected_count = len(urls)
        logger.info('we have processed %s/%s files', actual_count, expected_count)
        return actual_count == expected_count

    def process_model_run_urls(self, urls):
        """ Process the urls for a model run.
        """
        for url in urls:
            try:
                # check the database for a record of this file:
                processed_file_record = get_processed_file_record(
                    self.session, url)
                if processed_file_record:
                    # This file has already been processed - so we skip it.
                    logger.info('file already processed %s', url)
                else:
                    # extract model info from filename:
                    filename = os.path.basename(urlparse(url).path)
                    model_info = parse_env_canada_filename(filename)
                    # download the file:
                    with tempfile.TemporaryDirectory() as tmp_path:
                        downloaded = download(url, tmp_path)
                        if downloaded:
                            self.files_downloaded += 1
                            # If we've downloaded the file ok, we can now process it.
                            try:
                                self.grib_processor.process_grib_file(
                                    downloaded, model_info)
                                # Flag the file as processed
                                self.flag_file_as_processed(url)
                                self.files_processed += 1
                            finally:
                                # delete the file when done.
                                os.remove(downloaded)
            # pylint: disable=broad-except
            except Exception as exception:
                self.exception_count += 1
                # We catch and log exceptions, but keep trying to download.
                # We intentionally catch a broad exception, as we want to try and download as much
                # as we can.
                logger.error('unexpected exception processing %s',
                             url, exc_info=exception)

    def process_model_run(self, hour):
        """ Process a particular model run """
        logger.info('Processing GDPS model run {:02d}'.format(hour))

        # Get the urls for the current model run.
        urls = list(get_model_run_download_urls(self.now, hour))

        # Process all the urls.
        self.process_model_run_urls(urls)

        # Having completed processing, check if we're all done.
        if self.check_if_model_run_complete(urls):
            logger.info(
                'GDPS model run {:02d} completed with SUCCESS'.format(hour))
            mark_prediction_model_run_processed(
                self.session, ModelEnum.GDPS, app.db.crud.LATLON_15X_15, self.now, hour)

    def process(self):
        """ Entry point for downloading and processing weather model grib files """
        for hour in get_model_run_hours():
            try:
                self.process_model_run(hour)
            # pylint: disable=broad-except
            except Exception as exception:
                # We catch and log exceptions, but keep trying to process.
                # We intentionally catch a broad exception, as we want to try to process as much as we can.
                self.exception_count += 1
                logger.error(
                    'unexpected exception processing GDPS model run %d', hour, exc_info=exception)


def Interpolator():

    def __init__(self):
        self.session = app.db.database.get_session()
        self.stations = app.stations

    def process_model_run(self, model_run: PredictionModelRunTimestamp):
        pass

    def mark_model_run_interpolated(self, model_run: PredictionModelRunTimestamp):
        pass

    def process(self):
        for model_run in get_prediction_model_runs(self.session, interpolated=False):
            self.process_model_run(model_run)
            self.mark_model_run_interpolated(model_run)


def main():
    """ main script """

    # grab the start time.
    start_time = time.time()

    # process everything.
    env_canada = EnvCanada()
    env_canada.process()

    # interpolate everything that needs interpolating.
    interpolator = Interpolator()
    interpolator.process()

    # calculate the execution time.
    execution_time = round(time.time() - start_time, 1)
    # log some info.
    logger.info('%d downloaded, %d processed in total, took %s seconds',
                env_canada.files_downloaded, env_canada.files_processed, execution_time)
    # check if we encountered any exceptions.
    if env_canada.exception_count > 0:
        # if there were any exceptions, return a non-zero status.
        logger.warning('completed processing with some exceptions')
        sys.exit(os.EX_SOFTWARE)
    return env_canada.files_processed


if __name__ == "__main__":
    try:
        main()
    # pylint: disable=broad-except
    except Exception as exception:
        # We catch and log any exceptions we may have missed.
        logger.error('unexpected exception processing', exc_info=exception)
        # Exit with a failure code.
        sys.exit(os.EX_SOFTWARE)
    # We assume success if we get to this point.
    sys.exit(os.EX_OK)<|MERGE_RESOLUTION|>--- conflicted
+++ resolved
@@ -3,6 +3,10 @@
       there are so many changes, it's picked up as a delete instead of a move.)
 """
 
+import app.time_utils as time_utils
+import app.stations
+from app.models.process_grib import GribFileProcessor, ModelRunInfo
+from app.db.models import ProcessedModelRunUrl, PredictionModelRunTimestamp
 import os
 import sys
 import datetime
@@ -16,15 +20,11 @@
 from app import configure_logging
 import app.db.database
 from app.models import ModelEnum
-from app.db.crud import get_processed_file_record, get_processed_file_count, get_prediction_model_runs
-from app.db.models import ProcessedModelRunUrl, PredictionModelRunTimestamp
-from app.models.process_grib import GribFileProcessor, ModelRunInfo
-<<<<<<< HEAD
-import app.stations
-
-=======
-import app.time_utils as time_utils
->>>>>>> b9a20327
+from app.db.crud import (get_processed_file_record,
+                         get_processed_file_count,
+                         get_prediction_model_run_timestamp_records,
+                         get_model_run_predictions,
+                         get_grid_for_coordinates)
 
 # If running as it's own process, configure loggin appropriately.
 if __name__ == "__main__":
@@ -304,18 +304,36 @@
 
     def __init__(self):
         self.session = app.db.database.get_session()
-        self.stations = app.stations
+        self.stations = app.stations.get_stations()
 
     def process_model_run(self, model_run: PredictionModelRunTimestamp):
-        pass
+        for station in self.stations:
+            self.process_model_run_for_station(self, model_run, station)
+            break
+
+    def process_model_run_for_station(self,
+                                      model_run: PredictionModelRunTimestamp,
+                                      station: WeatherStation):
+        coordinate = [station.long, station.lat]
+        grid = get_grid_for_coordinates(self.session, model_run.prediction_model, coordinate)
+        query = get_model_run_predictions(self.session,
+                                          model_run, [[station.long, station.lat]])
+        # We're only going to get one grid, since we only query for one station.
+        for prediction in query:
+            logger.info('station: %s; modelrun : %s; prediction %s'.format(station, model_run, prediction))
+            break
 
     def mark_model_run_interpolated(self, model_run: PredictionModelRunTimestamp):
-        pass
+        model_run.interpolated = True
+        logger.info('marking %s as interpolated', model_run)
+        # self.session.add(model_run)
+        # self.session.commit()
 
     def process(self):
-        for model_run in get_prediction_model_runs(self.session, interpolated=False):
+        for model_run in get_prediction_model_run_timestamp_records(self.session, interpolated=False):
             self.process_model_run(model_run)
             self.mark_model_run_interpolated(model_run)
+            break
 
 
 def main():
@@ -326,7 +344,7 @@
 
     # process everything.
     env_canada = EnvCanada()
-    env_canada.process()
+    # env_canada.process()
 
     # interpolate everything that needs interpolating.
     interpolator = Interpolator()
