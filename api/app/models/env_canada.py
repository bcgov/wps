""" A script that downloads weather models from Environment Canada HTTP data server
TODO: Move this file to app/models/ (not part of this PR as it makes comparing prev. version difficult -
      there are so many changes, it's picked up as a delete instead of a move.)
"""

import os
import sys
import datetime
from typing import Generator, List
from urllib.parse import urlparse
import logging
import time
import tempfile
import requests
from scipy.interpolate import griddata
from geoalchemy2.shape import to_shape
from sqlalchemy.orm import Session
from app.db.crud import (get_processed_file_record,
                         get_processed_file_count,
                         get_prediction_model_run_timestamp_records,
                         get_model_run_predictions_for_grid,
                         get_grid_for_coordinate,
                         get_weather_station_model_prediction)
from app.models.machine_learning import StationMachineLearning
from app.models import ModelEnum, ProjectionEnum, construct_interpolated_noon_prediction
from app.schemas import WeatherStation
from app import configure_logging
import app.time_utils as time_utils
from app.stations import get_stations_synchronously
from app.models.process_grib import GribFileProcessor, ModelRunInfo
from app.db.models import (ProcessedModelRunUrl, PredictionModelRunTimestamp,
                           WeatherStationModelPrediction, ModelRunGridSubsetPrediction)
import app.db.database

# If running as its own process, configure logging appropriately.
if __name__ == "__main__":
    configure_logging()

logger = logging.getLogger(__name__)


class UnhandledPredictionModelType(Exception):
    """ Exception raised when an unknown model type is encountered. """


def parse_global_model_filename(filename):
    """ Parse filename for GDPS grib file to extract metadata """
    base = os.path.basename(filename)
    parts = base.split('_')
    model = parts[1]
    variable = parts[2]
    level_type = parts[3]
    level = parts[4]
    variable_name = '_'.join(
        [variable, level_type, level])
    projection = parts[5]
    prediction_start = parts[6][:-2]
    run_time = parts[6][-2:]
    model_run_timestamp = datetime.datetime(
        year=int(prediction_start[:4]),
        month=int(prediction_start[4:6]),
        day=int(prediction_start[6:8]),
        hour=int(run_time), tzinfo=datetime.timezone.utc)
    last_part = parts[7].split('.')
    prediction_hour = last_part[0][1:]
    prediction_timestamp = model_run_timestamp + \
        datetime.timedelta(hours=int(prediction_hour))
    return model, variable_name, projection, model_run_timestamp, prediction_timestamp


def parse_high_res_model_filename(filename):
    """ Parse filename for HRDPS grib file to extract metadata """
    base = os.path.basename(filename)
    parts = base.split('_')
    model = '_'.join([parts[1], parts[2]])
    variable = parts[3]
    level_type = parts[4]
    level = parts[5]
    variable_name = '_'.join(
        [variable, level_type, level])
    projection = parts[6]
    prediction_start = parts[7][:-2]
    run_time = parts[7][-2:]
    model_run_timestamp = datetime.datetime(
        year=int(prediction_start[:4]),
        month=int(prediction_start[4:6]),
        day=int(prediction_start[6:8]),
        hour=int(run_time), tzinfo=datetime.timezone.utc)
    last_part = parts[8].split('.')
    prediction_hour = last_part[0][1:4]
    prediction_timestamp = model_run_timestamp + \
        datetime.timedelta(hours=int(prediction_hour))
    return model, variable_name, projection, model_run_timestamp, prediction_timestamp


def parse_env_canada_filename(filename):
    """ Take a grib filename, as per file name nomenclature defined at
    https://weather.gc.ca/grib/grib2_glb_25km_e.html, and parse into a meaningful object.
    """
    # pylint: disable=too-many-locals
    base = os.path.basename(filename)
    parts = base.split('_')
    model = parts[1]
    if model == 'glb':
        model, variable_name, projection, model_run_timestamp, prediction_timestamp = \
            parse_global_model_filename(filename)
    elif model == 'hrdps':
        model, variable_name, projection, model_run_timestamp, prediction_timestamp = \
            parse_high_res_model_filename(filename)

    if model == 'glb':
        model_abbreviation = ModelEnum.GDPS
    elif model == 'reg':
        model_abbreviation = ModelEnum.RDPS
    elif model == 'hrdps_continental':
        model_abbreviation = ModelEnum.HRDPS
    else:
        raise UnhandledPredictionModelType(
            'Unhandled prediction model type found', model)

    info = ModelRunInfo()
    info.model_abbreviation = model_abbreviation
    info.projection = projection
    info.model_run_timestamp = model_run_timestamp
    info.prediction_timestamp = prediction_timestamp
    info.variable_name = variable_name
    return info


def adjust_model_day(now, model_run_hour) -> datetime:
    """ Adjust the model day, based on the current time.

    If now (e.g. 10h00) is less than model run (e.g. 12), it means we have to look for yesterdays
    model run.
    """
    if now.hour < model_run_hour:
        return now - datetime.timedelta(days=1)
    return now


def get_file_date_part(now, model_run_hour) -> str:
    """ Construct the part of the filename that contains the model run date
    """
    adjusted = adjust_model_day(now, model_run_hour)
    date = '{year}{month:02d}{day:02d}'.format(
        year=adjusted.year, month=adjusted.month, day=adjusted.day)
    return date


def get_model_run_hours(model_abbreviation: str):
    """ Yield model run hours for GDPS (00h00 and 12h00) """
    if model_abbreviation == ModelEnum.GDPS:
        for hour in [0, 12]:
            yield hour
    elif model_abbreviation == ModelEnum.HRDPS:
        for hour in [0, 6, 12, 18]:
            yield hour


<<<<<<< HEAD
def get_global_model_run_download_urls(now: datetime.datetime, hour: int) -> Generator[str, None, None]:
    """ Yield urls to download GDPS (global) model runs """
=======
def get_model_run_download_urls(now: datetime.datetime, model_run_hour: int) -> Generator[str, None, None]:
    """ Yield urls to download. """
>>>>>>> 053987dd

    # hh: model run start, in UTC [00, 12]
    # hhh: prediction hour [000, 003, 006, ..., 240]
    # pylint: disable=invalid-name
    hh = '{:02d}'.format(model_run_hour)
    # For the global model, we have prediction at 3 hour intervals up to 240 hours.
    for h in range(0, 241, 3):
        hhh = format(h, '03d')
        for level in ['TMP_TGL_2', 'RH_TGL_2']:
            base_url = 'https://dd.weather.gc.ca/model_gem_global/15km/grib2/lat_lon/{}/{}/'.format(
                hh, hhh)
            date = get_file_date_part(now, model_run_hour)
            filename = 'CMC_glb_{}_latlon.15x.15_{}{}_P{}.grib2'.format(
                level, date, hh, hhh)
            url = base_url + filename
            yield url


def get_high_res_model_run_download_urls(now: datetime.datetime, hour: int) -> Generator[str, None, None]:
    """ Yield urls to download HRDPS (high-res) model runs """
    # pylint: disable=invalid-name
    hh = '{:02d}'.format(hour)
    # For the high-res model, predictions are at 1 hour intervals up to 48 hours.
    for h in range(0, 49):
        hhh = format(h, '03d')
        for level in ['TMP_TGL_2', 'RH_TGL_2']:
            base_url = 'https://dd.weather.gc.ca/model_hrdps/continental/grib2/{}/{}/'.format(
                hh, hhh)
            date = get_file_date_part(now, hour)
            filename = 'CMC_hrdps_continental_{}_ps2.5km_{}{}_P{}-00.grib2'.format(
                level, date, hh, hhh)
            url = base_url + filename
            yield url


def download(url: str, path: str) -> str:
    """
    Download a file from a url.
    NOTE: was using wget library initially, but has the drawback of not being able to control where the
    temporary files are stored. This is problematic, as giving the application write access to /app
    is a security concern.
    """
    # Infer filename from url.
    filename = os.path.split(url)[-1]
    # Construct target location for downloaded file.
    target = os.path.join(os.getcwd(), path, filename)
    # Get the file.
    # It's important to have a timeout on the get, otherwise the call may get stuck for an indefinite
    # amount of time - there is no default value for timeout. During testing, it was observed that
    # downloads usually complete in less than a second.
    logger.info('downloading %s', url)
    response = requests.get(url, timeout=60)
    # If the response is 200/OK.
    if response.status_code == 200:
        # Store the response.
        with open(target, 'wb') as file_object:
            # Write the file.
            file_object.write(response.content)
    elif response.status_code == 404:
        # We expect this to happen frequently - just log for info.
        logger.info('404 error for %s', url)
        target = None
    else:
        # Raise an exception
        response.raise_for_status()
    # Return file location.
    return target


def mark_prediction_model_run_processed(session: Session,
                                        model: ModelEnum,
                                        projection: ProjectionEnum,
                                        now: datetime.datetime,
                                        model_run_hour: int):
    """ Mark a prediction model run as processed (complete) """

    prediction_model = app.db.crud.get_prediction_model(
        session, model, projection)
    prediction_run_timestamp = datetime.datetime(
        year=now.year,
        month=now.month,
        day=now.day,
        hour=now.hour, tzinfo=datetime.timezone.utc)
    prediction_run_timestamp = adjust_model_day(prediction_run_timestamp, model_run_hour)
    prediction_run_timestamp = prediction_run_timestamp.replace(hour=model_run_hour)
    logger.info('prediction_model:%s, prediction_run_timestamp:%s',
                prediction_model, prediction_run_timestamp)
    prediction_run = app.db.crud.get_prediction_run(
        session,
        prediction_model.id,
        prediction_run_timestamp)
    logger.info('prediction run: %s', prediction_run)
    prediction_run.complete = True
    app.db.crud.update_prediction_run(session, prediction_run)


class EnvCanada():
    """ Class that orchestrates downloading and processing of weather model grib files from environment
    Canada.
    """

    # pylint: disable=too-many-instance-attributes
    def __init__(self, model_type):
        """ Prep variables """
        self.files_downloaded = 0
        self.files_processed = 0
        self.exception_count = 0
        # We always work in UTC:
        self.now = time_utils.get_utc_now()
        self.session = app.db.database.get_write_session()
        self.grib_processor = GribFileProcessor()
        self.model_type = ModelEnum(model_type)
        # set projection based on model_type
        if self.model_type == ModelEnum.GDPS:
            self.projection = ProjectionEnum.LATLON_15X_15
        elif self.model_type == ModelEnum.HRDPS:
            self.projection = ProjectionEnum.HIGH_RES_CONTINENTAL

    def flag_file_as_processed(self, url):
        """ Flag the file as processed in the database """
        processed_file = get_processed_file_record(self.session, url)
        if processed_file:
            logger.info('re-procesed %s', url)
        else:
            logger.info('file processed %s', url)
            processed_file = ProcessedModelRunUrl(
                url=url,
                create_date=time_utils.get_utc_now())
        processed_file.update_date = time_utils.get_utc_now()
        # pylint: disable=no-member
        self.session.add(processed_file)
        self.session.commit()

    def check_if_model_run_complete(self, urls):
        """ Check if a particular model run is complete """
        # pylint: disable=no-member
        actual_count = get_processed_file_count(self.session, urls)
        expected_count = len(urls)
        logger.info('we have processed %s/%s files',
                    actual_count, expected_count)
        return actual_count == expected_count

    def process_model_run_urls(self, urls):
        """ Process the urls for a model run.
        """
        for url in urls:
            try:
                # check the database for a record of this file:
                processed_file_record = get_processed_file_record(
                    self.session, url)
                if processed_file_record:
                    # This file has already been processed - so we skip it.
                    logger.info('file already processed %s', url)
                else:
                    # extract model info from filename:
                    filename = os.path.basename(urlparse(url).path)
                    model_info = parse_env_canada_filename(filename)
                    # download the file:
                    with tempfile.TemporaryDirectory() as tmp_path:
                        downloaded = download(url, tmp_path)
                        if downloaded:
                            self.files_downloaded += 1
                            # If we've downloaded the file ok, we can now process it.
                            try:
                                self.grib_processor.process_grib_file(
                                    downloaded, model_info)
                                # Flag the file as processed
                                self.flag_file_as_processed(url)
                                self.files_processed += 1
                                logger.info('Processed %s', url)
                            finally:
                                # delete the file when done.
                                os.remove(downloaded)
            # pylint: disable=broad-except
            except Exception as exception:
                self.exception_count += 1
                # We catch and log exceptions, but keep trying to download.
                # We intentionally catch a broad exception, as we want to try and download as much
                # as we can.
                logger.error('unexpected exception processing %s',
                             url, exc_info=exception)

    def process_model_run(self, model_run_hour):
        """ Process a particular model run """
<<<<<<< HEAD
        logger.info('Processing {} model run {:02d}'.format(
            self.model_type, hour))

        # Get the urls for the current model run.
        if self.model_type == ModelEnum.GDPS:
            urls = list(get_global_model_run_download_urls(self.now, hour))
        elif self.model_type == ModelEnum.HRDPS:
            urls = list(get_high_res_model_run_download_urls(self.now, hour))
=======
        logger.info('Processing GDPS model run {:02d}:00'.format(model_run_hour))

        # Get the urls for the current model run.
        urls = list(get_model_run_download_urls(self.now, model_run_hour))
>>>>>>> 053987dd

        # Process all the urls.
        self.process_model_run_urls(urls)

        # Having completed processing, check if we're all done.
        if self.check_if_model_run_complete(urls):
            logger.info(
<<<<<<< HEAD
                '{} model run {:02d} completed with SUCCESS'.format(self.model_type, hour))

            mark_prediction_model_run_processed(
                self.session, self.model_type, self.projection, self.now, hour)
=======
                'GDPS model run {:02d}:00 completed with SUCCESS'.format(model_run_hour))
            mark_prediction_model_run_processed(
                self.session, ModelEnum.GDPS, app.db.crud.LATLON_15X_15, self.now, model_run_hour)
>>>>>>> 053987dd

    def process(self):
        """ Entry point for downloading and processing weather model grib files """
        for hour in get_model_run_hours(self.model_type):
            try:
                logger.info('HOUR %s', hour)
                self.process_model_run(hour)
            # pylint: disable=broad-except
            except Exception as exception:
                # We catch and log exceptions, but keep trying to process.
                # We intentionally catch a broad exception, as we want to try to process as much as we can.
                self.exception_count += 1
                logger.error(
                    'unexpected exception processing %s model run %d',
                    self.model_type, hour, exc_info=exception)


class ModelValueProcessor:
    """ Iterate through model runs that have completed, and calculate the interpolated weather predictions.
    """

    def __init__(self):
        """ Prepare variables we're going to use throughout """
        self.session = app.db.database.get_write_session()
        self.stations = get_stations_synchronously()
        self.station_count = len(self.stations)

    def _process_model_run(self, model_run: PredictionModelRunTimestamp):
        """ Interpolate predictions in the provided model run for all stations. """
        logger.info('Interpolating values for model run: %s', model_run)
        # Iterate through stations.
        for index, station in enumerate(self.stations):
            logger.info('Interpolating model run %s (%s/%s) for %s:%s',
                        model_run.id,
                        index, self.station_count,
                        station.code, station.name)
            # Process this model run for station.
            self._process_model_run_for_station(model_run, station)
        # Commit all the weather station model predictions (it's fast if we line them all up and commit
        # them in one go.)
        logger.info('commit to database...')
        self.session.commit()
        logger.info('done commit.')

    def _process_prediction(self,  # pylint: disable=too-many-arguments
                            prediction: ModelRunGridSubsetPrediction,
                            station: WeatherStation,
                            model_run: PredictionModelRunTimestamp,
                            points: List,
                            coordinate: List,
                            machine: StationMachineLearning):
        # If there's already a prediction, we want to update it
        station_prediction = get_weather_station_model_prediction(
            self.session, station.code, model_run.id, prediction.prediction_timestamp)
        if station_prediction is None:
            station_prediction = WeatherStationModelPrediction()
        # Populate the weather station prediction object.
        station_prediction.station_code = station.code
        station_prediction.prediction_model_run_timestamp_id = model_run.id
        station_prediction.prediction_timestamp = prediction.prediction_timestamp
        # Calculate the interpolated values.
        station_prediction.tmp_tgl_2 = griddata(
            points, prediction.tmp_tgl_2, coordinate, method='linear')[0]
        station_prediction.rh_tgl_2 = griddata(
            points, prediction.rh_tgl_2, coordinate, method='linear')[0]
        # Predict the temperature
        station_prediction.bias_adjusted_temperature = machine.predict_temperature(
            station_prediction.tmp_tgl_2,
            station_prediction.prediction_timestamp)
        # Predict the rh
        station_prediction.bias_adjusted_rh = machine.predict_rh(
            station_prediction.rh_tgl_2, station_prediction.prediction_timestamp)
        # Update the update time (this might be an update)
        station_prediction.update_date = time_utils.get_utc_now()
        # Add this prediction to the session (we'll commit it later.)
        self.session.add(station_prediction)

    def _process_model_run_for_station(self,
                                       model_run: PredictionModelRunTimestamp,
                                       station: WeatherStation):
        """ Process the model run for the prodvided station.
        """
        # Extract the coordinate.
        coordinate = [station.long, station.lat]
        # Lookup the grid our weather station is in.
        logger.info("Getting grid for coordinate %s and model %s",
                    coordinate, model_run.prediction_model)
        grid = get_grid_for_coordinate(
            self.session, model_run.prediction_model, coordinate)

        # Convert the grid database object to a polygon object.
        poly = to_shape(grid.geom)
        # Extract the vertices of the polygon.
        points = list(poly.exterior.coords)[:-1]

        machine = StationMachineLearning(
            session=self.session,
            model=model_run.prediction_model,
            grid=grid,
            points=points,
            target_coordinate=coordinate,
            station_code=station.code,
            max_learn_date=model_run.prediction_run_timestamp)
        machine.learn()

        # Get all the predictions associated to this particular model run, in the grid.
        query = get_model_run_predictions_for_grid(
            self.session, model_run, grid)

        # Iterate through all the predictions.
        prev_prediction = None
        for prediction in query:
            if (prev_prediction is not None
                    and prev_prediction.prediction_timestamp.hour == 18
                    and prediction.prediction_timestamp.hour == 21):
                noon_prediction = construct_interpolated_noon_prediction(
                    prev_prediction, prediction)
                self._process_prediction(
                    noon_prediction, station, model_run, points, coordinate, machine)
            self._process_prediction(
                prediction, station, model_run, points, coordinate, machine)
            prev_prediction = prediction

    def _mark_model_run_interpolated(self, model_run: PredictionModelRunTimestamp):
        """ Having completely processed a model run, we can mark it has having been interpolated.
        """
        model_run.interpolated = True
        logger.info('marking %s as interpolated', model_run)
        self.session.add(model_run)
        self.session.commit()

    def process(self):
        """ Entry point to start processing model runs that have not yet had their predictions interpolated
        """
        # Get model runs that are complete (fully downloaded), but not yet interpolated.
        query = get_prediction_model_run_timestamp_records(
            self.session, complete=True, interpolated=False)
        for model_run in query:
            # Process the model run.
            self._process_model_run(model_run)
            # Mark the model run as interpolated.
            self._mark_model_run_interpolated(model_run)


def main():
    """ main script """

    # set the model type requested based on arg passed via command line
    model_type = sys.argv[1]
    logger.info('model type %s', model_type)

    # grab the start time.
    start_time = time.time()

    # process everything.
    env_canada = EnvCanada(model_type)
    env_canada.process()

    # interpolate and machine learn everything that needs interpolating.
    model_value_processor = ModelValueProcessor()
    model_value_processor.process()

    # calculate the execution time.
    execution_time = round(time.time() - start_time, 1)
    # log some info.
    logger.info('%d downloaded, %d processed in total, took %s seconds',
                env_canada.files_downloaded, env_canada.files_processed, execution_time)
    # check if we encountered any exceptions.
    if env_canada.exception_count > 0:
        # if there were any exceptions, return a non-zero status.
        logger.warning('completed processing with some exceptions')
        sys.exit(os.EX_SOFTWARE)
    return env_canada.files_processed


if __name__ == "__main__":
    try:
        main()
    # pylint: disable=broad-except
    except Exception as exception:
        # We catch and log any exceptions we may have missed.
        logger.error('unexpected exception processing', exc_info=exception)
        # Exit with a failure code.
        sys.exit(os.EX_SOFTWARE)
    # We assume success if we get to this point.
    sys.exit(os.EX_OK)<|MERGE_RESOLUTION|>--- conflicted
+++ resolved
@@ -157,13 +157,8 @@
             yield hour
 
 
-<<<<<<< HEAD
-def get_global_model_run_download_urls(now: datetime.datetime, hour: int) -> Generator[str, None, None]:
+def get_global_model_run_download_urls(now: datetime.datetime, model_run_hour: int) -> Generator[str, None, None]:
     """ Yield urls to download GDPS (global) model runs """
-=======
-def get_model_run_download_urls(now: datetime.datetime, model_run_hour: int) -> Generator[str, None, None]:
-    """ Yield urls to download. """
->>>>>>> 053987dd
 
     # hh: model run start, in UTC [00, 12]
     # hhh: prediction hour [000, 003, 006, ..., 240]
@@ -247,8 +242,10 @@
         month=now.month,
         day=now.day,
         hour=now.hour, tzinfo=datetime.timezone.utc)
-    prediction_run_timestamp = adjust_model_day(prediction_run_timestamp, model_run_hour)
-    prediction_run_timestamp = prediction_run_timestamp.replace(hour=model_run_hour)
+    prediction_run_timestamp = adjust_model_day(
+        prediction_run_timestamp, model_run_hour)
+    prediction_run_timestamp = prediction_run_timestamp.replace(
+        hour=model_run_hour)
     logger.info('prediction_model:%s, prediction_run_timestamp:%s',
                 prediction_model, prediction_run_timestamp)
     prediction_run = app.db.crud.get_prediction_run(
@@ -348,21 +345,16 @@
 
     def process_model_run(self, model_run_hour):
         """ Process a particular model run """
-<<<<<<< HEAD
         logger.info('Processing {} model run {:02d}'.format(
-            self.model_type, hour))
+            self.model_type, model_run_hour))
 
         # Get the urls for the current model run.
         if self.model_type == ModelEnum.GDPS:
-            urls = list(get_global_model_run_download_urls(self.now, hour))
+            urls = list(get_global_model_run_download_urls(
+                self.now, model_run_hour))
         elif self.model_type == ModelEnum.HRDPS:
-            urls = list(get_high_res_model_run_download_urls(self.now, hour))
-=======
-        logger.info('Processing GDPS model run {:02d}:00'.format(model_run_hour))
-
-        # Get the urls for the current model run.
-        urls = list(get_model_run_download_urls(self.now, model_run_hour))
->>>>>>> 053987dd
+            urls = list(get_high_res_model_run_download_urls(
+                self.now, model_run_hour))
 
         # Process all the urls.
         self.process_model_run_urls(urls)
@@ -370,16 +362,10 @@
         # Having completed processing, check if we're all done.
         if self.check_if_model_run_complete(urls):
             logger.info(
-<<<<<<< HEAD
-                '{} model run {:02d} completed with SUCCESS'.format(self.model_type, hour))
+                '{} model run {:02d}:00 completed with SUCCESS'.format(self.model_type, model_run_hour))
 
             mark_prediction_model_run_processed(
-                self.session, self.model_type, self.projection, self.now, hour)
-=======
-                'GDPS model run {:02d}:00 completed with SUCCESS'.format(model_run_hour))
-            mark_prediction_model_run_processed(
-                self.session, ModelEnum.GDPS, app.db.crud.LATLON_15X_15, self.now, model_run_hour)
->>>>>>> 053987dd
+                self.session, self.model_type, self.projection, self.now, model_run_hour)
 
     def process(self):
         """ Entry point for downloading and processing weather model grib files """
