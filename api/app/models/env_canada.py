""" A script that downloads weather models from Environment Canada HTTP data server
TODO: Move this file to app/models/ (not part of this PR as it makes comparing prev. version difficult -
      there are so many changes, it's picked up as a delete instead of a move.)
"""


import os
import sys
import datetime
import asyncio
from typing import Generator
from urllib.parse import urlparse
import logging
import time
import tempfile
import requests
from scipy.interpolate import griddata, interp1d
from geoalchemy2.shape import to_shape
from sqlalchemy.orm import Session
from app import configure_logging
import app.time_utils as time_utils
import app.stations
from app.models.process_grib import GribFileProcessor, ModelRunInfo
from app.db.models import ProcessedModelRunUrl, PredictionModelRunTimestamp, WeatherStationModelPrediction, ModelRunGridSubsetPrediction
import app.db.database
from app.models import ModelEnum
from app.models.machine_learning_v2 import StationMachineLearning
from app.db.crud import (get_processed_file_record,
                         get_processed_file_count,
                         get_prediction_model_run_timestamp_records,
                         get_model_run_predictions_for_grid,
                         get_grid_for_coordinate,
                         get_weather_station_model_prediction)

# If running as it's own process, configure loggin appropriately.
if __name__ == "__main__":
    configure_logging()

logger = logging.getLogger(__name__)


class UnhandledPredictionModelType(Exception):
    """ Exception raised when an unknown model type is encountered. """


<<<<<<< HEAD
def interpolate(x_axis, before, after, timestamp):
    y_axis = [
        [before[0], after[0]],
        [before[1], after[1]],
        [before[2], after[2]],
        [before[3], after[3]]
    ]
    return interp1d(x_axis, y_axis, kind='linear')(timestamp)

# pylint: disable=too-many-locals


=======
>>>>>>> 831b82c8
def parse_env_canada_filename(filename):
    """ Take a grib filename, as per file name nomenclature defined at
    https://weather.gc.ca/grib/grib2_glb_25km_e.html, and parse into a meaningful object.
    """
    # pylint: disable=too-many-locals

    base = os.path.basename(filename)
    parts = base.split('_')
    model = parts[1]
    variable = parts[2]
    level_type = parts[3]
    level = parts[4]
    variable_name = '_'.join(
        [variable, level_type, level])
    projection = parts[5]
    prediction_start = parts[6][:-2]
    run_time = parts[6][-2:]
    model_run_timestamp = datetime.datetime(
        year=int(prediction_start[:4]),
        month=int(prediction_start[4:6]),
        day=int(prediction_start[6:8]),
        hour=int(run_time), tzinfo=datetime.timezone.utc)
    last_part = parts[7].split('.')
    prediction_hour = last_part[0][1:]
    prediction_timestamp = model_run_timestamp + \
        datetime.timedelta(hours=int(prediction_hour))

    if model == 'glb':
        model_abbreviation = ModelEnum.GDPS
    elif model == 'reg':
        model_abbreviation = ModelEnum.RDPS
    else:
        raise UnhandledPredictionModelType(
            'Unhandeled prediction model type found', model)

    info = ModelRunInfo()
    info.model_abbreviation = model_abbreviation
    info.projection = projection
    info.model_run_timestamp = model_run_timestamp
    info.prediction_timestamp = prediction_timestamp
    info.variable_name = variable_name
    return info


def adjust_model_day(now, hour) -> datetime:
    """ Adjust the model day, based on the current time.

    If now (e.g. 10h00) is less than model run (e.g. 12), it means we have to look for yesterdays
    model run.
    """
    if now.hour < hour:
        return now - datetime.timedelta(days=1)
    return now


def get_file_date_part(now, hour) -> str:
    """ Construct the part of the filename that contains the model run date
    """
    now = adjust_model_day(now, hour)
    date = '{year}{month:02d}{day:02d}'.format(
        year=now.year, month=now.month, day=now.day)
    return date


def get_utcnow():
    """ Wrapped datetime.datetime.uctnow() for easier mocking in unit tests.
    """
    return datetime.datetime.utcnow()


def get_model_run_hours():
    """ Yield model run hours for GDPS (00h00 and 12h00) """
    for hour in [0, 12]:
        yield hour


def get_model_run_download_urls(now: datetime.datetime, hour: int) -> Generator[str, None, None]:
    """ Yield urls to download. """

    # hh: model run start, in UTC [00, 12]
    # hhh: prediction hour [000, 003, 006, ..., 240]
    # pylint: disable=invalid-name
    hh = '{:02d}'.format(hour)
    # For the global model, we have prediction at 3 hour intervals up to 240 hours.
    for h in range(0, 241, 3):
        hhh = format(h, '03d')
        for level in ['TMP_TGL_2', 'RH_TGL_2']:
            base_url = 'https://dd.weather.gc.ca/model_gem_global/15km/grib2/lat_lon/{}/{}/'.format(
                hh, hhh)
            date = get_file_date_part(now, hour)
            filename = 'CMC_glb_{}_latlon.15x.15_{}{}_P{}.grib2'.format(
                level, date, hh, hhh)
            url = base_url + filename
            yield url


def download(url: str, path: str) -> str:
    """
    Download a file from a url.
    NOTE: was using wget library initially, but has the drawback of not being able to control where the
    temporary files are stored. This is problematic, as giving the application write access to /app
    is a security concern.
    """
    # Infer filename from url.
    filename = os.path.split(url)[-1]
    # Construct target location for downloaded file.
    target = os.path.join(os.getcwd(), path, filename)
    # Get the file.
    # It's important to have a timeout on the get, otherwise the call may get stuck for an indefinite
    # amount of time - there is no default value for timeout. During testing, it was observed that
    # downloads usually complete in less than a second.
    logger.info('downloading %s', url)
    response = requests.get(url, timeout=60)
    # If the response is 200/OK.
    if response.status_code == 200:
        # Store the response.
        with open(target, 'wb') as file_object:
            # Write the file.
            file_object.write(response.content)
    elif response.status_code == 404:
        # We expect this to happen frequently - just log for info.
        logger.info('404 error for %s', url)
        target = None
    else:
        # Raise an exception
        response.raise_for_status()
    # Return file location.
    return target


def mark_prediction_model_run_processed(session: Session,
                                        model: ModelEnum,
                                        projection: str,
                                        now: datetime.datetime,
                                        hour: int):
    """ Mark a prediction model run as processed (complete) """

    prediction_model = app.db.crud.get_prediction_model(
        session, model, projection)
    prediction_run_timestamp = datetime.datetime(
        year=now.year,
        month=now.month,
        day=now.day,
        hour=hour, tzinfo=datetime.timezone.utc)
    prediction_run_timestamp = adjust_model_day(prediction_run_timestamp, hour)
    logger.info('prediction_model:%s, prediction_run_timestamp:%s',
                prediction_model, prediction_run_timestamp)
    prediction_run = app.db.crud.get_prediction_run(
        session,
        prediction_model.id,
        prediction_run_timestamp)
    prediction_run.complete = True
    app.db.crud.update_prediction_run(session, prediction_run)


class EnvCanada():
    """ Class that orchestrates downloading and processing of weather model grib files from environment
    Canada.
    """

    def __init__(self):
        """ Prep variables """
        self.files_downloaded = 0
        self.files_processed = 0
        self.exception_count = 0
        # We always work in UTC:
        self.now = get_utcnow()
        self.session = app.db.database.get_write_session()
        self.grib_processor = GribFileProcessor()

    def flag_file_as_processed(self, url):
        """ Flag the file as processed in the database """
        processed_file = get_processed_file_record(self.session, url)
        if processed_file:
            logger.info('re-procesed %s', url)
        else:
            logger.info('file processed %s', url)
            processed_file = ProcessedModelRunUrl(
                url=url,
                create_date=time_utils.get_utc_now())
        processed_file.update_date = time_utils.get_utc_now()
        # pylint: disable=no-member
        self.session.add(processed_file)
        self.session.commit()

    def check_if_model_run_complete(self, urls):
        """ Check if a particular model run is complete """
        # pylint: disable=no-member
        actual_count = get_processed_file_count(self.session, urls)
        expected_count = len(urls)
        logger.info('we have processed %s/%s files',
                    actual_count, expected_count)
        return actual_count == expected_count

    def process_model_run_urls(self, urls):
        """ Process the urls for a model run.
        """
        for url in urls:
            try:
                # check the database for a record of this file:
                processed_file_record = get_processed_file_record(
                    self.session, url)
                if processed_file_record:
                    # This file has already been processed - so we skip it.
                    logger.info('file already processed %s', url)
                else:
                    # extract model info from filename:
                    filename = os.path.basename(urlparse(url).path)
                    model_info = parse_env_canada_filename(filename)
                    # download the file:
                    with tempfile.TemporaryDirectory() as tmp_path:
                        downloaded = download(url, tmp_path)
                        if downloaded:
                            self.files_downloaded += 1
                            # If we've downloaded the file ok, we can now process it.
                            try:
                                self.grib_processor.process_grib_file(
                                    downloaded, model_info)
                                # Flag the file as processed
                                self.flag_file_as_processed(url)
                                self.files_processed += 1
                            finally:
                                # delete the file when done.
                                os.remove(downloaded)
            # pylint: disable=broad-except
            except Exception as exception:
                self.exception_count += 1
                # We catch and log exceptions, but keep trying to download.
                # We intentionally catch a broad exception, as we want to try and download as much
                # as we can.
                logger.error('unexpected exception processing %s',
                             url, exc_info=exception)

    def process_model_run(self, hour):
        """ Process a particular model run """
        logger.info('Processing GDPS model run {:02d}'.format(hour))

        # Get the urls for the current model run.
        urls = list(get_model_run_download_urls(self.now, hour))

        # Process all the urls.
        self.process_model_run_urls(urls)

        # Having completed processing, check if we're all done.
        if self.check_if_model_run_complete(urls):
            logger.info(
                'GDPS model run {:02d} completed with SUCCESS'.format(hour))
            mark_prediction_model_run_processed(
                self.session, ModelEnum.GDPS, app.db.crud.LATLON_15X_15, self.now, hour)

    def process(self):
        """ Entry point for downloading and processing weather model grib files """
        for hour in get_model_run_hours():
            try:
                self.process_model_run(hour)
            # pylint: disable=broad-except
            except Exception as exception:
                # We catch and log exceptions, but keep trying to process.
                # We intentionally catch a broad exception, as we want to try to process as much as we can.
                self.exception_count += 1
                logger.error(
                    'unexpected exception processing GDPS model run %d', hour, exc_info=exception)


class ModelValueProcessor:
    """ Iterate through model runs that have completed, and calculate the interpolated weather predictions.
    """

    def __init__(self):
        """ Prepare variables we're going to use throughout """
        self.session = app.db.database.get_write_session()
        loop = asyncio.new_event_loop()
        asyncio.set_event_loop(loop)
        self.stations = loop.run_until_complete(app.stations.get_stations())
        self.station_count = len(self.stations)

    def _process_model_run(self, model_run: PredictionModelRunTimestamp):
        """ Interpolate predictions in the provided model run for all stations. """
        logger.info('Interpolating values for model run: %s', model_run)
        # Iterate through stations.
        for index, station in enumerate(self.stations):
            # if station['code'] != '322':
            # continue
            logger.info('Interpolating model run %s (%s/%s) for %s:%s',
                        model_run.id,
                        index, self.station_count,
                        station['code'], station['name'])
            # Process this model run for station.
            self._process_model_run_for_station(model_run, station)
            # if self.station_count > 4:
            # raise Exception("ok - make it faster")
        # Commit all the weather station model predictions (it's fast if we line them all up and commit
        # them in one go.)
        logger.info('commit to database...')
        self.session.commit()
        logger.info('done commit.')

    def _process_prediction(self, prediction, station, model_run, points, coordinate, machine):
        # If there's already a prediction, we want to update it
        station_prediction = get_weather_station_model_prediction(
            self.session, station['code'], model_run.id, prediction.prediction_timestamp)
        if station_prediction is None:
            station_prediction = WeatherStationModelPrediction()
        # Populate the weather station prediction object.
        station_prediction.station_code = station['code']
        station_prediction.prediction_model_run_timestamp_id = model_run.id
        station_prediction.prediction_timestamp = prediction.prediction_timestamp
        # Caclulate the interpolated values.
        station_prediction.tmp_tgl_2 = griddata(
            points, prediction.tmp_tgl_2, coordinate, method='linear')[0]
        station_prediction.rh_tgl_2 = griddata(
            points, prediction.rh_tgl_2, coordinate, method='linear')[0]
        # Predict the temperature
        station_prediction.temperature = machine.predict_temperature(
            station_prediction.tmp_tgl_2,
            station_prediction.prediction_timestamp)
        # Predict the rh
        station_prediction.bias_adjusted_rh = machine.predict_rh(
            station_prediction.rh_tgl_2, station_prediction.prediction_timestamp)
        # Update the update time (this might be an update)
        station_prediction.update_date = time_utils.get_utc_now()
        # Add this prediction to the session (we'll commit it later.)
        # logger.info('model: %s, machine: %s',
        # station_prediction.tmp_tgl_2, station_prediction.temperature)
        self.session.add(station_prediction)

    def _process_model_run_for_station(self,
                                       model_run: PredictionModelRunTimestamp,
                                       station: dict):
        """ Process the model run for the prodvided station.
        """
        # Extract the coordinate.
        coordinate = [station['long'], station['lat']]
        # Lookup the grid our weather station is in.
        grid = get_grid_for_coordinate(
            self.session, model_run.prediction_model, coordinate)
        # Get all the predictions associated to this particular model run, in the grid.
        query = get_model_run_predictions_for_grid(
            self.session, model_run, grid)

        # Convert the grid database object to a polygon object.
        poly = to_shape(grid.geom)
        # Extract the vertices of the polygon.
        points = list(poly.exterior.coords)[:-1]

        machine = StationMachineLearning(
            session=self.session,
            model=model_run.prediction_model,
            grid=grid,
            points=points,
            target_coordinate=coordinate,
            station_code=station['code'],
            max_learn_date=model_run.prediction_run_timestamp)
        machine.learn()

        # Iterate through all the predictions.
        # logger.info('iterating through predictions for model run...')
        prev_prediction = None
        for prediction in query:
            if (prev_prediction is not None
                    and prev_prediction.prediction_timestamp.hour == 18
                    and prediction.prediction_timestamp.hour == 21):
                noon_prediction = ModelRunGridSubsetPrediction()
                noon_prediction.prediction_timestamp = prediction.prediction_timestamp.replace(
                    hour=20)
                # x-axis is the timestamp
                x_axis = (prev_prediction.prediction_timestamp.timestamp(),
                          prediction.prediction_timestamp.timestamp())
                noon_prediction.tmp_tgl_2 = interpolate(
                    x_axis, prev_prediction.tmp_tgl_2,
                    prediction.tmp_tgl_2,
                    noon_prediction.prediction_timestamp.timestamp())
                noon_prediction.rh_tgl_2 = interpolate(
                    x_axis, prev_prediction.rh_tgl_2,
                    prediction.rh_tgl_2,
                    noon_prediction.prediction_timestamp.timestamp())
                self._process_prediction(
                    noon_prediction, station, model_run, points, coordinate, machine)
                # logging.info('interpolate a noon value dude!')
            self._process_prediction(
                prediction, station, model_run, points, coordinate, machine)
            prev_prediction = prediction

    def _mark_model_run_interpolated(self, model_run: PredictionModelRunTimestamp):
        """ Having completely processed a model run, we can mark it has having been interpolated.
        """
        model_run.interpolated = True
        logger.info('marking %s as interpolated', model_run)
        self.session.add(model_run)
        self.session.commit()

    def process(self):
        """ Entry point to start processing model runs that have not yet had their predictions interpolated
        """
        # Get model runs that are complete (fully downloaded), but not yet interpolated.
        query = get_prediction_model_run_timestamp_records(
            self.session, complete=True, interpolated=False)
        for model_run in query:
            # Process the model run.
            self._process_model_run(model_run)
            # Mark the model run as interpolated.
            self._mark_model_run_interpolated(model_run)


def main():
    """ main script """

    # grab the start time.
    start_time = time.time()

    # process everything.
    env_canada = EnvCanada()
    env_canada.process()

    # interpolate and machine learn everything that needs interpolating.
    model_value_processor = ModelValueProcessor()
    model_value_processor.process()

    # calculate the execution time.
    execution_time = round(time.time() - start_time, 1)
    # log some info
    logger.info('%d downloaded, %d processed in total, took %s seconds',
                env_canada.files_downloaded, env_canada.files_processed, execution_time)
    # check if we encountered any exceptions.
    if env_canada.exception_count > 0:
        # if there were any exceptions, return a non-zero status.
        logger.warning('completed processing with some exceptions')
        sys.exit(os.EX_SOFTWARE)
    return env_canada.files_processed


if __name__ == "__main__":
    try:
        main()
    # pylint: disable=broad-except
    except Exception as exception:
        # We catch and log any exceptions we may have missed.
        logger.error('unexpected exception processing', exc_info=exception)
        # Exit with a failure code.
        sys.exit(os.EX_SOFTWARE)
    # We assume success if we get to this point.
    sys.exit(os.EX_OK)<|MERGE_RESOLUTION|>--- conflicted
+++ resolved
@@ -43,7 +43,6 @@
     """ Exception raised when an unknown model type is encountered. """
 
 
-<<<<<<< HEAD
 def interpolate(x_axis, before, after, timestamp):
     y_axis = [
         [before[0], after[0]],
@@ -53,11 +52,7 @@
     ]
     return interp1d(x_axis, y_axis, kind='linear')(timestamp)
 
-# pylint: disable=too-many-locals
-
-
-=======
->>>>>>> 831b82c8
+
 def parse_env_canada_filename(filename):
     """ Take a grib filename, as per file name nomenclature defined at
     https://weather.gc.ca/grib/grib2_glb_25km_e.html, and parse into a meaningful object.
