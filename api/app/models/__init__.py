--- conflicted
+++ resolved
@@ -13,7 +13,6 @@
     """ Enumerator for different kinds of supported weather models """
     GDPS = 'GDPS'
     RDPS = 'RDPS'
-<<<<<<< HEAD
     HRDPS = 'HRDPS'
 
 
@@ -23,7 +22,6 @@
     """
     LATLON_15X_15 = 'latlon.15x.15'
     HIGH_RES_CONTINENTAL = 'ps2.5km'
-=======
 
 
 def interpolate_between_two_points(  # pylint: disable=invalid-name
@@ -71,5 +69,4 @@
             timestamp_a, timestamp_b, getattr(prediction_a, key),
             getattr(prediction_b, key), noon_timestamp)
         setattr(noon_prediction, key, value)
-    return noon_prediction
->>>>>>> a324bc6d
+    return noon_prediction