--- conflicted
+++ resolved
@@ -6,13 +6,8 @@
 import logging
 from fastapi import FastAPI, Depends
 from fastapi.middleware.cors import CORSMiddleware
-<<<<<<< HEAD
-from app import schemas
+from app import schemas, configure_logging
 from app.models.fetch.predictions import fetch_model_predictions, fetch_most_recent_historic_predictions
-=======
-from app import schemas, configure_logging
-from app.models.fetch.predictions import fetch_model_predictions
->>>>>>> b2a80735
 from app.models.fetch.summaries import fetch_model_prediction_summaries
 from app.models import ModelEnum
 from app.percentile import get_precalculated_percentiles
@@ -131,13 +126,15 @@
           response_model=schemas.WeatherModelPredictionResponse)
 async def get_most_recent_historic_model_values(
         model: ModelEnum, request: schemas.StationCodeList, _: bool = Depends(authenticate)):
-    """ Returns the weather values for the last model prediction that was issued for the station before actual weather readings became available. """
-    try:
-        LOGGER.info('/models/%s/predictions/historic/most_recent/', model.name)
+    """ Returns the weather values for the last model prediction that was issued 
+    for the station before actual weather readings became available.
+    """
+    try:
+        logger.info('/models/%s/predictions/historic/most_recent/', model.name)
         historic_predictions = await fetch_most_recent_historic_predictions(model, request.stations)
         return schemas.WeatherModelPredictionResponse(predictions=historic_predictions)
     except Exception as exception:
-        LOGGER.critical(exception, exc_info=True)
+        logger.critical(exception, exc_info=True)
         raise
 
 
