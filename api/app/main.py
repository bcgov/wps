""" This module contains the entrypoint for the Predictive Services Unit Fire Weather Index calculator API.

See README.md for details on how to run.
"""
import logging
from fastapi import FastAPI, Depends, Response
from fastapi.responses import JSONResponse
from fastapi.middleware.cors import CORSMiddleware
from starlette.applications import Starlette
from app import schemas, configure_logging
from app.percentile import get_precalculated_percentiles
from app.auth import authenticate
from app import config
from app import health
from app import hourlies
from app import stations
from app.frontend import frontend
from app.routers import forecasts, weather_models, c_haines
from app import fire_centers


configure_logging()

logger = logging.getLogger(__name__)

API_INFO = '''
    Description: API for the PSU Services

    Warranty Disclaimer:

    This PSU API and related documentation is provided as a public service by the
    Government of British Columbia, Box 9411, Victoria, British
    Columbia, Canada V8W 9V1.

    This PSU API and related documentation are provided \"as is\" without
    warranty of any kind, whether express or implied. Users of this
    software and documentation do so at their own risk. All implied
    warranties, including, without limitation, implied warranties of
    merchantability, fitness for a particular purpose, and
    non - infringement, are hereby expressly disclaimed. Links and
    references to any other websites or software are provided for
    information only and listing shall not be taken as endorsement of
    any kind.

    The Government of British Columbia is not responsible for the
    content or reliability of any linked software and websites and does
    not endorse the content, products, services or views expressed
    within them. It is the responsibility of all persons who use the PSU API
    and documentation to independently confirm the accuracy of the
    data, information, or results obtained through their use.

    Limitation of Liabilities Under no circumstances will the Government
    of British Columbia be liable to any person or business entity for
    any direct, indirect, special, incidental, consequential, or other
    damages based on any use of this software and documentation or any
    other software to which this site is linked, including, without
    limitation, any lost profits, business interruption, or loss of
    programs or information, even if the Government of British Columbia
    has been specifically advised of the possibility of such damages.'''


# This is the api app.
api = FastAPI(
    title="Predictive Services API",
    description=API_INFO,
    version="0.0.0"
)

# This is our base starlette app - it doesn't do much except glue together
# the api and the front end.
app = Starlette()


# The order here is important:
# 1. Mount the /api
# Technically we could leave the api on the root (/), but then you'd get index.html
# instead of a 404 if you have a mistake on your api url.
app.mount('/api', app=api)
# 2. Mount everything else on the root, to the frontend app.
app.mount('/', app=frontend)

ORIGINS = config.get('ORIGINS')

api.add_middleware(
    CORSMiddleware,
    allow_origins=ORIGINS,
    allow_credentials=True,
    allow_methods=["GET", "POST"],
    allow_headers=["*"],
)

api.include_router(forecasts.router)
api.include_router(weather_models.router)
api.include_router(c_haines.router)


@api.get('/health')
async def get_health():
    """ A simple endpoint for Openshift Healthchecks """
    try:
        health_check = health.patroni_cluster_health_check()

        logger.info('/health - healthy: %s. %s',
                    health_check.get('healthy'), health_check.get('message'))

        return health_check
    except Exception as exception:
        logger.error(exception, exc_info=True)
        raise


@api.post('/observations/', response_model=schemas.observations.WeatherStationHourlyReadingsResponse)
async def get_hourlies(request: schemas.shared.WeatherDataRequest, _: bool = Depends(authenticate)):
    """ Returns hourly observations for the last 5 days, for the specified weather stations """
    try:
        logger.info('/observations/')

        readings = await hourlies.get_hourly_readings(request.stations, request.time_of_interest)

        return schemas.observations.WeatherStationHourlyReadingsResponse(hourlies=readings)
    except Exception as exception:
        logger.critical(exception, exc_info=True)
        raise


@api.get('/stations/', response_model=schemas.stations.WeatherStationsResponse)
async def get_stations(response: Response):
    """ Return a list of fire weather stations.
    """
    try:
        logger.info('/stations/')

        weather_stations = await stations.get_stations()
<<<<<<< HEAD
        # let browsers to cache the data for 12 hours
        response.headers["Cache-Control"] = "public, max-age=43200, immutable"
=======
        response.headers["Cache-Control"] = "max-age=43200"  # let browsers to cache the data for 12 hours

>>>>>>> 90a1cc6c
        return schemas.stations.WeatherStationsResponse(weather_stations=weather_stations)
    except Exception as exception:
        logger.critical(exception, exc_info=True)
        raise


@api.post('/percentiles/', response_model=schemas.percentiles.CalculatedResponse)
async def get_percentiles(request: schemas.percentiles.PercentileRequest):
    """ Return 90% FFMC, 90% ISI, 90% BUI etc. for a given set of fire stations for a given period of time.
    """
    try:
        logger.info('/percentiles/')

        percentiles = get_precalculated_percentiles(request)

        return percentiles
    except Exception as exception:
        logger.critical(exception, exc_info=True)
        raise


@api.get('/fire_centres')
async def get_fire_centres():
    """ Get fire centre geojson. """
    # Fetch data from databsae.
    geojson_response = await fire_centers.fetch()
    # Set some pretty aggressive caching rules.
    headers = {"Cache-Control": "max-age=604800, public, immutable"}
    # Return the geojson response.
    return JSONResponse(
        content=geojson_response,
        headers=headers)


if __name__ == "__main__":
    # This section of code is for the convenience of developers only. Having this section of code, allows
    # for developers to easily debug the application by running main.py and attaching to it with a debugger.
    # uvicorn is imported in this scope only, as it's not required when the application is run in production.
    import uvicorn
    uvicorn.run(app, host="0.0.0.0", port=8080)<|MERGE_RESOLUTION|>--- conflicted
+++ resolved
@@ -131,13 +131,8 @@
         logger.info('/stations/')
 
         weather_stations = await stations.get_stations()
-<<<<<<< HEAD
-        # let browsers to cache the data for 12 hours
-        response.headers["Cache-Control"] = "public, max-age=43200, immutable"
-=======
         response.headers["Cache-Control"] = "max-age=43200"  # let browsers to cache the data for 12 hours
 
->>>>>>> 90a1cc6c
         return schemas.stations.WeatherStationsResponse(weather_stations=weather_stations)
     except Exception as exception:
         logger.critical(exception, exc_info=True)
