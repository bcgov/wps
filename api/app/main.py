""" This module contains the entrypoint for the Predictive Services Unit Fire Weather Index calculator API.

See README.md for details on how to run.
"""
import datetime
import logging
from fastapi import FastAPI, Depends
from fastapi.middleware.cors import CORSMiddleware
from app import schemas, configure_logging
from app.models.fetch.predictions import fetch_model_predictions
from app.models.fetch.summaries import fetch_model_prediction_summaries
from app.models import ModelEnum
from app.percentile import get_precalculated_percentiles
from app.forecasts.noon_forecasts import fetch_noon_forecasts
from app.forecasts.noon_forecasts_summaries import fetch_noon_forecasts_summaries
from app.auth import authenticate
from app import wildfire_one
from app import config
from app import health
<<<<<<< HEAD
from app import hourlies
=======
import app.time_utils as time_utils
>>>>>>> 21bee759


configure_logging()

LOGGER = logging.getLogger(__name__)

API_INFO = '''
    Description: API for the PSU FWI Calculator

    Warranty Disclaimer:

    This 90th Percentile Forest Fire Weather Index(FWI) system software
    and related documentation is provided as a public service by the
    Government of British Columbia, Box 9411, Victoria, British
    Columbia, Canada V8W 9V1.

    This 90th Percentile Forest Fire Weather Index(FWI) system software
    and related documentation are provided \"as is\" without
    warranty of any kind, whether express or implied. Users of this
    software and documentation do so at their own risk. All implied
    warranties, including, without limitation, implied warranties of
    merchantability, fitness for a particular purpose, and
    non - infringement, are hereby expressly disclaimed. Links and
    references to any other websites or software are provided for
    information only and listing shall not be taken as endorsement of
    any kind.

    The Government of British Columbia is not responsible for the
    content or reliability of any linked software and websites and does
    not endorse the content, products, services or views expressed
    within them. It is the responsibility of all persons who use 90th
    Percentile Forest Fire Weather Index(FWI) system software and
    related documentation to independently confirm the accuracy of the
    data, information, or results obtained through their use.

    Limitation of Liabilities Under no circumstances will the Government
    of British Columbia be liable to any person or business entity for
    any direct, indirect, special, incidental, consequential, or other
    damages based on any use of this software and documentation or any
    other software to which this site is linked, including, without
    limitation, any lost profits, business interruption, or loss of
    programs or information, even if the Government of British Columbia
    has been specifically advised of the possibility of such damages.'''


app = FastAPI(
    title="Predictive Services Fire Weather Index Calculator",
    description=API_INFO,
    version="0.0.0"
)

ORIGINS = config.get('ORIGINS')

app.add_middleware(
    CORSMiddleware,
    allow_origins=ORIGINS,
    allow_credentials=True,
    allow_methods=["GET", "POST"],
    allow_headers=["*"],
)


@app.get('/health')
async def get_health():
    """ A simple endpoint for Openshift Healthchecks """
    try:
        health_check = health.patroni_cluster_health_check()
        LOGGER.info('/health - healthy: %s. %s',
                    health_check.get('healthy'), health_check.get('message'))
        return health_check
    except Exception as exception:
        LOGGER.error(exception, exc_info=True)
        raise


@app.post('/models/{model}/predictions/', response_model=schemas.WeatherModelPredictionResponse)
async def get_model_predictions(
        model: ModelEnum, request: schemas.StationCodeList, _: bool = Depends(authenticate)):
    """ Returns 10 day noon prediction based on the global deterministic prediction system (GDPS)
    for the specified set of weather stations. """
    try:
        LOGGER.info('/models/%s/predictions/', model.name)
        model_predictions = await fetch_model_predictions(model, request.stations)
        return schemas.WeatherModelPredictionResponse(predictions=model_predictions)
    except Exception as exception:
        LOGGER.critical(exception, exc_info=True)
        raise


@app.post('/models/{model}/predictions/summaries/',
          response_model=schemas.WeatherModelPredictionSummaryResponse)
async def get_model_prediction_summaries(
        model: ModelEnum, request: schemas.StationCodeList, _: bool = Depends(authenticate)):
    """ Returns a summary of predictions for a given model. """
    try:
        LOGGER.info('/models/%s/predictions/summaries/', model.name)
        summaries = await fetch_model_prediction_summaries(model, request.stations)
        return schemas.WeatherModelPredictionSummaryResponse(summaries=summaries)
    except Exception as exception:
        LOGGER.critical(exception, exc_info=True)
        raise


@app.post('/noon_forecasts/', response_model=schemas.NoonForecastResponse)
def get_noon_forecasts(request: schemas.StationCodeList, _: bool = Depends(authenticate)):
    """ Returns noon forecasts pulled from BC FireWeather Phase 1 website for the specified
    set of weather stations. """
    try:
        LOGGER.info('/noon_forecasts/')
        now = time_utils.get_utc_now()
        back_5_days = now - datetime.timedelta(days=5)
        forward_5_days = now + datetime.timedelta(days=5)
        return fetch_noon_forecasts(request.stations, back_5_days, forward_5_days)
    except Exception as exception:
        LOGGER.critical(exception, exc_info=True)
        raise


@app.post('/noon_forecasts/summaries/', response_model=schemas.NoonForecastSummariesResponse)
async def get_noon_forecasts_summaries(request: schemas.StationCodeList, _: bool = Depends(authenticate)):
    """ Returns summaries of noon forecasts for given weather stations """
    try:
        LOGGER.info('/noon_forecasts/summaries/')
        now = time_utils.get_utc_now()
        back_5_days = now - datetime.timedelta(days=5)
        return await fetch_noon_forecasts_summaries(request.stations, back_5_days, now)

    except Exception as exception:
        LOGGER.critical(exception, exc_info=True)
        raise


@app.post('/hourlies/', response_model=schemas.WeatherStationHourlyReadingsResponse)
async def get_hourlies(request: schemas.StationCodeList, _: bool = Depends(authenticate)):
    """ Returns hourlies for the last 5 days, for the specified weather stations """
    try:
        LOGGER.info('/hourlies/')
        readings = await hourlies.get_hourly_readings(request.stations)
        return schemas.WeatherStationHourlyReadingsResponse(hourlies=readings)
    except Exception as exception:
        LOGGER.critical(exception, exc_info=True)
        raise


@app.get('/stations/', response_model=schemas.WeatherStationsResponse)
async def get_stations():
    """ Return a list of fire weather stations.
    """
    try:
        LOGGER.info('/stations/')
        stations = await wildfire_one.get_stations()
        return schemas.WeatherStationsResponse(weather_stations=stations)
    except Exception as exception:
        LOGGER.critical(exception, exc_info=True)
        raise


@app.post('/percentiles/', response_model=schemas.CalculatedResponse)
async def get_percentiles(request: schemas.PercentileRequest):
    """ Return 90% FFMC, 90% ISI, 90% BUI etc. for a given set of fire stations for a given period of time.
    """
    try:
        LOGGER.info('/percentiles/')
        percentiles = get_precalculated_percentiles(request)
        return percentiles
    except Exception as exception:
        LOGGER.critical(exception, exc_info=True)
        raise<|MERGE_RESOLUTION|>--- conflicted
+++ resolved
@@ -17,11 +17,8 @@
 from app import wildfire_one
 from app import config
 from app import health
-<<<<<<< HEAD
 from app import hourlies
-=======
 import app.time_utils as time_utils
->>>>>>> 21bee759
 
 
 configure_logging()
