--- conflicted
+++ resolved
@@ -203,7 +203,11 @@
     return await _fetch_model_predictions_by_station_codes(model, projection, station_codes)
 
 
-async def _fetch_delta_precip_for_prev_model_run(model: ModelEnum, station_codes: List[int], prediction: WeatherModelPredictionValues, prediction_model_run_timestamp):
+async def _fetch_delta_precip_for_prev_model_run(
+        model: ModelEnum,
+        station_codes: List[int],
+        prediction: WeatherModelPredictionValues,
+        prediction_model_run_timestamp):
     """ Fetch the delta_precip for the station's prediction from the previous model run.
     To be used in occasions where prediction_timestamp is not midnight but the prediction model run
     is at hour 000 (and hence apcp is 0, so we must look at the delta_precip from the previous model run
@@ -297,73 +301,4 @@
             model_runs=list(model_run_dict.values())
         ))
 
-<<<<<<< HEAD
-    return response
-
-
-async def fetch_predictions_by_station_code(
-        model: ModelEnum, station_codes: List[int], end_date: datetime) -> List[WeatherModelPrediction]:
-    """ Fetch model predictions from database based on list of station code, up to the specified end_date.
-
-    NOTE: This function is redundant, fetch_model_run_predictions_by_station_code can be used to 
-    replace it.
-    """
-    stations = {station.code: station for station in await app.stations.get_stations_by_codes(station_codes)}
-
-    # construct helper dictionary of WeatherModelPredictions
-    # weather_model_predictions_dict is indexed by station_code, then by prediction_timestamp
-    weather_model_predictions_dict = defaultdict(dict)
-
-    # We're only interested in the last 5 days
-    now = app.time_utils.get_utc_now()
-    five_days_ago = now - datetime.timedelta(days=5)
-    # send the query
-    session = app.db.database.get_read_session()
-    historic_predictions = app.db.crud.weather_models.get_historic_station_model_predictions(
-        session, station_codes, model, five_days_ago, end_date)
-    for prediction, prediction_model_run_timestamp, prediction_model in historic_predictions:
-        station_predictions = weather_model_predictions_dict.get(
-            prediction.station_code)
-        existing_prediction = None
-        if station_predictions is not None:
-            existing_prediction = station_predictions.get(
-                prediction.prediction_timestamp)
-        # insert the prediction into weather_model_predictions_dict if no entry for
-        # prediction.prediction_timestamp exists,or if prediction_model_run_timestamp.prediction_run_timestamp
-        # is more recent than the model_run time for the existing_prediction
-        if(existing_prediction is None or
-           existing_prediction.model_run.datetime < prediction_model_run_timestamp.prediction_run_timestamp):
-            # construct the WeatherModelPredictionValue
-            prediction_value = WeatherModelPredictionValues(
-                temperature=prediction.tmp_tgl_2,
-                bias_adjusted_temperature=prediction.bias_adjusted_temperature,
-                relative_humidity=prediction.rh_tgl_2,
-                bias_adjusted_relative_humidity=prediction.bias_adjusted_rh,
-                delta_precipitation=prediction.delta_precip,
-                datetime=prediction.prediction_timestamp
-            )
-            model_run = WeatherModelRun(
-                datetime=prediction_model_run_timestamp.prediction_run_timestamp,
-                name=prediction_model.name,
-                abbreviation=model,
-                projection=prediction_model.projection
-            )
-            # construct the WeatherModelPrediction
-            weather_model_prediction = WeatherModelPrediction(
-                station=stations[prediction.station_code],
-                model_run=model_run,
-                values=[prediction_value]
-            )
-            weather_model_predictions_dict[prediction.station_code][
-                prediction.prediction_timestamp] = weather_model_prediction
-
-    # flatten the nested dict into a regular list of WeatherModelPredictions
-    weather_predictions_response = []
-    for station, prediction_dict_by_timestamp in weather_model_predictions_dict.items():
-        for prediction in prediction_dict_by_timestamp.values():
-            weather_predictions_response.append(prediction)
-
-    return weather_predictions_response
-=======
-    return response
->>>>>>> a627c129
+    return response