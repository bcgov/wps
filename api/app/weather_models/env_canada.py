""" A script that downloads weather models from Environment Canada HTTP data server
TODO: Move this file to app/models/ (not part of this PR as it makes comparing prev. version difficult -
      there are so many changes, it's picked up as a delete instead of a move.)
"""

import os
import sys
import datetime
from typing import Generator, List
from urllib.parse import urlparse
import logging
import time
import tempfile
import requests
from scipy.interpolate import griddata
from geoalchemy2.shape import to_shape
from sqlalchemy.orm import Session
from app.db.crud.weather_models import (get_processed_file_record,
                                        get_processed_file_count,
                                        get_prediction_model_run_timestamp_records,
                                        get_model_run_predictions_for_grid,
                                        get_grid_for_coordinate,
                                        get_weather_station_model_prediction)
from app.weather_models.machine_learning import StationMachineLearning
from app.weather_models import ModelEnum, ProjectionEnum, construct_interpolated_noon_prediction
from app.schemas.stations import WeatherStation
from app import configure_logging
import app.time_utils as time_utils
from app.stations import get_stations_synchronously
from app.weather_models.process_grib import GribFileProcessor, ModelRunInfo
from app.db.models import (ProcessedModelRunUrl, PredictionModelRunTimestamp,
                           WeatherStationModelPrediction, ModelRunGridSubsetPrediction)
import app.db.database
from app.rocketchat_notifications import send_rocketchat_notification

# If running as its own process, configure logging appropriately.
if __name__ == "__main__":
    configure_logging()

logger = logging.getLogger(__name__)


class UnhandledPredictionModelType(Exception):
    """ Exception raised when an unknown model type is encountered. """


class CompletedWithSomeExceptions(Exception):
    """ Exception raised when processing completed, but there were some non critical exceptions """


def parse_gdps_rdps_filename(filename):
    """ Parse filename for GDPS grib file to extract metadata """
    base = os.path.basename(filename)
    parts = base.split('_')
    model = parts[1]
    variable = parts[2]
    level_type = parts[3]
    level = parts[4]
    variable_name = '_'.join(
        [variable, level_type, level])
    projection = parts[5]
    prediction_start = parts[6][:-2]
    run_time = parts[6][-2:]
    model_run_timestamp = datetime.datetime(
        year=int(prediction_start[:4]),
        month=int(prediction_start[4:6]),
        day=int(prediction_start[6:8]),
        hour=int(run_time), tzinfo=datetime.timezone.utc)
    last_part = parts[7].split('.')
    prediction_hour = last_part[0][1:]
    prediction_timestamp = model_run_timestamp + \
        datetime.timedelta(hours=int(prediction_hour))
    return model, variable_name, projection, model_run_timestamp, prediction_timestamp


def parse_high_res_model_filename(filename):
    """ Parse filename for HRDPS grib file to extract metadata """
    base = os.path.basename(filename)
    parts = base.split('_')
    model = '_'.join([parts[1], parts[2]])
    variable = parts[3]
    level_type = parts[4]
    level = parts[5]
    variable_name = '_'.join(
        [variable, level_type, level])
    projection = parts[6]
    prediction_start = parts[7][:-2]
    run_time = parts[7][-2:]
    model_run_timestamp = datetime.datetime(
        year=int(prediction_start[:4]),
        month=int(prediction_start[4:6]),
        day=int(prediction_start[6:8]),
        hour=int(run_time), tzinfo=datetime.timezone.utc)
    last_part = parts[8].split('.')
    prediction_hour = last_part[0][1:4]
    prediction_timestamp = model_run_timestamp + \
        datetime.timedelta(hours=int(prediction_hour))
    return model, variable_name, projection, model_run_timestamp, prediction_timestamp


def parse_env_canada_filename(filename):
    """ Take a grib filename, as per file name nomenclature defined at
    https://weather.gc.ca/grib/grib2_glb_25km_e.html, and parse into a meaningful object.
    """
    # pylint: disable=too-many-locals
    base = os.path.basename(filename)
    parts = base.split('_')
    model = parts[1]
    if model == 'glb':
        model, variable_name, projection, model_run_timestamp, prediction_timestamp = \
            parse_gdps_rdps_filename(filename)
        model_abbreviation = ModelEnum.GDPS
    elif model == 'hrdps':
        model, variable_name, projection, model_run_timestamp, prediction_timestamp = \
            parse_high_res_model_filename(filename)
        model_abbreviation = ModelEnum.HRDPS
    elif model == 'reg':
        model, variable_name, projection, model_run_timestamp, prediction_timestamp = \
            parse_gdps_rdps_filename(filename)
        model_abbreviation = ModelEnum.RDPS
    else:
        raise UnhandledPredictionModelType(
            'Unhandled prediction model type found', model)

    info = ModelRunInfo()
    info.model_abbreviation = model_abbreviation
    info.projection = projection
    info.model_run_timestamp = model_run_timestamp
    info.prediction_timestamp = prediction_timestamp
    info.variable_name = variable_name
    return info


def adjust_model_day(now, model_run_hour) -> datetime:
    """ Adjust the model day, based on the current time.

    If now (e.g. 10h00) is less than model run (e.g. 12), it means we have to look for yesterdays
    model run.
    """
    if now.hour < model_run_hour:
        return now - datetime.timedelta(days=1)
    return now


def get_file_date_part(now, model_run_hour) -> str:
    """ Construct the part of the filename that contains the model run date
    """
    adjusted = adjust_model_day(now, model_run_hour)
    date = '{year}{month:02d}{day:02d}'.format(
        year=adjusted.year, month=adjusted.month, day=adjusted.day)
    return date


def get_model_run_hours(model_abbreviation: str):
    """ Yield model run hours for GDPS (00h00 and 12h00) """
    if model_abbreviation == ModelEnum.GDPS:
        for hour in [0, 12]:
            yield hour
    elif model_abbreviation in (ModelEnum.HRDPS, ModelEnum.RDPS):
        for hour in [0, 6, 12, 18]:
            yield hour


def get_global_model_run_download_urls(now: datetime.datetime,
                                       model_run_hour: int) -> Generator[str, None, None]:
    """ Yield urls to download GDPS (global) model runs """

    # hh: model run start, in UTC [00, 12]
    # hhh: prediction hour [000, 003, 006, ..., 240]
    # pylint: disable=invalid-name
    hh = '{:02d}'.format(model_run_hour)
    # For the global model, we have prediction at 3 hour intervals up to 240 hours.
    for h in range(0, 241, 3):
        hhh = format(h, '03d')
        for level in ['TMP_TGL_2', 'RH_TGL_2', 'APCP_SFC_0']:
            # Accumulated precipitation does not exist for 000 hour, so the url for this doesn't exist
            if (hhh == '000' and level == 'APCP_SFC_0'):
                continue
            base_url = 'https://dd.weather.gc.ca/model_gem_global/15km/grib2/lat_lon/{}/{}/'.format(
                hh, hhh)
            date = get_file_date_part(now, model_run_hour)
            filename = 'CMC_glb_{}_latlon.15x.15_{}{}_P{}.grib2'.format(
                level, date, hh, hhh)
            url = base_url + filename
            yield url


def get_high_res_model_run_download_urls(now: datetime.datetime, hour: int) -> Generator[str, None, None]:
    """ Yield urls to download HRDPS (high-res) model runs """
    # pylint: disable=invalid-name
    hh = '{:02d}'.format(hour)
    # For the high-res model, predictions are at 1 hour intervals up to 48 hours.
    for h in range(0, 49):
        hhh = format(h, '03d')
        for level in ['TMP_TGL_2', 'RH_TGL_2', 'APCP_SFC_0']:
            # Accumulated precipitation does not exist for 000 hour, so the url for this doesn't exist
            if (hhh == '000' and level == 'APCP_SFC_0'):
                continue
            base_url = 'https://dd.weather.gc.ca/model_hrdps/continental/grib2/{}/{}/'.format(
                hh, hhh)
            date = get_file_date_part(now, hour)
            filename = 'CMC_hrdps_continental_{}_ps2.5km_{}{}_P{}-00.grib2'.format(
                level, date, hh, hhh)
            url = base_url + filename
            yield url


def get_regional_model_run_download_urls(now: datetime.datetime, hour: int) -> Generator[str, None, None]:
    """ Yield urls to download RDPS model runs """
    # pylint: disable=invalid-name
    hh = '{:02d}'.format(hour)
    # For the RDPS model, predictions are at 1 hour intervals up to 84 hours.
    for h in range(0, 85):
        hhh = format(h, '03d')
        for level in ['TMP_TGL_2', 'RH_TGL_2', 'APCP_SFC_0']:
            # Accumulated precipitation does not exist for 000 hour, so the url for this doesn't exist
            if (hhh == '000' and level == 'APCP_SFC_0'):
                continue
            base_url = 'https://dd.weather.gc.ca/model_gem_regional/10km/grib2/{}/{}/'.format(
                hh, hhh
            )
            date = get_file_date_part(now, hour)
            filename = 'CMC_reg_{}_ps10km_{}{}_P{}.grib2'.format(
                level, date, hh, hhh)
            url = base_url + filename
            yield url


def download(url: str, path: str) -> str:
    """
    Download a file from a url.
    NOTE: was using wget library initially, but has the drawback of not being able to control where the
    temporary files are stored. This is problematic, as giving the application write access to /app
    is a security concern.
    """
    # Infer filename from url.
    filename = os.path.split(url)[-1]
    # Construct target location for downloaded file.
    target = os.path.join(os.getcwd(), path, filename)
    # Get the file.
    # It's important to have a timeout on the get, otherwise the call may get stuck for an indefinite
    # amount of time - there is no default value for timeout. During testing, it was observed that
    # downloads usually complete in less than a second.
    logger.info('downloading %s', url)
    response = requests.get(url, timeout=60)
    # If the response is 200/OK.
    if response.status_code == 200:
        # Store the response.
        with open(target, 'wb') as file_object:
            # Write the file.
            file_object.write(response.content)
    elif response.status_code == 404:
        # We expect this to happen frequently - just log for info.
        logger.info('404 error for %s', url)
        target = None
    else:
        # Raise an exception
        response.raise_for_status()
    # Return file location.
    return target


def mark_prediction_model_run_processed(session: Session,
                                        model: ModelEnum,
                                        projection: ProjectionEnum,
                                        now: datetime.datetime,
                                        model_run_hour: int):
    """ Mark a prediction model run as processed (complete) """

    prediction_model = app.db.crud.weather_models.get_prediction_model(
        session, model, projection)
    prediction_run_timestamp = datetime.datetime(
        year=now.year,
        month=now.month,
        day=now.day,
        hour=now.hour, tzinfo=datetime.timezone.utc)
    prediction_run_timestamp = adjust_model_day(
        prediction_run_timestamp, model_run_hour)
    prediction_run_timestamp = prediction_run_timestamp.replace(
        hour=model_run_hour)
    logger.info('prediction_model:%s, prediction_run_timestamp:%s',
                prediction_model, prediction_run_timestamp)
    prediction_run = app.db.crud.weather_models.get_prediction_run(
        session,
        prediction_model.id,
        prediction_run_timestamp)
    logger.info('prediction run: %s', prediction_run)
    prediction_run.complete = True
    app.db.crud.weather_models.update_prediction_run(session, prediction_run)


class EnvCanada():
    """ Class that orchestrates downloading and processing of weather model grib files from environment
    Canada.
    """

    # pylint: disable=too-many-instance-attributes
    def __init__(self, model_type):
        """ Prep variables """
        self.files_downloaded = 0
        self.files_processed = 0
        self.exception_count = 0
        # We always work in UTC:
        self.now = time_utils.get_utc_now()
        self.session = app.db.database.get_write_session()
        self.grib_processor = GribFileProcessor()
        self.model_type = ModelEnum(model_type)
        # set projection based on model_type
        if self.model_type == ModelEnum.GDPS:
            self.projection = ProjectionEnum.LATLON_15X_15
        elif self.model_type == ModelEnum.HRDPS:
            self.projection = ProjectionEnum.HIGH_RES_CONTINENTAL
        elif self.model_type == ModelEnum.RDPS:
            self.projection = ProjectionEnum.REGIONAL_PS

    def flag_file_as_processed(self, url):
        """ Flag the file as processed in the database """
        processed_file = get_processed_file_record(self.session, url)
        if processed_file:
            logger.info('re-procesed %s', url)
        else:
            logger.info('file processed %s', url)
            processed_file = ProcessedModelRunUrl(
                url=url,
                create_date=time_utils.get_utc_now())
        processed_file.update_date = time_utils.get_utc_now()
        # pylint: disable=no-member
        self.session.add(processed_file)
        self.session.commit()

    def check_if_model_run_complete(self, urls):
        """ Check if a particular model run is complete """
        # pylint: disable=no-member
        actual_count = get_processed_file_count(self.session, urls)
        expected_count = len(urls)
        logger.info('we have processed %s/%s files',
                    actual_count, expected_count)
        return actual_count == expected_count

    def process_model_run_urls(self, urls):
        """ Process the urls for a model run.
        """
        for url in urls:
            try:
                # check the database for a record of this file:
                processed_file_record = get_processed_file_record(
                    self.session, url)
                if processed_file_record:
                    # This file has already been processed - so we skip it.
                    logger.info('file already processed %s', url)
                else:
                    # extract model info from filename:
                    filename = os.path.basename(urlparse(url).path)
                    model_info = parse_env_canada_filename(filename)
                    # download the file:
                    with tempfile.TemporaryDirectory() as tmp_path:
                        downloaded = download(url, tmp_path)
                        if downloaded:
                            self.files_downloaded += 1
                            # If we've downloaded the file ok, we can now process it.
                            try:
                                self.grib_processor.process_grib_file(
                                    downloaded, model_info)
                                # Flag the file as processed
                                self.flag_file_as_processed(url)
                                self.files_processed += 1
                            finally:
                                # delete the file when done.
                                os.remove(downloaded)
            # pylint: disable=broad-except
            except Exception as exception:
                self.exception_count += 1
                # We catch and log exceptions, but keep trying to download.
                # We intentionally catch a broad exception, as we want to try and download as much
                # as we can.
                logger.error('unexpected exception processing %s',
                             url, exc_info=exception)

    def process_model_run(self, model_run_hour):
        """ Process a particular model run """
        logger.info('Processing {} model run {:02d}'.format(
            self.model_type, model_run_hour))

        # Get the urls for the current model run.
        if self.model_type == ModelEnum.GDPS:
            urls = list(get_global_model_run_download_urls(
                self.now, model_run_hour))
        elif self.model_type == ModelEnum.HRDPS:
            urls = list(get_high_res_model_run_download_urls(
                self.now, model_run_hour))
        elif self.model_type == ModelEnum.RDPS:
            urls = list(get_regional_model_run_download_urls(
                self.now, model_run_hour
            ))

        # Process all the urls.
        self.process_model_run_urls(urls)

        # Having completed processing, check if we're all done.
        if self.check_if_model_run_complete(urls):
            logger.info(
                '{} model run {:02d}:00 completed with SUCCESS'.format(self.model_type, model_run_hour))

            mark_prediction_model_run_processed(
                self.session, self.model_type, self.projection, self.now, model_run_hour)

    def process(self):
        """ Entry point for downloading and processing weather model grib files """
        for hour in get_model_run_hours(self.model_type):
            try:
                self.process_model_run(hour)
            # pylint: disable=broad-except
            except Exception as exception:
                # We catch and log exceptions, but keep trying to process.
                # We intentionally catch a broad exception, as we want to try to process as much as we can.
                self.exception_count += 1
                logger.error(
                    'unexpected exception processing %s model run %d',
                    self.model_type, hour, exc_info=exception)


class ModelValueProcessor:
    """ Iterate through model runs that have completed, and calculate the interpolated weather predictions.
    """

    def __init__(self):
        """ Prepare variables we're going to use throughout """
        self.session = app.db.database.get_write_session()
        self.stations = get_stations_synchronously()
        self.station_count = len(self.stations)

    def _process_model_run(self, model_run: PredictionModelRunTimestamp):
        """ Interpolate predictions in the provided model run for all stations. """
        logger.info('Interpolating values for model run: %s', model_run)
        # Iterate through stations.
        for index, station in enumerate(self.stations):
            logger.info('Interpolating model run %s (%s/%s) for %s:%s',
                        model_run.id,
                        index, self.station_count,
                        station.code, station.name)
            # Process this model run for station.
            self._process_model_run_for_station(model_run, station)
        # Commit all the weather station model predictions (it's fast if we line them all up and commit
        # them in one go.)
        logger.info('commit to database...')
        self.session.commit()
        logger.info('done commit.')

    def _process_prediction(self,  # pylint: disable=too-many-arguments
                            prediction: ModelRunGridSubsetPrediction,
                            station: WeatherStation,
                            model_run: PredictionModelRunTimestamp,
                            points: List,
                            coordinate: List,
                            machine: StationMachineLearning):
        # If there's already a prediction, we want to update it
        station_prediction = get_weather_station_model_prediction(
            self.session, station.code, model_run.id, prediction.prediction_timestamp)
        if station_prediction is None:
            station_prediction = WeatherStationModelPrediction()
        # Populate the weather station prediction object.
        station_prediction.station_code = station.code
        station_prediction.prediction_model_run_timestamp_id = model_run.id
        station_prediction.prediction_timestamp = prediction.prediction_timestamp
        # Calculate the interpolated values.
        station_prediction.tmp_tgl_2 = griddata(
            points, prediction.tmp_tgl_2, coordinate, method='linear')[0]
        station_prediction.rh_tgl_2 = griddata(
            points, prediction.rh_tgl_2, coordinate, method='linear')[0]
        # Check that apcp_sfc_0 is not None, since accumulated precipitation
        # does not exist for 00 hour
        if prediction.apcp_sfc_0 is not None:
            station_prediction.apcp_sfc_0 = griddata(
                points, prediction.apcp_sfc_0, coordinate, method='linear')[0]
        else:
            station_prediction.apcp_sfc_0 = 0.0
        # Calculate the delta_precipitation based on station's previous prediction_timestamp
        # for the same model run
<<<<<<< HEAD
        # For some reason pyling doesn't think session has a flush!
=======
>>>>>>> 8a3869fd
        self.session.flush()  # pylint: disable=no-member
        results = self.session.query(WeatherStationModelPrediction).\
            filter(WeatherStationModelPrediction.station_code == station.code).\
            filter(WeatherStationModelPrediction.prediction_model_run_timestamp_id == model_run.id).\
            filter(WeatherStationModelPrediction.prediction_timestamp < prediction.prediction_timestamp).\
            order_by(WeatherStationModelPrediction.prediction_timestamp.desc()).\
            first()
        if results is not None:
            station_prediction.delta_precip = station_prediction.apcp_sfc_0 - results.apcp_sfc_0
        else:
            station_prediction.delta_precip = station_prediction.apcp_sfc_0
        # Predict the temperature
        station_prediction.bias_adjusted_temperature = machine.predict_temperature(
            station_prediction.tmp_tgl_2,
            station_prediction.prediction_timestamp)
        # Predict the rh
        station_prediction.bias_adjusted_rh = machine.predict_rh(
            station_prediction.rh_tgl_2, station_prediction.prediction_timestamp)
        # Update the update time (this might be an update)
        station_prediction.update_date = time_utils.get_utc_now()
        # Add this prediction to the session (we'll commit it later.)
        self.session.add(station_prediction)

    def _process_model_run_for_station(self,
                                       model_run: PredictionModelRunTimestamp,
                                       station: WeatherStation):
        """ Process the model run for the prodvided station.
        """
        # Extract the coordinate.
        coordinate = [station.long, station.lat]
        # Lookup the grid our weather station is in.
        logger.info("Getting grid for coordinate %s and model %s",
                    coordinate, model_run.prediction_model)
        grid = get_grid_for_coordinate(
            self.session, model_run.prediction_model, coordinate)

        # Convert the grid database object to a polygon object.
        poly = to_shape(grid.geom)
        # Extract the vertices of the polygon.
        points = list(poly.exterior.coords)[:-1]

        machine = StationMachineLearning(
            session=self.session,
            model=model_run.prediction_model,
            grid=grid,
            points=points,
            target_coordinate=coordinate,
            station_code=station.code,
            max_learn_date=model_run.prediction_run_timestamp)
        machine.learn()

        # Get all the predictions associated to this particular model run, in the grid.
        query = get_model_run_predictions_for_grid(
            self.session, model_run, grid)

        # Iterate through all the predictions.
        prev_prediction = None
        for prediction in query:
            if (prev_prediction is not None
                    and prev_prediction.prediction_timestamp.hour == 18
                    and prediction.prediction_timestamp.hour == 21):
                noon_prediction = construct_interpolated_noon_prediction(
                    prev_prediction, prediction)
                self._process_prediction(
                    noon_prediction, station, model_run, points, coordinate, machine)
            self._process_prediction(
                prediction, station, model_run, points, coordinate, machine)
            prev_prediction = prediction

    def _mark_model_run_interpolated(self, model_run: PredictionModelRunTimestamp):
        """ Having completely processed a model run, we can mark it has having been interpolated.
        """
        model_run.interpolated = True
        logger.info('marking %s as interpolated', model_run)
        self.session.add(model_run)
        self.session.commit()

    def process(self, model_type: str):
        """ Entry point to start processing model runs that have not yet had their predictions interpolated
        """
        # Get model runs that are complete (fully downloaded), but not yet interpolated.
        query = get_prediction_model_run_timestamp_records(
            self.session, complete=True, interpolated=False, model_type=model_type)
        for model_run, model in query:
            logger.info('model %s', model)
            logger.info('model_run %s', model_run)
            # Process the model run.
            self._process_model_run(model_run)
            # Mark the model run as interpolated.
            self._mark_model_run_interpolated(model_run)


def process_models():
    """ downloading and processing models """

    # set the model type requested based on arg passed via command line
    model_type = sys.argv[1]
    logger.info('model type %s', model_type)

    # grab the start time.
    start_time = time.time()

    # process everything.
    env_canada = EnvCanada(model_type)
    env_canada.process()

    # interpolate and machine learn everything that needs interpolating.
    model_value_processor = ModelValueProcessor()
    model_value_processor.process(model_type)

    # calculate the execution time.
    execution_time = round(time.time() - start_time, 1)
    # log some info.
    logger.info('%d downloaded, %d processed in total, took %s seconds',
                env_canada.files_downloaded, env_canada.files_processed, execution_time)
    # check if we encountered any exceptions.
    if env_canada.exception_count > 0:
        # if there were any exceptions, return a non-zero status.
        raise CompletedWithSomeExceptions()
    return env_canada.files_processed


def main():
    """ main script - process and download models, then do exception handling """
    try:
        process_models()
    except CompletedWithSomeExceptions:
        logger.warning('completed processing with some exceptions')
        sys.exit(os.EX_SOFTWARE)
    except Exception as exception:  # pylint: disable=broad-except
        # We catch and log any exceptions we may have missed.
        logger.error('unexpected exception processing', exc_info=exception)
        rc_message = ':poop: Encountered error retrieving {} model data from Env Canada'.format(
            sys.argv[1])
        send_rocketchat_notification(rc_message, exception)
        # Exit with a failure code.
        sys.exit(os.EX_SOFTWARE)
    # We assume success if we get to this point.
    sys.exit(os.EX_OK)


if __name__ == "__main__":
    main()<|MERGE_RESOLUTION|>--- conflicted
+++ resolved
@@ -476,10 +476,7 @@
             station_prediction.apcp_sfc_0 = 0.0
         # Calculate the delta_precipitation based on station's previous prediction_timestamp
         # for the same model run
-<<<<<<< HEAD
-        # For some reason pyling doesn't think session has a flush!
-=======
->>>>>>> 8a3869fd
+        # For some reason pylint doesn't think session has a flush!
         self.session.flush()  # pylint: disable=no-member
         results = self.session.query(WeatherStationModelPrediction).\
             filter(WeatherStationModelPrediction.station_code == station.code).\
