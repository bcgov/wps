--- conflicted
+++ resolved
@@ -1,14 +1,9 @@
 """ Fire Behaviour Analysis Calculator Tool
 """
 import math
-<<<<<<< HEAD
-from typing import Final
 from datetime import date
-=======
->>>>>>> 251bd1e7
+from typing import Optional
 import logging
-from typing import Optional
-from datetime import date
 import pandas as pd
 from app.utils.singleton import Singleton
 from app.utils.hfi_calculator import FUEL_TYPE_LOOKUP
