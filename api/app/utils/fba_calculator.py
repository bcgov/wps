""" Fire Behaviour Analysis Calculator Tool
"""
import math
from datetime import date
from typing import Optional
import logging
import pandas as pd
from app.utils.singleton import Singleton
from app.utils.hfi_calculator import FUEL_TYPE_LOOKUP
from app.utils import cffdrs
from app.utils.time import get_hour_20_from_date, get_julian_date

logger = logging.getLogger(__name__)


class CannotCalculateFireTypeError(Exception):
    """ Exception thrown when fire type cannot be established """


@Singleton
class DiurnalFFMCLookupTable():
    """ Singleton that loads diurnal FFMC lookup tables from Red Book once, for reuse.
    afternoon_overnight.csv is Table 4.1 from Red Book, 3rd ed., 2018;
    morning.csv is Table 4.2 from Red Book, 3rd ed., 2018.
    """

    def __init__(self):
        with open('app/data/diurnal_ffmc_lookups/afternoon_overnight.csv', 'rb') as afternoon_file:
            afternoon_df = pd.read_csv(afternoon_file)
        afternoon_df.set_index(13, inplace=True)

        with open('app/data/diurnal_ffmc_lookups/morning.csv', 'rb') as morning_file:
            morning_df = pd.read_csv(morning_file, header=[0, 1])
        prev_days_daily_ffmc_keys = morning_df.iloc[:, 0].values
        df_col_labels = morning_df.columns.values
        hour_lookup_keys = ['']
        rh_lookup_keys = ['']
        # Pylint says that df_col_labels is not an iterable. Pylint wrong.
        # pylint: disable=not-an-iterable
        for level_1, level_2 in df_col_labels:
            if 'Unnamed' in str(level_2):
                continue
            elif 'Unnamed' not in str(level_1):
                hour = int(level_1)
                hour_lookup_keys += 3 * [hour]
            rh_lookup_keys += [level_2]

        # Pylint thinks that morning_df's type is TextFileReader. It isn't - it's a pandas dataframe.
        # pylint: disable=no-member
        morning_df.set_index(prev_days_daily_ffmc_keys, inplace=True)
        header = pd.MultiIndex.from_tuples(list(zip(hour_lookup_keys, rh_lookup_keys)), names=['hour', 'RH'])
        morning_df.columns = header
        morning_df.drop(columns=[('', '')], inplace=True)

        self.afternoon_df = afternoon_df
        self.morning_df = morning_df


class FBACalculatorWeatherStation():  # pylint: disable=too-many-instance-attributes
    """ Inputs for Fire Behaviour Advisory Calculator """

    def __init__(self,  # pylint: disable=too-many-arguments
                 elevation: int, fuel_type: str,
                 time_of_interest: date, percentage_conifer: float,
                 percentage_dead_balsam_fir: float, grass_cure: float,
                 crown_base_height: int, lat: float, long: float, bui: float, ffmc: float, isi: float,
<<<<<<< HEAD
                 wind_speed: float, temperature: float, relative_humidity: float, precipitation: float,
                 status: str, prev_day_daily_ffmc: float):
=======
                 wind_speed: float, wind_direction: float, temperature: float, relative_humidity: float,
                 precipitation: float, status: str):
>>>>>>> c83b4a01
        self.elevation = elevation
        self.fuel_type = fuel_type
        self.time_of_interest = time_of_interest
        self.percentage_conifer = percentage_conifer
        self.percentage_dead_balsam_fir = percentage_dead_balsam_fir
        self.grass_cure = grass_cure
        self.crown_base_height = crown_base_height
        self.lat = lat
        self.long = long
        self.bui = bui
        self.ffmc = ffmc
        self.isi = isi
        self.wind_speed = wind_speed
        self.wind_direction = wind_direction
        self.temperature = temperature
        self.relative_humidity = relative_humidity
        self.precipitation = precipitation
        self.status = status
        self.prev_day_daily_ffmc = prev_day_daily_ffmc

    def __str__(self) -> str:
        return 'lat {}, long {}, elevation {}, fuel_type {}, time_of_interest {}, percentage_conifer {},\
            percentage_dead_balsam_fir {}, grass_cure {}, crown_base_height {}, bui {}, ffmc {}, isi {},\
            prev_day_daily_ffmc {}, wind_speed {}, temperature {}, relative_humidity {}, precipitation {}, status {}'\
                .format(self.lat, self.long,
                        self.elevation, self.fuel_type, self.time_of_interest, self.percentage_conifer,
                        self.percentage_dead_balsam_fir, self.grass_cure, self.crown_base_height,
                        self.bui, self.ffmc, self.isi, self.prev_day_daily_ffmc, self.wind_speed,
                        self.temperature, self.relative_humidity, self.precipitation, self.status)


class FireBehaviourAdvisory():  # pylint: disable=too-many-instance-attributes
    """ Class containing the results of the fire behaviour advisory calculation. """

    def __init__(self,  # pylint: disable=too-many-arguments
                 hfi: float, ros: float, fire_type: str, cfb: float, flame_length: float,
                 sixty_minute_fire_size: float, thirty_minute_fire_size: float,
                 critical_hours_hfi_4000: Optional[str],
                 critical_hours_hfi_10000: Optional[str]):
        self.hfi = hfi
        self.ros = ros
        self.fire_type = fire_type  # TODO: make this an enum
        self.cfb = cfb
        self.flame_length = flame_length
        self.sixty_minute_fire_size = sixty_minute_fire_size
        self.thirty_minute_fire_size = thirty_minute_fire_size
        self.critical_hours_hfi_4000 = critical_hours_hfi_4000
        self.critical_hours_hfi_10000 = critical_hours_hfi_10000


def calculate_fire_behaviour_advisory(station: FBACalculatorWeatherStation) -> FireBehaviourAdvisory:
    """ Transform from the raw daily json object returned by wf1, to our fba_calc.StationResponse object.
    """
    # pylint: disable=too-many-locals
    # time of interest will be the same for all stations.
    time_of_interest = get_hour_20_from_date(station.time_of_interest)

    if station.fuel_type == 'C1':
        # The day 144 is the average date for the minimum foliar moisture content in the boreal regions of
        # Canada. It is usually pretty close maybe 7 days in either direction.
        date_of_minimum_foliar_moisture_content = 144
    else:
        # Setting to 0 will cause CFFDRS to figure it out by itself.
        date_of_minimum_foliar_moisture_content = 0

    fmc = cffdrs.foliar_moisture_content(
        station.lat, station.long, station.elevation,
        get_julian_date(time_of_interest),
        date_of_minimum_foliar_moisture_content=date_of_minimum_foliar_moisture_content)
    sfc = cffdrs.surface_fuel_consumption(station.fuel_type, station.bui,
                                          station.ffmc, station.percentage_conifer)
    lb_ratio = cffdrs.length_to_breadth_ratio(station.fuel_type, station.wind_speed)
    ros = cffdrs.rate_of_spread(station.fuel_type, isi=station.isi, bui=station.bui, fmc=fmc, sfc=sfc,
                                pc=station.percentage_conifer,
                                cc=station.grass_cure,
                                pdf=station.percentage_dead_balsam_fir,
                                cbh=station.crown_base_height)
    if station.fuel_type in ('D1', 'O1A', 'O1B', 'S1', 'S2', 'S3'):
        # These fuel types don't have a crown fraction burnt. But CFB is needed for other calculations,
        # so we go with 0.
        cfb = 0
    elif station.crown_base_height is None:
        # We can't calculate cfb without a crown base height!
        cfb = None
    else:
        cfb = cffdrs.crown_fraction_burned(station.fuel_type, fmc=fmc, sfc=sfc,
                                           ros=ros, cbh=station.crown_base_height)

    cfl = FUEL_TYPE_LOOKUP[station.fuel_type].get('CFL', None)

    hfi = cffdrs.head_fire_intensity(fuel_type=station.fuel_type,
                                     percentage_conifer=station.percentage_conifer,
                                     percentage_dead_balsam_fir=station.percentage_dead_balsam_fir,
                                     ros=ros, cfb=cfb, cfl=cfl, sfc=sfc)
    critical_hours_4000 = get_critical_hours(4000, station.fuel_type, station.percentage_conifer,
                                             station.percentage_dead_balsam_fir, station.bui,
                                             station.grass_cure,
                                             station.crown_base_height, station.ffmc, fmc, cfb, cfl,
                                             station.wind_speed)
    critical_hours_10000 = get_critical_hours(10000, station.fuel_type, station.percentage_conifer,
                                              station.percentage_dead_balsam_fir, station.bui,
                                              station.grass_cure,
                                              station.crown_base_height, station.ffmc, fmc, cfb, cfl,
                                              station.wind_speed)

    fire_type = get_fire_type(fuel_type=station.fuel_type, crown_fraction_burned=cfb)
    flame_length = get_approx_flame_length(hfi)

    wind_azimuth = cffdrs.correct_wind_azimuth(station.wind_direction)
    slope_azimuth = None  # a.k.a. SAZ
    ground_slope = 0  # right now we're not taking slope into account
    wsv = cffdrs.calculate_net_effective_windspeed(fuel_type=station.fuel_type, ffmc=station.ffmc,
                                                   bui=station.bui, ws=station.wind_speed, waz=wind_azimuth,
                                                   gs=ground_slope,
                                                   saz=slope_azimuth, fmc=fmc, sfc=sfc,
                                                   pc=station.percentage_conifer,
                                                   cc=station.grass_cure,
                                                   pdf=station.percentage_dead_balsam_fir,
                                                   cbh=station.crown_base_height,
                                                   isi=station.isi)

    bros = cffdrs.back_rate_of_spread(fuel_type=station.fuel_type, ffmc=station.ffmc, bui=station.bui,
                                      wsv=wsv,
                                      fmc=fmc, sfc=sfc,
                                      pc=station.percentage_conifer,
                                      cc=station.grass_cure,
                                      pdf=station.percentage_dead_balsam_fir,
                                      cbh=station.crown_base_height)

    sixty_minute_fire_size = get_fire_size(station.fuel_type, ros, bros, 60, cfb, lb_ratio)
    thirty_minute_fire_size = get_fire_size(station.fuel_type, ros, bros, 30, cfb, lb_ratio)

    return FireBehaviourAdvisory(
        hfi=hfi, ros=ros, fire_type=fire_type, cfb=cfb, flame_length=flame_length,
        sixty_minute_fire_size=sixty_minute_fire_size,
        thirty_minute_fire_size=thirty_minute_fire_size,
        critical_hours_hfi_4000=critical_hours_4000,
        critical_hours_hfi_10000=critical_hours_10000)


def get_30_minutes_fire_size(length_breadth_ratio: float, rate_of_spread: float):
    """ Returns estimated fire size in hectares after 30 minutes, based on LB ratio and ROS.
    Formula derived from sample HFI workbook (see HFI_spreadsheet.md).

    30 min fire size = (pi * spread^2) / (40,000 * LB ratio)
    where spread = 30 * ROS
    """
    # TODO: this function deprecated, please delete.
    return (math.pi * math.pow(30 * rate_of_spread, 2)) / (40000 * length_breadth_ratio)


def get_60_minutes_fire_size(length_breadth_ratio: float, rate_of_spread: float):
    """ Returns estimated fire size in hectares after 60 minutes, based on LB ratio and ROS.
    Formula derived from sample HFI workbook (see HFI_spreadsheet.md)

    60 min fire size = (pi * spread^2) / (40,000 * LB ratio)
    where spread = 60 * ROS

    Excel spreadsheet:
    ((3.14*(SPREAD/2)*((SPREAD/2)/LB))/10000)
    in python:
    spread = rate_of_spread * 60
    return (math.pi*(spread/2)*((spread/2)/length_breadth_ratio))/10000
    """
    # TODO: this function deprecated, please delete.
    return (math.pi * math.pow(60.0 * rate_of_spread, 2)) / (40000.0 * length_breadth_ratio)


def get_fire_size(fuel_type: str, ros: float, bros: float, ellapsed_minutes: int, cfb: float,
                  lb_ratio: float):
    """
    Fire size based on Eq. 8 (Alexander, M.E. 1985. Estimating the length-to-breadth ratio of elliptical
    forest fire patterns.).
    """
    # Using acceleration:
    fire_spread_distance = cffdrs.fire_distance(fuel_type, ros+bros, ellapsed_minutes, cfb)
    length_to_breadth_at_time = cffdrs.length_to_breadth_ratio_t(fuel_type, lb_ratio, ellapsed_minutes, cfb)
    # Not using acceleration:
    # fros = cffdrs.flank_rate_of_spread(ros, bros, lb_ratio)
    # # Flank Fire Spread Distance a.k.a. DF in R/FBPcalc.r
    # flank_fire_spread_distance = (ros + bros) / (2.0 * fros)
    # length_to_breadth_at_time = flank_fire_spread_distance
    # fire_spread_distance = (ros + bros) * ellapsed_minutes

    # Essentially using Eq. 8 (Alexander, M.E. 1985. Estimating the length-to-breadth ratio of elliptical
    # forest fire patterns.) - but feeding it L/B and ROS from CFFDRS.
    return math.pi / (4.0 * length_to_breadth_at_time) * math.pow(fire_spread_distance, 2.0) / 10000.0


def get_fire_type(fuel_type: str, crown_fraction_burned: float):
    """ Returns Fire Type (as str) based on percentage Crown Fraction Burned (CFB).
    These definitions come from the Red Book (p.69).
    Abbreviations for fire types have been taken from the red book (p.9).

    CROWN FRACTION BURNED           TYPE OF FIRE                ABBREV.
    < 10%                           Surface fire                S
    10-89%                          Intermittent crown fire     IC
    > 90%                           Continuous crown fire       CC

    # TODO: make this return an enum
    """
    if fuel_type == 'D1':
        # From red book "crown fires are not expected in deciduous fuel types but high intensity surface fires
        # can occur."
        return 'S'
    # crown fraction burnt is a floating point number from 0 to 1 inclusive.
    if crown_fraction_burned < 0.1:
        return 'S'
    if crown_fraction_burned < 0.9:
        return 'IC'
    if crown_fraction_burned >= 0.9:
        return 'CC'
    logger.error('Cannot calculate fire type. Invalid Crown Fraction Burned percentage received.')
    raise CannotCalculateFireTypeError


def get_approx_flame_length(head_fire_intensity: float):
    """ Returns an approximation of flame length (in meters).
    Formula used is a field-use approximation of
    L = (I / 300)^(1/2), where L is flame length in m and I is Fire Intensity in kW/m
    """
    return math.sqrt(head_fire_intensity / 300)


def get_afternoon_overnight_diurnal_ffmc(hour_of_interest: int, solar_noon_ffmc: float):
    """ Returns the diurnal FFMC (an approximation) estimated for the given hour_of_interest,
    based on the solar_noon_ffmc.
    Hour_of_interest should be expressed in PDT time zone, and can only be between the hours
    1330 and 0700 the next morning. Otherwise, must use different function.
    """

    # pylint: disable=protected-access, no-member
    afternoon_df = DiurnalFFMCLookupTable.instance().afternoon_df

    # find index (solar noon FFMC) of afternoon_df that is nearest to solar_noon_ffmc value
    row = afternoon_df.iloc[abs((afternoon_df.index - solar_noon_ffmc)).argsort()[:1]]
    if hour_of_interest >= 23.5:
        hour_of_interest = hour_of_interest - 24.0
    # determine minimum absolute value difference between hour_of_interest and column labels
    min_abs_diff = abs(row.columns - hour_of_interest).sort_values()[0]
    row_index = row.columns.get_loc(min_abs_diff + hour_of_interest)
    return row.iloc[:, row_index].values[0]


def get_morning_diurnal_ffmc(hour_of_interest: int, prev_day_daily_ffmc: float, hourly_rh: float):
    """ Returns the diurnal FFMC (an approximation) estimated for the given hour_of_interest,
    based on the estimated RH value for the hour_of_interest.
    """

    # pylint: disable=protected-access, no-member
    morning_df = DiurnalFFMCLookupTable.instance().morning_df

    # find index (previous day's daily FFMC) of morning_df that is nearest to prev_day_daily_ffmc
    row = morning_df.iloc[abs((morning_df.index - prev_day_daily_ffmc)).argsort()[:1]]

    # the RH column labels are strings expressing ranges. Must extract lower and upper bounds
    for range_rh_value in row[hour_of_interest].columns:
        bounds = str(range_rh_value).split('-')
        lower_bound = int(bounds[0])
        upper_bound = int(bounds[1])
        if lower_bound <= hourly_rh <= upper_bound:
            return row[hour_of_interest][range_rh_value].values[0]

    # we should never actually reach this return statement
    return None


def get_critical_hours_start(critical_ffmc: float, solar_noon_ffmc: float):
    """ Returns the hour of day (on 24H clock) at which the hourly FFMC crosses the
    threshold of critical_ffmc.
    Returns None if the hourly FFMC never reaches critical_ffmc.
    """
    if solar_noon_ffmc >= critical_ffmc:
        logger.info('Solar noon FFMC >= critical FFMC')

        # go back in time in increments of 1 hour
        clock_time = 13-1.0  # start from solar noon - 1.0 hours
        # first need to determine the previous day's daily FFMC and
        # the previous day's RH value for the same clock_time
        # while get_morning_diurnal_ffmc(clock_time, previous_day_ffmc, hourly_relative_humidity) >= critical_ffmc:
        #     clock_time -= 1.0
        #     if clock_time < 7.0:
        #         break
        # # add back the hour that caused FFMC to drop below critical_ffmc (or that
        # #   pushed time below 7.0)
        # clock_time += 1.0
        # logger.info('%s', clock_time)
        return clock_time

    logger.info('Solar noon FFMC %s < critical FFMC %s', solar_noon_ffmc, critical_ffmc)
    # go forward in time in increments of 1 hour
    clock_time = 13 + 1.0  # start from solar noon + 1 hours
    while get_afternoon_overnight_diurnal_ffmc(clock_time, solar_noon_ffmc) < critical_ffmc:
        clock_time += 1.0
        if clock_time == 24.0:
            return None
    return clock_time


def get_critical_hours_end(critical_ffmc: float, solar_noon_ffmc: float, critical_hour_start: float):
    """ Returns the hour of day (on 24H clock) at which the hourly FFMC drops below
    the threshold of critical_ffmc.
    Should only be called if critical_hour_start is not None.
    """
    if critical_hour_start is None:
        return None
    clock_time = critical_hour_start + 1.0    # increase time in increments of 1 hours
    while get_afternoon_overnight_diurnal_ffmc(clock_time, solar_noon_ffmc) >= critical_ffmc:
        clock_time += 1.0
        if clock_time == 32:  # break if clock_time is now 08:00 of the next day
            break
    # subtract the hour that caused FFMC to drop below critical_ffmc
    clock_time -= 1.0
    if clock_time >= 24.0:
        clock_time = clock_time - 24.0
    return clock_time


def get_critical_hours(  # pylint: disable=too-many-arguments
        target_hfi: int, fuel_type: str, percentage_conifer: float,
        percentage_dead_balsam_fir: float, bui: float,
        grass_cure: float, crown_base_height: float,
        solar_noon_ffmc: float, fmc: float, cfb: float, cfl: float,
        wind_speed: float):
    """ Determines the range of critical hours on a 24H clock.
    Critical Hours describes the time range for the given day during which HFI will meet or exceed
    hfi_target value. Critical hours are calculated by determining diurnally-adjusted FFMC values
    that cause HFI >= target_hfi.
    """
    critical_ffmc, resulting_hfi = cffdrs.get_ffmc_for_target_hfi(
        fuel_type, percentage_conifer, percentage_dead_balsam_fir, bui, wind_speed,
        grass_cure, crown_base_height, solar_noon_ffmc, fmc, cfb, cfl, target_hfi)
    logger.info('Critical FFMC %s, resulting HFI %s; target HFI %s', critical_ffmc,
                resulting_hfi, target_hfi)
    # Scenario 1 (resulting_hfi < target_hfi) - will happen when it's impossible to get
    # a HFI value large enough to >= target_hfi, because FFMC influences the HFI value,
    # and FFMC has an upper bound of 101. So basically, in this scenario the resulting_hfi
    # would equal the resulting HFI when FFMC is set to 101.
    if critical_ffmc >= 100.9 and resulting_hfi < target_hfi:
        logger.info('No critical hours for HFI %s. Critical FFMC %s has HFI %s',
                    target_hfi, critical_ffmc, resulting_hfi)
        return None
    # Scenario 2: the HFI is always >= target_hfi, even when FFMC = 0. In this case, all hours
    # of the day will be critical hours.
    if critical_ffmc == 0.0 and resulting_hfi >= target_hfi:
        logger.info('All hours critical for HFI %s. FFMC %s has HFI %s',
                    target_hfi, critical_ffmc, resulting_hfi)
        return '13:00 - 7:00'
    # Scenario 3: there is a critical_ffmc between (0, 101) that corresponds to
    # resulting_hfi >= target_hfi. Now have to determine what hours of the day (if any)
    # will see hourly FFMC (adjusted according to diurnal curve) >= critical_ffmc.
    critical_hours_start = get_critical_hours_start(
        critical_ffmc, solar_noon_ffmc)
    if critical_hours_start is None:
        return None
    critical_hours_end = get_critical_hours_end(
        critical_ffmc, solar_noon_ffmc, critical_hours_start)

    # format result as string
    critical_hours_start = str(critical_hours_start).replace('.', ':')
    critical_hours_end = str(critical_hours_end).replace('.', ':')
    critical_hours_start = critical_hours_start.replace(':0', ':00').replace(':5', ':30')
    critical_hours_end = critical_hours_end.replace(':0', ':00').replace(':5', ':30')
    response_string = critical_hours_start + ' - ' + critical_hours_end
    return response_string<|MERGE_RESOLUTION|>--- conflicted
+++ resolved
@@ -64,13 +64,8 @@
                  time_of_interest: date, percentage_conifer: float,
                  percentage_dead_balsam_fir: float, grass_cure: float,
                  crown_base_height: int, lat: float, long: float, bui: float, ffmc: float, isi: float,
-<<<<<<< HEAD
-                 wind_speed: float, temperature: float, relative_humidity: float, precipitation: float,
+                 wind_speed: float, wind_direction: float, temperature: float, relative_humidity: float, precipitation: float,
                  status: str, prev_day_daily_ffmc: float):
-=======
-                 wind_speed: float, wind_direction: float, temperature: float, relative_humidity: float,
-                 precipitation: float, status: str):
->>>>>>> c83b4a01
         self.elevation = elevation
         self.fuel_type = fuel_type
         self.time_of_interest = time_of_interest
