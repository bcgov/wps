--- conflicted
+++ resolved
@@ -55,17 +55,11 @@
                     "C6": {"PC": 100, "PDF": 0, "CC": None, "CBH": 7},
                     "C7": {"PC": 100, "PDF": 0, "CC": None, "CBH": 10},
                     # No CBH listed in RB fire intensity class table for D1.
-<<<<<<< HEAD
                     # Using default CBH value of 3, as specified in fbp.Rd in cffdrs R package.
-                    "D1": {"PC": 0, "PDF": 0, "CC": 1, "CBH": 3},
+                    "D1": {"PC": 0, "PDF": 0, "CC": None, "CBH": 3},
                     # No CBH listed in RB fire intensity class table for D2.
                     # Using default CBH value of 3, as specified in fbp.Rd in cffdrs R package.
-                    "D2": {"PC": 0, "PDF": 0, "CC": 1, "CBH": 3},
-=======
-                    "D1": {"PC": 0, "PDF": 0, "CC": None, "CBH": 1},
-                    # No CBH listed in RB fire intensity class table for D2.
-                    "D2": {"PC": 0, "PDF": 0, "CC": None, "CBH": 1},
->>>>>>> 112a6ae8
+                    "D2": {"PC": 0, "PDF": 0, "CC": None, "CBH": 3},
                     # 3 different PC configurations for M1. Opted for 50%.
                     "M1": {"PC": 50, "PDF": 0, "CC": None, "CBH": 6},
                     # 3 different PC configurations for M2. Opted for 50%.
