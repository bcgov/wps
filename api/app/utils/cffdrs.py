--- conflicted
+++ resolved
@@ -1,13 +1,6 @@
 """ This module contains functions for computing fire weather metrics.
 """
-<<<<<<< HEAD
-
 import logging
-import math
-from typing import Optional
-=======
-import logging
->>>>>>> 22295039
 import rpy2.robjects as robjs
 import rpy2.robjects.conversion as cv
 from rpy2.rinterface import NULL
@@ -45,56 +38,6 @@
 # To store in DB: PC, PDF, CC, CBH (attached to fuel type, red book)
 PARAMS_ERROR_MESSAGE = "One or more params passed to R call is None."
 
-<<<<<<< HEAD
-# PC, PDF, CC, CDH from the Red Book. Assumes values of 1 CBH.
-# CC: Assume values of None for non grass types, and 0 for O1A and O1B.
-# TODO: Store then in the DB as columns in FuelType
-FUEL_TYPE_LOOKUP = {"C1": {"PC": 100, "PDF": 0, "CC": None, "CBH": 2},
-                    "C2": {"PC": 100, "PDF": 0, "CC": None, "CBH": 3},
-                    "C3": {"PC": 100, "PDF": 0, "CC": None, "CBH": 8},
-                    "C4": {"PC": 100, "PDF": 0, "CC": None, "CBH": 4},
-                    "C5": {"PC": 100, "PDF": 0, "CC": None, "CBH": 18},
-                    # There's a 2m and 7m C6 in RB. Opted for 7m.
-                    "C6": {"PC": 100, "PDF": 0, "CC": None, "CBH": 7},
-                    "C7": {"PC": 100, "PDF": 0, "CC": None, "CBH": 10},
-                    # No CBH listed in RB fire intensity class table for D1.
-                    # Using default CBH value of 3, as specified in fbp.Rd in cffdrs R package.
-                    "D1": {"PC": 0, "PDF": 0, "CC": None, "CBH": 3},
-                    # No CBH listed in RB fire intensity class table for D2.
-                    # Using default CBH value of 3, as specified in fbp.Rd in cffdrs R package.
-                    "D2": {"PC": 0, "PDF": 0, "CC": None, "CBH": 3},
-                    # 3 different PC configurations for M1. Opted for 50%.
-                    "M1": {"PC": 50, "PDF": 0, "CC": None, "CBH": 6},
-                    # 3 different PC configurations for M2. Opted for 50%.
-                    "M2": {"PC": 50, "PDF": 0, "CC": None, "CBH": 6},
-                    # 3 different PDF configurations for M3. Opted for 60%.
-                    "M3": {"PC": 0, "PDF": 60, "CC": None, "CBH": 6},
-                    # 3 different PDF configurations for M4. Opted for 60%.
-                    "M4": {"PC": 0, "PDF": 60, "CC": None, "CBH": 6},
-                    "O1A": {"PC": 0, "PDF": 0, "CC": 0, "CBH": 1},
-                    "O1B": {"PC": 0, "PDF": 0, "CC": 0, "CBH": 1},
-                    "S1": {"PC": 0, "PDF": 0, "CC": None, "CBH": 1},
-                    "S2": {"PC": 0, "PDF": 0, "CC": None, "CBH": 1},
-                    "S3": {"PC": 0, "PDF": 0, "CC": None, "CBH": 1}
-                    }
-
-#   From cffdrs R package comments:
-#   FUELTYPE: The Fire Behaviour Prediction FuelType
-#        ISI: Initial Spread Index
-#        BUI: Buildup Index
-#        FMC: Foliar Moisture Content
-#        SFC: Surface Fuel Consumption (kg/m^2)
-#         PC: Percent Conifer (%)
-#        PDF: Percent Dead Balsam Fir (%)
-#         CC: Constant (we think this is grass cure.)
-#        CBH: Crown to base height(m)
-
-# Returns:
-#   ROS: Rate of spread (m/min)
-#
-
-=======
->>>>>>> 22295039
 
 def rate_of_spread(fuel_type: str,  # pylint: disable=too-many-arguments, disable=invalid-name
                    isi: float,
@@ -276,28 +219,17 @@
   # Returns:
   #   FI:   Fire Intensity (kW/m)
 
-<<<<<<< HEAD
-
-def head_fire_intensity(station: FBACalculatorWeatherStation, bui: float, ffmc: float, ros: float):
-=======
+
 def head_fire_intensity(
         station: FBACalculatorWeatherStation, bui: float, ffmc: float, ros: float, cfb: float):
->>>>>>> 22295039
     """ Computes Head Fire Intensity (HFI) by delegating to cffdrs R package.
     Calculating HFI requires a number of inputs that must be calculated first. This function
     first makes method calls to calculate the necessary intermediary values.
     """
     sfc = surface_fuel_consumption(station.fuel_type, bui, ffmc, station.percentage_conifer)
-<<<<<<< HEAD
-    fmc = foliar_moisture_content(station.lat, station.long, station.elevation,
-                                  get_julian_date(station.time_of_interest))
-    cfb = crown_fraction_burned(station.fuel_type, fmc, sfc, ros)
-    tfc = total_fuel_consumption(station.fuel_type, cfb, sfc, station.percentage_conifer)
-    logger.info('calling _FIcalc(FC=%s, ROS=%s) based on BUI=%s, FFMC=%s)', tfc, ros, bui, ffmc)
-=======
     tfc = total_fuel_consumption(station.fuel_type, cfb, sfc,
                                  station.percentage_conifer, station.percentage_dead_balsam_fir)
->>>>>>> 22295039
+    logger.info('calling _FIcalc(FC=%s, ROS=%s) based on BUI=%s, FFMC=%s)', tfc, ros, bui, ffmc)
     # pylint: disable=protected-access, no-member
     result = CFFDRS.instance().cffdrs._FIcalc(FC=tfc, ROS=ros)
     logger.info('Calculated HFI {}'.format(result[0]))
