--- conflicted
+++ resolved
@@ -1,14 +1,10 @@
 """ This module contains functions for computing fire weather metrics.
 """
 import logging
-<<<<<<< HEAD
 from time import time
 from typing import Tuple
 import rpy2.robjects as robjs
 from rpy2.robjects import DataFrame
-=======
-import rpy2.robjects as robjs
->>>>>>> 8b79cd45
 import rpy2.robjects.conversion as cv
 from rpy2.rinterface import NULL
 from app.utils.fba_calculator import FBACalculatorWeatherStation
@@ -135,11 +131,8 @@
                                                FFMC=ffmc,
                                                PC=pc,
                                                GFL=0.35)
-<<<<<<< HEAD
     logger.info('calling surface_fuel_consumption(FUELTYPE=%s,BUI=%s,FFMC=%s,PC=%s): SFC=%s',
                 fuel_type, bui, ffmc, pc, result[0])
-=======
->>>>>>> 8b79cd45
     return result[0]
 
     # Args:
@@ -160,15 +153,11 @@
         calculate it.
      """
     # pylint: disable=protected-access, no-member, line-too-long
-<<<<<<< HEAD
-    result = CFFDRS.instance().cffdrs._FMCcalc(LAT=lat, LONG=long, ELV=elv, DJ=day_of_year, D0=1)
-=======
     date_of_minimum_foliar_moisture_content = 0
     logger.info('calling _FMCcalc(LAT=%s, LONG=%s, ELV=%s, DJ=%s, D0=%s)', lat,
                 long, elv, day_of_year, date_of_minimum_foliar_moisture_content)
     result = CFFDRS.instance().cffdrs._FMCcalc(LAT=lat, LONG=long, ELV=elv,
                                                DJ=day_of_year, D0=date_of_minimum_foliar_moisture_content)
->>>>>>> 8b79cd45
     return result[0]
 
     # Args:
@@ -267,7 +256,6 @@
     sfc = surface_fuel_consumption(station.fuel_type, bui, ffmc, station.percentage_conifer)
     tfc = total_fuel_consumption(station.fuel_type, cfb, sfc,
                                  station.percentage_conifer, station.percentage_dead_balsam_fir, cfl)
-<<<<<<< HEAD
     # pylint: disable=protected-access, no-member
     result = CFFDRS.instance().cffdrs._FIcalc(FC=tfc, ROS=ros)
     logger.info('With FFMC %s, SFC = %s, TFC = %s, and HFI = %s', ffmc, sfc, tfc, result[0])
@@ -330,22 +318,12 @@
     result = CFFDRS.instance().cffdrs.hffmc(weatherstream=weather_data,
                                             ffmc_old=ffmc_solar_noon, time_step=time_offset)
     logger.info('HFFMC for time offset %s is %s', time_offset, result[0])
-=======
-    logger.info('calling _FIcalc(FC=%s, ROS=%s) based on BUI=%s, FFMC=%s', tfc, ros, bui, ffmc)
-    # pylint: disable=protected-access, no-member
-    result = CFFDRS.instance().cffdrs._FIcalc(FC=tfc, ROS=ros)
-    logger.info('Calculated HFI %s', result[0])
->>>>>>> 8b79cd45
     return result[0]
 
 
 def get_ffmc_for_target_hfi(
         station: FBACalculatorWeatherStation, bui: float,
-<<<<<<< HEAD
         ffmc: float, ros: float, cfb: float, cfl: float, target_hfi: int):
-=======
-        ffmc: float, ros: float, cfb: float, cfl: float, target_hfi: float):
->>>>>>> 8b79cd45
     """ Returns a floating point value for minimum FFMC required (holding all other values constant)
     before HFI reaches the target_hfi (in kW/m).
     """
@@ -353,10 +331,6 @@
     experimental_ffmc = ffmc
     experimental_hfi = head_fire_intensity(station, bui, experimental_ffmc, ros, cfb, cfl)
     error_hfi = (target_hfi - experimental_hfi) / target_hfi
-<<<<<<< HEAD
-=======
-    logger.info('Calculating FFMC for %s target HFI...', target_hfi)
->>>>>>> 8b79cd45
 
     # FFMC has upper bound 101
     # exit condition 1: FFMC of 101 still causes HFI < target_hfi
@@ -374,7 +348,6 @@
             experimental_ffmc = max(0, experimental_ffmc - ((101 - experimental_ffmc)/2))
         experimental_hfi = head_fire_intensity(station, bui, experimental_ffmc, ros, cfb, cfl)
         error_hfi = (target_hfi - experimental_hfi) / target_hfi
-<<<<<<< HEAD
         logger.info('experimental FFMC %s has HFI %s; error %s for target HFI %s',
                     experimental_ffmc, experimental_hfi, error_hfi, target_hfi)
 
@@ -428,8 +401,4 @@
     # undo the last offset step - it'll have pushed FFMC down too low
     ending_hour = 13.0 + time_offset - 0.5
     logger.info('Set ending critical hour to %s for HFI %s', ending_hour, target_hfi)
-    return (starting_hour, ending_hour)
-=======
-
-    return (experimental_ffmc, experimental_hfi)
->>>>>>> 8b79cd45
+    return (starting_hour, ending_hour)