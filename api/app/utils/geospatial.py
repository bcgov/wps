from enum import Enum
import logging
from typing import Tuple
from osgeo import gdal, ogr, osr


logger = logging.getLogger(__name__)


<<<<<<< HEAD
def get_layer_srid(layer):
    # Get the spatial reference from the layer
    spatial_ref = layer.GetSpatialRef()

    return get_srid_from_spatial_ref(spatial_ref)


def get_srid_from_spatial_ref(spatial_ref):
    # Attempt to get the SRID for geographic coordinate systems
    srid = spatial_ref.GetAuthorityCode("GEOGCS")

    # If not found, try for projected coordinate systems
    if srid is None:
        srid = spatial_ref.GetAuthorityCode("PROJCS")

    return int(srid) if srid is not None else None


def warp_to_match_extent(source_ds: gdal.Dataset, ds_to_match: gdal.Dataset, output_path: str) -> gdal.Dataset:
=======
class GDALResamplingMethod(Enum):
>>>>>>> 87a99d8f
    """
    See api/app/utils/geospatial-interpolation.md for information about which interpolation method to use for your use case

    """

    NEAREST_NEIGHBOUR = gdal.GRA_NearestNeighbour
    BILINEAR = gdal.GRA_Bilinear
    CUBIC = gdal.GRA_Cubic


def warp_to_match_raster(
    source_ds: gdal.Dataset, ds_to_match: gdal.Dataset, output_path: str, resample_method: GDALResamplingMethod = GDALResamplingMethod.NEAREST_NEIGHBOUR
) -> gdal.Dataset:
    """
    Warp the source dataset to match the extent, pixel size, and projection of the other dataset.

    :param source_ds: the dataset raster to warp
    :param ds_to_match: the reference dataset raster to match the source against
    :param output_path: output path of the resulting raster
    :param resample_method: gdal resampling algorithm
    :return: warped raster dataset
    """
    source_geotransform = ds_to_match.GetGeoTransform()
    x_res = source_geotransform[1]
    y_res = -source_geotransform[5]
    minx = source_geotransform[0]
    maxy = source_geotransform[3]
    maxx = minx + source_geotransform[1] * ds_to_match.RasterXSize
    miny = maxy + source_geotransform[5] * ds_to_match.RasterYSize
    extent = [minx, miny, maxx, maxy]

    # Warp to match input option parameters
    return gdal.Warp(output_path, source_ds, dstSRS=ds_to_match.GetProjection(), outputBounds=extent, xRes=x_res, yRes=y_res, resampleAlg=resample_method.value)


def raster_mul(tpi_ds: gdal.Dataset, hfi_ds: gdal.Dataset, chunk_size=256) -> gdal.Dataset:
    """
    Multiply rasters together by reading in chunks of pixels at a time to avoid loading
    the rasters into memory all at once.

    :param tpi_ds: Classified TPI dataset raster to multiply against the classified HFI dataset raster
    :param hfi_ds: Classified HFI dataset raster to multiply against the classified TPI dataset raster
    :raises ValueError: Raised if the dimensions of the rasters don't match
    :return: Multiplied raster result as a raster dataset
    """
    # Get raster dimensions
    x_size = tpi_ds.RasterXSize
    y_size = tpi_ds.RasterYSize

    # Check if the dimensions of both rasters match
    if x_size != hfi_ds.RasterXSize or y_size != hfi_ds.RasterYSize:
        raise ValueError("The dimensions of the two rasters do not match.")

    # Get the geotransform and projection from the first raster
    geotransform = tpi_ds.GetGeoTransform()
    projection = tpi_ds.GetProjection()

    # Create the output raster
    driver = gdal.GetDriverByName("MEM")
    out_ds: gdal.Dataset = driver.Create("memory", x_size, y_size, 1, gdal.GDT_Byte)

    # Set the geotransform and projection
    out_ds.SetGeoTransform(geotransform)
    out_ds.SetProjection(projection)

    tpi_raster_band = tpi_ds.GetRasterBand(1)
    hfi_raster_band = hfi_ds.GetRasterBand(1)

    # Process in chunks
    for y in range(0, y_size, chunk_size):
        y_chunk_size = min(chunk_size, y_size - y)

        for x in range(0, x_size, chunk_size):
            x_chunk_size = min(chunk_size, x_size - x)

            # Read chunks from both rasters
            tpi_chunk = tpi_raster_band.ReadAsArray(x, y, x_chunk_size, y_chunk_size)
            hfi_chunk = hfi_raster_band.ReadAsArray(x, y, x_chunk_size, y_chunk_size)

            hfi_chunk[hfi_chunk >= 1] = 1
            hfi_chunk[hfi_chunk < 1] = 0

            # Multiply the chunks
            tpi_chunk *= hfi_chunk

            # Write the result to the output raster
            out_ds.GetRasterBand(1).WriteArray(tpi_chunk, x, y)
            tpi_chunk = None
            hfi_chunk = None

    return out_ds


class PointTransformer:
    """
    Transforms the coordinates of a point from one spatial reference to another.
    """

    def __init__(self, source_srs: int, target_srs: int):
        source = osr.SpatialReference()
        source.ImportFromEPSG(source_srs)
        target = osr.SpatialReference()
        target.ImportFromEPSG(target_srs)
        self.transform = osr.CoordinateTransformation(source, target)

    def transform_coordinate(self, x: float, y: float) -> Tuple[float, float]:
        point = ogr.CreateGeometryFromWkt(f"POINT ({x} {y})")
        point.Transform(self.transform)
        return (point.GetX(), point.GetY())<|MERGE_RESOLUTION|>--- conflicted
+++ resolved
@@ -7,29 +7,7 @@
 logger = logging.getLogger(__name__)
 
 
-<<<<<<< HEAD
-def get_layer_srid(layer):
-    # Get the spatial reference from the layer
-    spatial_ref = layer.GetSpatialRef()
-
-    return get_srid_from_spatial_ref(spatial_ref)
-
-
-def get_srid_from_spatial_ref(spatial_ref):
-    # Attempt to get the SRID for geographic coordinate systems
-    srid = spatial_ref.GetAuthorityCode("GEOGCS")
-
-    # If not found, try for projected coordinate systems
-    if srid is None:
-        srid = spatial_ref.GetAuthorityCode("PROJCS")
-
-    return int(srid) if srid is not None else None
-
-
-def warp_to_match_extent(source_ds: gdal.Dataset, ds_to_match: gdal.Dataset, output_path: str) -> gdal.Dataset:
-=======
 class GDALResamplingMethod(Enum):
->>>>>>> 87a99d8f
     """
     See api/app/utils/geospatial-interpolation.md for information about which interpolation method to use for your use case
 
