--- conflicted
+++ resolved
@@ -21,11 +21,7 @@
 def _fix_datetime(source_date):
     """ We want to be explicit about timezones, the csv file gives us a timezone naive date - this is no
     good! We know the date we get is in PST, and we know we need to store it in UTC.
-<<<<<<< HEAD
-    Furthermore, the csv has discovered another hour. 24. Presumable this means 00 the next day.
-=======
     Furthermore, the csv has discovered another hour. 24. Presumably this means 00 the next day.
->>>>>>> b0555f5e
     """
     # build a date using year, month and day.
     python_date = datetime.strptime(str(source_date)[:-2], '%Y%m%d')
@@ -36,15 +32,9 @@
     else:
         # anything else, we trust.
         python_date = python_date + timedelta(hours=int(str(source_date)[-2:]))
-<<<<<<< HEAD
-    # we want to work in utc:
-    python_date = python_date.replace(tzinfo=timezone.utc)
-    # but alse need to adjust our time, because it's in PST:
-=======
     # but alse need to adjust our time, because it's in PST. PST_UTC_OFFSET is -8, so we have
     # to subtract it, to add 8 hours to our current date.
     # e.g. 12h00 PST, becomes 20h00 UTC
->>>>>>> b0555f5e
     python_date = python_date - timedelta(hours=app.time_utils.PST_UTC_OFFSET)
     # we've add the offset, so set the timezone to utc:
     python_date = python_date.replace(tzinfo=timezone.utc)
