--- conflicted
+++ resolved
@@ -18,14 +18,9 @@
 import pandas as pd
 from app import config
 import app.db.database
-<<<<<<< HEAD
 from app.db.models import NoonForecast
-from app.wildfire_one import _get_now, _get_stations_local
-=======
-from app.db.models import NoonForecasts
 import app.time_utils
 from app.wildfire_one import _get_stations_local
->>>>>>> 9a1864bf
 
 
 # If running as it's own process, configure loggin appropriately.
