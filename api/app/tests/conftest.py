--- conflicted
+++ resolved
@@ -23,13 +23,8 @@
     monkeypatch.setenv("WFWX_USER", "user")
     monkeypatch.setenv("WFWX_SECRET", "secret")
     monkeypatch.setenv(
-<<<<<<< HEAD
-        "WFWX_AUTH_URL", "http://wf1/pub/oauth2/v1/oauth/token")
-    monkeypatch.setenv("WFWX_BASE_URL", "http://wf1/wfwx")
-=======
         "WFWX_AUTH_URL", "https://wf1/pub/oauth2/v1/oauth/token")
     monkeypatch.setenv("WFWX_BASE_URL", "https://wf1/wfwx")
->>>>>>> ed4c102e
     monkeypatch.setenv("WFWX_MAX_PAGE_SIZE", "1000")
     monkeypatch.setenv("KEYCLOAK_PUBLIC_KEY", "public_key")
     monkeypatch.setenv("BC_FIRE_WEATHER_USER", "someuser")
