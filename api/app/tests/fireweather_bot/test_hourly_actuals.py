--- conflicted
+++ resolved
@@ -152,17 +152,8 @@
         isi=0.0,
         fwi=0.0)
 
-<<<<<<< HEAD
     hourly_actual = wfwx_api.parse_hourly_actual(1, weather_reading)
-    assert isinstance(hourly_actual, HourlyActual)
-    assert hourly_actual.temp_valid is True
-    assert hourly_actual.precip_valid is False
-    assert hourly_actual.wspeed_valid is False
-    assert hourly_actual.wdir_valid is False
-=======
-    hourly_actual = wildfire_one.parse_hourly_actual(1, weather_reading)
     assert hourly_actual is None
->>>>>>> ec791fec
 
 
 def test_invalid_metrics_from_wfwx():
@@ -183,12 +174,5 @@
         observation_valid_comment="Not valid"
     )
 
-<<<<<<< HEAD
     hourly_actual = wfwx_api.parse_hourly_actual(1, weather_reading)
-    assert isinstance(hourly_actual, HourlyActual)
-    assert hourly_actual.temp_valid is True
-    assert hourly_actual.precip_valid is False
-=======
-    hourly_actual = wildfire_one.parse_hourly_actual(1, weather_reading)
-    assert hourly_actual is None
->>>>>>> ec791fec
+    assert hourly_actual is None