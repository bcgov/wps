--- conflicted
+++ resolved
@@ -2,11 +2,7 @@
 import os
 import logging
 from pytest_bdd import scenario, given, then, when
-<<<<<<< HEAD
-import gdal
 from pyproj import CRS, Transformer
-=======
->>>>>>> a324bc6d
 import app.models.process_grib as process_grib
 
 logger = logging.getLogger(__name__)
@@ -62,7 +58,7 @@
 
 @when('I get the surrounding grid')
 def get_surrounding_grid(given_grib_file, given_raster_coordinate):  # pylint: disable=redefined-outer-name
-    """ git grid surrounding given coordinate """
+    """ get grid surrounding given coordinate """
     # Get the band with data.
     raster_band = given_grib_file['dataset'].GetRasterBand(1)
     x, y = given_raster_coordinate  # pylint: disable=invalid-name
@@ -93,19 +89,13 @@
     """ BDD Scenario. """
 
 
-<<<<<<< HEAD
 @given('a GDAL <geotransform> and WKT projection_string <filename>')
 def given_geotransform_and_projection_string(geotransform, filename):
+    """ return dict with geotransform and projection_string loaded from WKT file """
     dirname = os.path.dirname(os.path.realpath(__file__))
     with open(os.path.join(dirname, filename), 'r') as file:
         projection_string = file.read()
     return dict(geotransform=eval(geotransform), projection_string=projection_string)
-=======
-@given('an <origin> and <pixels>')
-def given_origin_and_pixels(origin, pixels):
-    """ return origin and pixels """
-    return dict(origin=eval(origin), pixels=eval(pixels))  # pylint: disable=eval-used
->>>>>>> a324bc6d
 
 
 @given('a geographic coordinate <geographic_coordinate>')
@@ -115,12 +105,8 @@
 
 
 @when('I calculate the raster coordinate')
-<<<<<<< HEAD
-def when_calculate_raster_coordinate(given_geotransform_and_projection_string, given_geographic_coordinate):
-=======
-def when_calculate_raster_coordinate(given_origin_and_pixels, given_geographic_coordinate):  # pylint: disable=redefined-outer-name
-    """ calculate raster coordinates """
->>>>>>> a324bc6d
+def when_calculate_raster_coordinate(given_geotransform_and_projection_string, given_geographic_coordinate):  # pylint: disable=redefined-outer-name
+    """ calculate the raster coordinate """
     longitude, latitude = given_geographic_coordinate
     geotransform = given_geotransform_and_projection_string['geotransform']
     proj_crs = CRS.from_string(
@@ -132,14 +118,9 @@
 
 
 @then('I expect <raster_coordinate>')
-<<<<<<< HEAD
-def assert_raster_coordinates(given_geotransform_and_projection_string, raster_coordinate):
-    assert given_geotransform_and_projection_string['raster_coordinate'] == eval(
-=======
-def assert_raster_coordinates(given_origin_and_pixels, raster_coordinate):  # pylint: disable=redefined-outer-name
-    """ assert expected coordinates """
-    assert given_origin_and_pixels['raster_coordinate'] == eval(  # pylint: disable=eval-used
->>>>>>> a324bc6d
+def assert_raster_coordinates(given_geotransform_and_projection_string, raster_coordinate):  # pylint: disable=redefined-outer-name
+    """ assert that raster_coordinate matches expected value """
+    assert given_geotransform_and_projection_string['raster_coordinate'] == eval(  # pylint: disable=eval-used
         raster_coordinate)
 
 
@@ -149,33 +130,21 @@
 
 
 @when('I calculate the geographic coordinate')
-<<<<<<< HEAD
-def calculate_geographic_coordinate(given_geotransform_and_projection_string, given_raster_coordinate):
+def calculate_geographic_coordinate(given_geotransform_and_projection_string, given_raster_coordinate):  # pylint: disable=redefined-outer-name
+    """ calculate the geographic coordinate """
     geotransform = given_geotransform_and_projection_string['geotransform']
     proj_crs = CRS.from_string(
         given_geotransform_and_projection_string['projection_string'])
     geo_crs = CRS('epsg:4269')
     transformer = Transformer.from_crs(proj_crs, geo_crs)
-    given_geotransform_and_projection_string['geographic_coordinate'] = process_grib.calculate_geographic_coordinate(
+    given_geotransform_and_projection_string['geographic_coordinate'] = \
+        process_grib.calculate_geographic_coordinate(
         given_raster_coordinate, geotransform, transformer)
 
 
 @then('I expect <geographic_coordinate>')
-def assert_geographic_coordinate(given_geotransform_and_projection_string, geographic_coordinate):
+def assert_geographic_coordinate(given_geotransform_and_projection_string, geographic_coordinate):  # pylint: disable=redefined-outer-name
+    """ assert that geographic_coordinate matches the expected value """
+    # pylint: disable=eval-used
     expected_coordinate = eval(geographic_coordinate)
-    assert given_geotransform_and_projection_string['geographic_coordinate'] == expected_coordinate
-=======
-def calculate_geographic_coordinate(given_origin_and_pixels, given_raster_coordinate):  # pylint: disable=redefined-outer-name
-    """ calculate geographic coordinate """
-    origin = given_origin_and_pixels['origin']
-    pixels = given_origin_and_pixels['pixels']
-    given_origin_and_pixels['geographic_coordinate'] = process_grib.calculate_geographic_coordinate(
-        given_raster_coordinate, origin, pixels)
-
-
-@then('I expect <geographic_coordinate>')
-def assert_geographic_coordinate(given_origin_and_pixels, geographic_coordinate):  # pylint: disable=redefined-outer-name
-    """ assert expected geographic coordinate """
-    expected_coordinate = eval(geographic_coordinate)  # pylint: disable=eval-used
-    assert given_origin_and_pixels['geographic_coordinate'] == expected_coordinate
->>>>>>> a324bc6d
+    assert given_geotransform_and_projection_string['geographic_coordinate'] == expected_coordinate