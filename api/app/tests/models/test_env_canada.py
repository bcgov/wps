--- conflicted
+++ resolved
@@ -95,12 +95,14 @@
         id=1, prediction_model_id=1, prediction_run_timestamp=time_utils.get_utc_now(),
         prediction_model=gdps_prediction_model, complete=True)
 
-    hrdps_url = ('https://dd.weather.gc.ca/model_hrdps/continental/grib2/00/007/CMC_hrdps_continental_TMP_TGL_2_ps2.5km_2020100700_P007-00.grib2')
+    hrdps_url = 'https://dd.weather.gc.ca/model_hrdps/continental/grib2/00/007/' \
+        + 'CMC_hrdps_continental_TMP_TGL_2_ps2.5km_2020100700_P007-00.grib2'
     hrdps_processed_model_run = ProcessedModelRunUrl(url=hrdps_url)
     hrdps_prediction_model = PredictionModel(id=3, abbreviation='HRDPS', projection='2.5km',
                                              name='High Resolution Deterministic Prediction System')
     hrdps_prediction_model_run = PredictionModelRunTimestamp(
-        id=2, prediction_model_id=3, prediction_run_timestamp=time_utils.get_utc_now(), prediction_model=hrdps_prediction_model, complete=True)
+        id=2, prediction_model_id=3, prediction_run_timestamp=time_utils.get_utc_now(),
+        prediction_model=hrdps_prediction_model, complete=True)
 
     def mock_get_session_gdps(*args):
 
@@ -209,7 +211,6 @@
         time_utils.get_utc_now(), 0))) == total_num_of_urls
 
 
-<<<<<<< HEAD
 def test_get_hrdps_download_urls():
     """ test to see if get_download_urls methods gives the correct number of urls """
     total_num_of_urls = 49 * len(['TMP_TGL_2', 'RH_TGL_2'])
@@ -217,15 +218,12 @@
         time_utils.get_utc_now(), 0))) == total_num_of_urls
 
 
-def test_main_gdps(mock_download, mock_session, mock_utcnow, mock_get_processed_file_count):
-=======
-def test_main(mock_download,
-              mock_session,
-              mock_get_processed_file_count,
-              mock_get_model_run_predictions_for_grid,
-              mock_get_actuals_left_outer_join_with_predictions,
-              mock_get_stations):
->>>>>>> a324bc6d
+def test_main_gdps(mock_download,
+                   mock_session,
+                   mock_get_processed_file_count,
+                   mock_get_model_run_predictions_for_grid,
+                   mock_get_actuals_left_outer_join_with_predictions,
+                   mock_get_stations):
     """ run main method to see if it runs successfully. """
     # All files, except one, are marked as already having been downloaded, so we expect one file to
     # be processed.
