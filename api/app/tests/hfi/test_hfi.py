--- conflicted
+++ resolved
@@ -7,11 +7,7 @@
                               calculate_max_intensity_group,
                               calculate_prep_level, validate_date_range, validate_station_daily)
 import app.db.models.hfi_calc as hfi_calc_models
-<<<<<<< HEAD
-from app.schemas.hfi_calc import (FireCentre, FireStartRange,
-=======
-from app.schemas.hfi_calc import (DateRange, FireCentre,
->>>>>>> aceb81ba
+from app.schemas.hfi_calc import (DateRange, FireCentre, FireStartRange,
                                   PlanningArea,
                                   StationDaily,
                                   WeatherStation,
