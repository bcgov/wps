from typing import Tuple
from distutils.util import strtobool
from unittest.mock import MagicMock
import pytest
import json
from pytest_bdd import scenario, given, then, parsers
from fastapi.testclient import TestClient
from sqlalchemy.exc import IntegrityError
from aiohttp import ClientSession
from pytest_mock import MockerFixture
import app.main
import app.routers.hfi_calc
from app.tests.common import default_mock_client_get
from app.tests import load_json_file
from app.db.models.hfi_calc import (PlanningWeatherStation, FuelType, FireCentre, PlanningArea,
                                    HFIRequest, FireStartRange, FireStartLookup)


def _setup_mock(monkeypatch: pytest.MonkeyPatch):
    """ Prepare all our mocked out calls.
    """
    # mock anything that uses aiohttp.ClientSession::get
    monkeypatch.setattr(ClientSession, 'get', default_mock_client_get)

    fuel_type_1 = FuelType(id=1, abbrev='O1B', fuel_type_code='O1B', description='O1B',
                           percentage_conifer=0, percentage_dead_fir=0)
    fuel_type_2 = FuelType(id=2, abbrev='C7B', fuel_type_code='C7B', description='C7B',
                           percentage_conifer=100, percentage_dead_fir=0)
    fuel_type_3 = FuelType(id=3, abbrev='C3', fuel_type_code='C3', description='C3',
                           percentage_conifer=100, percentage_dead_fir=0)

    def mock_get_fire_weather_stations(_):
        fire_centre = FireCentre(id=1, name='Kamloops Fire Centre')
        planning_area_1 = PlanningArea(id=1, name='Kamloops (K2)', fire_centre_id=1,
                                       order_of_appearance_in_list=1)
        planning_area_2 = PlanningArea(id=2, name='Vernon (K4)', fire_centre_id=1,
                                       order_of_appearance_in_list=2)
        return (
            (PlanningWeatherStation(station_code=230, fuel_type_id=1,
                                    planning_area_id=1), fuel_type_1, planning_area_1, fire_centre),
            (PlanningWeatherStation(station_code=239, fuel_type_id=1,
                                    planning_area_id=1), fuel_type_1, planning_area_1, fire_centre),
            (PlanningWeatherStation(station_code=230, fuel_type_id=2,
                                    planning_area_id=2), fuel_type_2, planning_area_2, fire_centre)
        )

    code1 = 230
    code2 = 239
    all_station_codes = [{'station_code': code1}, {'station_code': code2}]

    def mock_get_all_stations(__):
        """ Returns mocked WFWXWeatherStations codes. """
        return all_station_codes

    def mock_get_fire_centre_stations(_, __: int):
        """ Returns mocked WFWXWeatherStation with fuel types. """
        def get_fuel_type_by_station_code(code: int):
            if code == code1:
                return fuel_type_3
            return fuel_type_2
        result = []
        for station_code, planning_area_id in [(code1, 1), (code2, 1), (code1, 2)]:
            planning_station = PlanningWeatherStation(
                station_code=station_code, planning_area_id=planning_area_id)
            fuel_type = get_fuel_type_by_station_code(station_code)
            result.append((planning_station, fuel_type))
        return result

    def mock_get_fire_centre_fire_start_ranges(_, __: int):
        """ Returns mocked FireStartRange """
        data = ((1, '0-1'), (2, '1-2'), (3, '2-3'), (4, '3-6'), (5, '6+'))
        return [FireStartRange(id=id, label=range) for id, range in data]

    def mock_get_fire_start_lookup(_):
        """ Returns mocked FireStartLookup """
        data = ((1, 1, 1, 1),
                (2, 1, 2, 1),
                (3, 1, 3, 2),
                (4, 1, 4, 3),
                (5, 1, 5, 4),
                (6, 2, 1, 1),
                (7, 2, 2, 1),
                (8, 2, 3, 2),
                (9, 2, 4, 4),
                (10, 2, 5, 5),
                (11, 3, 1, 2),
                (12, 3, 2, 3),
                (13, 3, 3, 4),
                (14, 3, 4, 5),
                (15, 3, 5, 6),
                (16, 4, 1, 3),
                (17, 4, 2, 4),
                (18, 4, 3, 4),
                (19, 4, 4, 5),
                (20, 4, 5, 6),
                (21, 5, 1, 4),
                (22, 5, 2, 5),
                (23, 5, 3, 6),
                (24, 5, 4, 6),
                (25, 5, 5, 6))
        return [FireStartLookup(id=id,
                                fire_start_range_id=fire_start_range_id,
                                mean_intensity_group=mean_intensity_group,
                                prep_level=prep_level) for
                id, fire_start_range_id, mean_intensity_group, prep_level in data]

    fuel_types = [
        fuel_type_1,
        fuel_type_2,
        fuel_type_3
    ]

    def mock_get_fuel_type_by_id(_, fuel_type_id: int):
        """ Returns mocked FuelType """
        try:
            return next(fuel_type for fuel_type in fuel_types if fuel_type.id == fuel_type_id)
        except StopIteration:
            return None

    def mock_get_fuel_types(_):
        return fuel_types

    monkeypatch.setattr(app.hfi.hfi_calc, 'get_fire_weather_stations', mock_get_fire_weather_stations)
    monkeypatch.setattr(app.db.crud.hfi_calc, 'get_all_stations', mock_get_all_stations)
    # TODO: this is problematic, why are we calling get_fire_centre_stations twice?
    monkeypatch.setattr(app.hfi.hfi_calc, 'get_fire_centre_stations', mock_get_fire_centre_stations)
    monkeypatch.setattr(app.hfi.hfi_calc, 'get_fire_centre_fire_start_ranges',
                        mock_get_fire_centre_fire_start_ranges)
    monkeypatch.setattr(app.hfi.hfi_calc, 'get_fuel_types', mock_get_fuel_types)
    monkeypatch.setattr(app.hfi.hfi_calc, 'get_fire_start_lookup', mock_get_fire_start_lookup)
    monkeypatch.setattr(app.routers.hfi_calc, 'get_fire_centre_stations', mock_get_fire_centre_stations)
    monkeypatch.setattr(app.routers.hfi_calc, 'get_fuel_type_by_id', mock_get_fuel_type_by_id)
    monkeypatch.setattr(app.routers.hfi_calc, 'crud_get_fuel_types', mock_get_fuel_types)


def _setup_mock_with_role(monkeypatch: pytest.MonkeyPatch, role: str):
    """ Prepare jwt decode to be mocked with permission
    """
    _setup_mock(monkeypatch)

    class MockJWTDecodeWithRole:
        """ Mock pyjwt module with role """

        def __init__(self, role):
            self.decoded_token = {
                "preferred_username": "test_username",
                "resource_access": {
                    "wps-web": {
                        "roles": [
                            role
                        ]
                    }
                }}

        def __getitem__(self, key):
            return self.decoded_token[key]

        def get(self, key, _):
            "Returns the mock decoded token"
            return self.decoded_token[key]

        def decode(self):
            "Returns the mock decoded token"
            return self.decoded_token

    def mock_fire_start_role_function(*args, **kwargs):  # pylint: disable=unused-argument
        return MockJWTDecodeWithRole(role)

    if(role != 'None'):
        monkeypatch.setattr("jwt.decode", mock_fire_start_role_function)


headers = {'Content-Type': 'application/json',
           'Authorization': 'Bearer token'}


@pytest.mark.usefixtures('mock_jwt_decode')
@scenario('test_hfi_endpoint_request.feature', 'HFI - GET request')
def test_fire_behaviour_calculator_get_scenario():
    """ BDD Scenario. """
    pass


@pytest.mark.usefixtures('mock_jwt_decode')
@scenario('test_hfi_endpoint_request.feature', 'HFI - POST request')
def test_fire_behaviour_calculator_post_scenario():
    """ BDD Scenario. """
    pass


@given('I spy on store_hfi_request', target_fixture='spy_store_hfi_request')
def spy_on_store_hfi_request(mocker: MockerFixture):
    return mocker.spy(app.routers.hfi_calc, 'store_hfi_request')


@given(parsers.parse("I have a stored request {stored_request_json}"),
       converters={'stored_request_json': load_json_file(__file__)})
def given_stored_request(monkeypatch, stored_request_json: Tuple[dict, str]):
    def mock_get_most_recent_updated_hfi_request(*_, **__):
        """ Returns mocked WFWXWeatherStation with fuel types. """
        return HFIRequest(request=json.dumps(stored_request_json))

    monkeypatch.setattr(app.routers.hfi_calc, 'get_most_recent_updated_hfi_request',
                        mock_get_most_recent_updated_hfi_request)


@given(parsers.parse("I received a GET request for hfi-calc {url}"),
       target_fixture='response',
       converters={'url': str})
def given_hfi_calc_url_get(monkeypatch: pytest.MonkeyPatch, url: str):
    """ Handle request
    """
    _setup_mock(monkeypatch)

    client = TestClient(app.main.app)
    response = client.get(url, headers=headers)
    return {
        'response': response
    }


@given(parsers.parse("I received a POST request for hfi-calc {url} with {role}"),
       target_fixture='response',
       converters={'url': str, 'role': str})
def given_hfi_calc_url_post(monkeypatch: pytest.MonkeyPatch, url: str, role: str):
    """ Handle request
    """
    _setup_mock_with_role(monkeypatch, role)

    client = TestClient(app.main.app)
    response = client.post(url, headers=headers)
    return {
        'response': response
    }


@then(parsers.parse("request == saved = {request_saved}"), converters={'request_saved': strtobool})
def then_request_saved(spy_store_hfi_request: MagicMock, request_saved: bool):
<<<<<<< HEAD
    assert spy_store_hfi_request.called == request_saved


@pytest.mark.usefixtures('mock_jwt_decode')
@scenario('test_hfi_endpoint_request.feature', 'HFI - Admin POST add station')
def test_fire_behaviour_calculator_admin_post_scenario():
    """ BDD Scenario. """
    pass


@given(parsers.parse("I received a POST request for hfi-calc admin {url} with {role}"),
       target_fixture='request_details',
       converters={'url': str, 'role': str})
def given_post_with_request_body(monkeypatch: pytest.MonkeyPatch, url: str, role: str):
    _setup_mock_with_role(monkeypatch, role)
    return url


@given(parsers.parse('it has a {request_body} for a station that is {already_added}'),
       target_fixture='response',
       converters={'request_body': load_json_file(__file__), 'already_added': str})
def has_a_request_body(monkeypatch: pytest.MonkeyPatch, url: str, request_body, already_added):
    if already_added == "True":
        def mock_add_hfi_station(*args, **kwargs):
            raise IntegrityError(MagicMock(), MagicMock(), MagicMock())

        monkeypatch.setattr(app.routers.hfi_calc, 'add_hfi_station', mock_add_hfi_station)

    monkeypatch.setattr(app.routers.hfi_calc, 'batch_save_hfi_stations', lambda *_: None)
    client = TestClient(app.main.app)
    response = client.post(url, headers=headers, json=request_body)
    return {
        'response': response
    }
=======
    assert spy_store_hfi_request.called == request_saved
>>>>>>> c583f347
<|MERGE_RESOLUTION|>--- conflicted
+++ resolved
@@ -236,41 +236,4 @@
 
 @then(parsers.parse("request == saved = {request_saved}"), converters={'request_saved': strtobool})
 def then_request_saved(spy_store_hfi_request: MagicMock, request_saved: bool):
-<<<<<<< HEAD
-    assert spy_store_hfi_request.called == request_saved
-
-
-@pytest.mark.usefixtures('mock_jwt_decode')
-@scenario('test_hfi_endpoint_request.feature', 'HFI - Admin POST add station')
-def test_fire_behaviour_calculator_admin_post_scenario():
-    """ BDD Scenario. """
-    pass
-
-
-@given(parsers.parse("I received a POST request for hfi-calc admin {url} with {role}"),
-       target_fixture='request_details',
-       converters={'url': str, 'role': str})
-def given_post_with_request_body(monkeypatch: pytest.MonkeyPatch, url: str, role: str):
-    _setup_mock_with_role(monkeypatch, role)
-    return url
-
-
-@given(parsers.parse('it has a {request_body} for a station that is {already_added}'),
-       target_fixture='response',
-       converters={'request_body': load_json_file(__file__), 'already_added': str})
-def has_a_request_body(monkeypatch: pytest.MonkeyPatch, url: str, request_body, already_added):
-    if already_added == "True":
-        def mock_add_hfi_station(*args, **kwargs):
-            raise IntegrityError(MagicMock(), MagicMock(), MagicMock())
-
-        monkeypatch.setattr(app.routers.hfi_calc, 'add_hfi_station', mock_add_hfi_station)
-
-    monkeypatch.setattr(app.routers.hfi_calc, 'batch_save_hfi_stations', lambda *_: None)
-    client = TestClient(app.main.app)
-    response = client.post(url, headers=headers, json=request_body)
-    return {
-        'response': response
-    }
-=======
-    assert spy_store_hfi_request.called == request_saved
->>>>>>> c583f347
+    assert spy_store_hfi_request.called == request_saved