--- conflicted
+++ resolved
@@ -9,18 +9,11 @@
 from pytest_mock import MockerFixture
 import app.main
 import app.routers.hfi_calc
-<<<<<<< HEAD
-from app.db.models.hfi_calc import PlanningWeatherStation, FuelType, FireCentre, PlanningArea, HFIRequest
 from app.schemas.hfi_calc import FuelTypesResponse
 from app.tests.common import default_mock_client_get
 from app.tests import load_json_file
-from app.tests.hfi import mock_station_crud
-=======
 from app.db.models.hfi_calc import (PlanningWeatherStation, FuelType, FireCentre, PlanningArea,
                                     HFIRequest, FireStartRange, FireStartLookup)
-from app.tests.common import default_mock_client_get
-from app.tests import load_json_file
->>>>>>> ac762fa0
 
 
 def _setup_mock(monkeypatch: pytest.MonkeyPatch):
@@ -49,13 +42,6 @@
                                     planning_area_id=2), fuel_type_2, planning_area_2, fire_centre)
         )
 
-<<<<<<< HEAD
-    def mock_get_fuel_types(_):
-        return FuelTypesResponse(fuel_types=json.dumps())
-
-    monkeypatch.setattr(app.hfi.hfi_calc, 'get_fire_weather_stations', mock_get_fire_weather_stations)
-    monkeypatch.setattr(app.db.crud.hfi_calc, 'get_fuel_types', mock_get_fuel_types)
-=======
     code1 = 230
     code2 = 239
     all_station_codes = [{'station_code': code1}, {'station_code': code2}]
@@ -63,7 +49,6 @@
     def mock_get_all_stations(__):
         """ Returns mocked WFWXWeatherStations codes. """
         return all_station_codes
->>>>>>> ac762fa0
 
     def mock_get_fire_centre_stations(_, __: int):
         """ Returns mocked WFWXWeatherStation with fuel types. """
