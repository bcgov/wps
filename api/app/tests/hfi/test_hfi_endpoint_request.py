from typing import Tuple
from distutils.util import strtobool
from unittest.mock import MagicMock
import pytest
import json
from pytest_bdd import scenario, given, then, parsers
from fastapi.testclient import TestClient
from aiohttp import ClientSession
from pytest_mock import MockerFixture
import app.main
import app.routers.hfi_calc
from app.tests.common import default_mock_client_get
from app.tests import load_json_file
<<<<<<< HEAD
from app.tests.hfi import mock_station_crud
=======
from app.db.models.hfi_calc import (PlanningWeatherStation, FuelType, FireCentre, PlanningArea,
                                    HFIRequest, FireStartRange, FireStartLookup)
>>>>>>> ac2e156b


def _setup_mock(monkeypatch: pytest.MonkeyPatch):
    """ Prepare all our mocked out calls.
    """
    # mock anything that uses aiohttp.ClientSession::get
    monkeypatch.setattr(ClientSession, 'get', default_mock_client_get)

    fuel_type_1 = FuelType(id=1, abbrev='O1B', fuel_type_code='O1B', description='O1B',
                           percentage_conifer=0, percentage_dead_fir=0)
    fuel_type_2 = FuelType(id=2, abbrev='C7B', fuel_type_code='C7B', description='C7B',
                           percentage_conifer=100, percentage_dead_fir=0)
    fuel_type_3 = FuelType(id=3, abbrev='C3', fuel_type_code='C3', description='C3',
                           percentage_conifer=100, percentage_dead_fir=0)

    def mock_get_fire_weather_stations(_):
        fire_centre = FireCentre(id=1, name='Kamloops Fire Centre')
        planning_area_1 = PlanningArea(id=1, name='Kamloops (K2)', fire_centre_id=1,
                                       order_of_appearance_in_list=1)
        planning_area_2 = PlanningArea(id=2, name='Vernon (K4)', fire_centre_id=1,
                                       order_of_appearance_in_list=2)
        return (
            (PlanningWeatherStation(station_code=230, fuel_type_id=1,
                                    planning_area_id=1), fuel_type_1, planning_area_1, fire_centre),
            (PlanningWeatherStation(station_code=239, fuel_type_id=2,
                                    planning_area_id=2), fuel_type_2, planning_area_2, fire_centre)
        )

    code1 = 230
    code2 = 239
    all_station_codes = [{'station_code': code1}, {'station_code': code2}]

    def mock_get_all_stations(__):
        """ Returns mocked WFWXWeatherStations codes. """
        return all_station_codes

    def mock_get_fire_centre_stations(_, __: int):
        """ Returns mocked WFWXWeatherStation with fuel types. """
        def get_fuel_type_by_station_code(code: int):
            if code == code1:
                return fuel_type_3
            return fuel_type_2
        result = []
        for station_code, planning_area_id in [(code1, 1), (code2, 1), (code1, 2)]:
            planning_station = PlanningWeatherStation(
                station_code=station_code, planning_area_id=planning_area_id)
            fuel_type = get_fuel_type_by_station_code(station_code)
            result.append((planning_station, fuel_type))
        return result

    def mock_get_fire_centre_fire_start_ranges(_, __: int):
        """ Returns mocked FireStartRange """
        data = ((1, '0-1'), (2, '1-2'), (3, '2-3'), (4, '3-6'), (5, '6+'))
        return [FireStartRange(id=id, label=range) for id, range in data]

    def mock_get_fire_start_lookup(_):
        """ Returns mocked FireStartLookup """
        data = ((1, 1, 1, 1),
                (2, 1, 2, 1),
                (3, 1, 3, 2),
                (4, 1, 4, 3),
                (5, 1, 5, 4),
                (6, 2, 1, 1),
                (7, 2, 2, 1),
                (8, 2, 3, 2),
                (9, 2, 4, 4),
                (10, 2, 5, 5),
                (11, 3, 1, 2),
                (12, 3, 2, 3),
                (13, 3, 3, 4),
                (14, 3, 4, 5),
                (15, 3, 5, 6),
                (16, 4, 1, 3),
                (17, 4, 2, 4),
                (18, 4, 3, 4),
                (19, 4, 4, 5),
                (20, 4, 5, 6),
                (21, 5, 1, 4),
                (22, 5, 2, 5),
                (23, 5, 3, 6),
                (24, 5, 4, 6),
                (25, 5, 5, 6))
        return [FireStartLookup(id=id,
                                fire_start_range_id=fire_start_range_id,
                                mean_intensity_group=mean_intensity_group,
                                prep_level=prep_level) for
                id, fire_start_range_id, mean_intensity_group, prep_level in data]

    fuel_types = [
        fuel_type_1,
        fuel_type_2,
        fuel_type_3
    ]

    def mock_get_fuel_type_by_id(_, fuel_type_id: int):
        """ Returns mocked FuelType """
        try:
            return next(fuel_type for fuel_type in fuel_types if fuel_type.id == fuel_type_id)
        except StopIteration:
            return None

    def mock_get_fuel_types(_):
        return fuel_types

    monkeypatch.setattr(app.hfi.hfi_calc, 'get_fire_weather_stations', mock_get_fire_weather_stations)
    monkeypatch.setattr(app.db.crud.hfi_calc, 'get_all_stations', mock_get_all_stations)
    # TODO: this is problematic, why are we calling get_fire_centre_stations twice?
    monkeypatch.setattr(app.hfi.hfi_calc, 'get_fire_centre_stations', mock_get_fire_centre_stations)
    monkeypatch.setattr(app.hfi.hfi_calc, 'get_fire_centre_fire_start_ranges',
                        mock_get_fire_centre_fire_start_ranges)
    monkeypatch.setattr(app.hfi.hfi_calc, 'get_fuel_types', mock_get_fuel_types)
    monkeypatch.setattr(app.hfi.hfi_calc, 'get_fire_start_lookup', mock_get_fire_start_lookup)
    monkeypatch.setattr(app.routers.hfi_calc, 'get_fire_centre_stations', mock_get_fire_centre_stations)
    monkeypatch.setattr(app.routers.hfi_calc, 'get_fuel_type_by_id', mock_get_fuel_type_by_id)


def _setup_mock_with_role(monkeypatch: pytest.MonkeyPatch, role: str):
    """ Prepare jwt decode to be mocked with permission
    """
    _setup_mock(monkeypatch)

    class MockJWTDecodeWithRole:
        """ Mock pyjwt module with role """

        def __init__(self, role):
            self.decoded_token = {
                "preferred_username": "test_username",
                "resource_access": {
                    "wps-web": {
                        "roles": [
                            role
                        ]
                    }
                }}

        def __getitem__(self, key):
            return self.decoded_token[key]

        def get(self, key, _):
            "Returns the mock decoded token"
            return self.decoded_token[key]

        def decode(self):
            "Returns the mock decoded token"
            return self.decoded_token

    def mock_fire_start_role_function(*args, **kwargs):  # pylint: disable=unused-argument
        return MockJWTDecodeWithRole(role)

    if(role != 'None'):
        monkeypatch.setattr("jwt.decode", mock_fire_start_role_function)


@pytest.mark.usefixtures('mock_jwt_decode')
@scenario('test_hfi_endpoint_request.feature', 'HFI - GET request')
def test_fire_behaviour_calculator_get_scenario():
    """ BDD Scenario. """
    pass


@pytest.mark.usefixtures('mock_jwt_decode')
@scenario('test_hfi_endpoint_request.feature', 'HFI - POST request')
def test_fire_behaviour_calculator_post_scenario():
    """ BDD Scenario. """
    pass


@given('I spy on store_hfi_request', target_fixture='spy_store_hfi_request')
def spy_on_store_hfi_request(mocker: MockerFixture):
    return mocker.spy(app.routers.hfi_calc, 'store_hfi_request')


@given(parsers.parse("I have a stored request {stored_request_json}"),
       converters={'stored_request_json': load_json_file(__file__)})
def given_stored_request(monkeypatch, stored_request_json: Tuple[dict, str]):
    def mock_get_most_recent_updated_hfi_request(*_, **__):
        """ Returns mocked WFWXWeatherStation with fuel types. """
        return HFIRequest(request=json.dumps(stored_request_json))

    monkeypatch.setattr(app.routers.hfi_calc, 'get_most_recent_updated_hfi_request',
                        mock_get_most_recent_updated_hfi_request)


@given(parsers.parse("I received a GET request for hfi-calc {url}"),
       target_fixture='response',
       converters={'url': str})
def given_hfi_calc_url_get(monkeypatch: pytest.MonkeyPatch, url: str):
    """ Handle request
    """
    _setup_mock(monkeypatch)

    client = TestClient(app.main.app)
    headers = {'Content-Type': 'application/json',
               'Authorization': 'Bearer token'}
    response = client.get(url, headers=headers)
    return {
        'response': response
    }


@given(parsers.parse("I received a POST request for hfi-calc {url} with {role}"),
       target_fixture='response',
       converters={'url': str, 'role': str})
def given_hfi_calc_url_post(monkeypatch: pytest.MonkeyPatch, url: str, role: str):
    """ Handle request
    """
    _setup_mock_with_role(monkeypatch, role)

    client = TestClient(app.main.app)
    headers = {'Content-Type': 'application/json',
               'Authorization': 'Bearer token'}

    response = client.post(url, headers=headers)
    return {
        'response': response
    }


@then(parsers.parse("request == saved = {request_saved}"), converters={'request_saved': strtobool})
def then_request_saved(spy_store_hfi_request: MagicMock, request_saved: bool):
<<<<<<< HEAD
    assert spy_store_hfi_request.called == request_saved


@then("the response isn't cached")
def then_response_not_cached(response):
    """ Check that the response isn't being cached """

    # Unauthorized responses do not have cache-control set
    if 'cache-control' in response['response'].headers:
        assert response['response'].headers['cache-control'] == 'max-age=0'
=======
    assert spy_store_hfi_request.called == request_saved
>>>>>>> ac2e156b
<|MERGE_RESOLUTION|>--- conflicted
+++ resolved
@@ -11,12 +11,8 @@
 import app.routers.hfi_calc
 from app.tests.common import default_mock_client_get
 from app.tests import load_json_file
-<<<<<<< HEAD
-from app.tests.hfi import mock_station_crud
-=======
 from app.db.models.hfi_calc import (PlanningWeatherStation, FuelType, FireCentre, PlanningArea,
                                     HFIRequest, FireStartRange, FireStartLookup)
->>>>>>> ac2e156b
 
 
 def _setup_mock(monkeypatch: pytest.MonkeyPatch):
@@ -237,17 +233,4 @@
 
 @then(parsers.parse("request == saved = {request_saved}"), converters={'request_saved': strtobool})
 def then_request_saved(spy_store_hfi_request: MagicMock, request_saved: bool):
-<<<<<<< HEAD
-    assert spy_store_hfi_request.called == request_saved
-
-
-@then("the response isn't cached")
-def then_response_not_cached(response):
-    """ Check that the response isn't being cached """
-
-    # Unauthorized responses do not have cache-control set
-    if 'cache-control' in response['response'].headers:
-        assert response['response'].headers['cache-control'] == 'max-age=0'
-=======
-    assert spy_store_hfi_request.called == request_saved
->>>>>>> ac2e156b
+    assert spy_store_hfi_request.called == request_saved