--- conflicted
+++ resolved
@@ -181,13 +181,10 @@
         monkeypatch.setattr("jwt.decode", mock_fire_start_role_function)
 
 
-<<<<<<< HEAD
-=======
 headers = {'Content-Type': 'application/json',
            'Authorization': 'Bearer token'}
 
 
->>>>>>> 8898b9a5
 @pytest.mark.usefixtures('mock_jwt_decode')
 @scenario('test_hfi_endpoint_request.feature', 'HFI - GET request')
 def test_fire_behaviour_calculator_get_scenario():
@@ -227,11 +224,6 @@
     _setup_mock(monkeypatch)
 
     client = TestClient(app.main.app)
-<<<<<<< HEAD
-    headers = {'Content-Type': 'application/json',
-               'Authorization': 'Bearer token'}
-=======
->>>>>>> 8898b9a5
     response = client.get(url, headers=headers)
     return {
         'response': response
@@ -247,12 +239,6 @@
     _setup_mock_with_role(monkeypatch, role)
 
     client = TestClient(app.main.app)
-<<<<<<< HEAD
-    headers = {'Content-Type': 'application/json',
-               'Authorization': 'Bearer token'}
-
-=======
->>>>>>> 8898b9a5
     response = client.post(url, headers=headers)
     return {
         'response': response
