--- conflicted
+++ resolved
@@ -88,13 +88,8 @@
     with open(test_hfi_result, 'r') as hfi_result:
         result_json = json.load(hfi_result)
         result = HFIResultResponse(**result_json)
-<<<<<<< HEAD
         fire_labels = get_fire_start_labels(result.planning_area_hfi_results[0].daily_results)
-        assert fire_labels == ['0-1', '0-1', '0-1', '0-1']
-=======
-        fire_labels = get_fire_start_labels(result, result.planning_area_hfi_results[0])
         assert fire_labels == ['0-1', '0-1', '0-1']
->>>>>>> aceb81ba
 
 
 def test_get_prep_levels():
