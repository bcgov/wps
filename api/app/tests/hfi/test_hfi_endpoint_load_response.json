{
  "date_range": { "start_date": "2020-05-21", "end_date": "2020-05-25" },
  "selected_station_code_ids": [230, 239],
  "planning_area_station_info": {
    "1": [
      {
        "station_code": 230,
        "selected": true,
        "fuel_type_id": 1
      },
      {
        "station_code": 239,
        "selected": true,
        "fuel_type_id": 1
      }
    ],
    "2": [
      {
        "station_code": 230,
        "selected": true,
        "fuel_type_id": 1
      }
    ]
  },
  "selected_fire_center_id": 1,
  "planning_area_hfi_results": [
    {
      "planning_area_id": 1,
      "all_dailies_valid": true,
      "highest_daily_intensity_group": 1.0,
      "mean_prep_level": null,
      "daily_results": [
        {
          "date": "2020-05-21",
          "dailies": [],
          "fire_starts": {
            "label": "0-1",
            "id": 1
          },
          "mean_intensity_group": null,
          "prep_level": null
        },
        {
          "date": "2020-05-22",
          "dailies": [],
          "fire_starts": {
            "label": "0-1",
            "id": 1
          },
          "mean_intensity_group": null,
          "prep_level": null
        },
        {
          "date": "2020-05-23",
          "dailies": [
            {
              "daily": {
                "code": 230,
                "status": "FORECAST",
                "temperature": 23.0,
                "relative_humidity": 36.0,
                "wind_speed": 7.0,
                "wind_direction": 300.0,
                "grass_cure_percentage": null,
                "precipitation": 1.8,
                "ffmc": 84.294,
                "dmc": 79.937,
                "dc": 463.498,
                "isi": 2.724,
                "bui": 111.71,
                "fwi": 12.966,
                "danger_class": null,
                "observation_valid": true,
                "observation_valid_comment": null,
                "rate_of_spread": 0.18030340382396534,
                "hfi": 182.97053672131358,
                "intensity_group": 1,
                "sixty_minute_fire_size": 0.006935706342019749,
                "fire_type": "SUR",
                "error": true,
                "error_message": null,
                "date": "2020-05-23T20:00:00+00:00",
                "last_updated": "2020-05-23T00:00:00+00:00"
              },
              "valid": true
            },
            {
              "daily": {
                "code": 239,
                "status": "FORECAST",
                "temperature": 23.0,
                "relative_humidity": 36.0,
                "wind_speed": 7.0,
                "wind_direction": 300.0,
                "grass_cure_percentage": null,
                "precipitation": 1.8,
                "ffmc": 84.294,
                "dmc": 79.937,
                "dc": 463.498,
                "isi": 2.724,
                "bui": 111.71,
                "fwi": 12.966,
                "danger_class": null,
                "observation_valid": true,
                "observation_valid_comment": null,
                "rate_of_spread": null,
                "hfi": null,
                "intensity_group": null,
                "sixty_minute_fire_size": null,
                "fire_type": null,
                "error": true,
                "error_message": null,
                "date": "2020-05-23T20:00:00+00:00",
                "last_updated": "2020-05-23T00:00:00+00:00"
              },
              "valid": false
            }
          ],
          "fire_starts": {
            "label": "0-1",
            "id": 1
          },
          "mean_intensity_group": 1.0,
          "prep_level": 1.0
        },
        {
          "date": "2020-05-24",
          "dailies": [],
          "fire_starts": {
            "label": "0-1",
            "id": 1
          },
          "mean_intensity_group": null,
          "prep_level": null
        },
        {
          "date": "2020-05-25",
          "dailies": [],
          "fire_starts": {
            "label": "0-1",
            "id": 1
          },
          "mean_intensity_group": null,
          "prep_level": null
<<<<<<< HEAD
        },
        {
          "date": "2020-05-26",
          "dailies": [],
          "fire_starts": {
            "label": "0-1",
            "id": 1
          },
          "mean_intensity_group": null,
          "prep_level": null
=======
>>>>>>> aceb81ba
        }
      ]
    },
    {
      "planning_area_id": 2,
      "all_dailies_valid": true,
      "highest_daily_intensity_group": 1.0,
      "mean_prep_level": null,
      "daily_results": [
        {
          "date": "2020-05-21",
          "dailies": [],
          "fire_starts": {
            "label": "0-1",
            "id": 1
          },
          "mean_intensity_group": null,
          "prep_level": null
        },
        {
          "date": "2020-05-22",
          "dailies": [],
          "fire_starts": {
            "label": "0-1",
            "id": 1
          },
          "mean_intensity_group": null,
          "prep_level": null
        },
        {
          "date": "2020-05-23",
          "dailies": [
            {
              "daily": {
                "code": 230,
                "status": "FORECAST",
                "temperature": 23.0,
                "relative_humidity": 36.0,
                "wind_speed": 7.0,
                "wind_direction": 300.0,
                "grass_cure_percentage": null,
                "precipitation": 1.8,
                "ffmc": 84.294,
                "dmc": 79.937,
                "dc": 463.498,
                "isi": 2.724,
                "bui": 111.71,
                "fwi": 12.966,
                "danger_class": null,
                "observation_valid": true,
                "observation_valid_comment": null,
                "rate_of_spread": 0.18030340382396534,
                "hfi": 182.97053672131358,
                "intensity_group": 1,
                "sixty_minute_fire_size": 0.006935706342019749,
                "fire_type": "SUR",
                "error": true,
                "error_message": null,
                "date": "2020-05-23T20:00:00+00:00",
                "last_updated": "2020-05-23T00:00:00+00:00"
              },
              "valid": true
            }
          ],
          "fire_starts": {
            "label": "0-1",
            "id": 1
          },
          "mean_intensity_group": 1.0,
          "prep_level": 1.0
        },
        {
          "date": "2020-05-24",
          "dailies": [],
          "fire_starts": {
            "label": "0-1",
            "id": 1
          },
          "mean_intensity_group": null,
          "prep_level": null
        },
        {
          "date": "2020-05-25",
          "dailies": [],
          "fire_starts": {
            "label": "0-1",
            "id": 1
          },
          "mean_intensity_group": null,
          "prep_level": null
<<<<<<< HEAD
        },
        {
          "date": "2020-05-26",
          "dailies": [],
          "fire_starts": {
            "label": "0-1",
            "id": 1
          },
          "mean_intensity_group": null,
          "prep_level": null
        }
      ]
    }
  ],
  "request_persist_success": true,
  "fire_start_ranges": [
    {
      "label": "0-1",
      "id": 1
    },
    {
      "label": "1-2",
      "id": 2
    },
    {
      "label": "2-3",
      "id": 3
    },
    {
      "label": "3-6",
      "id": 4
    },
    {
      "label": "6+",
      "id": 5
    }
  ]
=======
        }
      ]
    }
  ],
  "planning_area_fire_starts": {
    "1": [
      {
        "label": "0-1",
        "value": 1,
        "lookup_table": {
          "1": 1,
          "2": 1,
          "3": 2,
          "4": 3,
          "5": 4
        }
      },
      {
        "label": "0-1",
        "value": 1,
        "lookup_table": {
          "1": 1,
          "2": 1,
          "3": 2,
          "4": 3,
          "5": 4
        }
      },
      {
        "label": "0-1",
        "value": 1,
        "lookup_table": {
          "1": 1,
          "2": 1,
          "3": 2,
          "4": 3,
          "5": 4
        }
      },
      {
        "label": "0-1",
        "value": 1,
        "lookup_table": {
          "1": 1,
          "2": 1,
          "3": 2,
          "4": 3,
          "5": 4
        }
      },
      {
        "label": "0-1",
        "value": 1,
        "lookup_table": {
          "1": 1,
          "2": 1,
          "3": 2,
          "4": 3,
          "5": 4
        }
      }
    ],
    "2": [
      {
        "label": "0-1",
        "value": 1,
        "lookup_table": {
          "1": 1,
          "2": 1,
          "3": 2,
          "4": 3,
          "5": 4
        }
      },
      {
        "label": "0-1",
        "value": 1,
        "lookup_table": {
          "1": 1,
          "2": 1,
          "3": 2,
          "4": 3,
          "5": 4
        }
      },
      {
        "label": "0-1",
        "value": 1,
        "lookup_table": {
          "1": 1,
          "2": 1,
          "3": 2,
          "4": 3,
          "5": 4
        }
      },
      {
        "label": "0-1",
        "value": 1,
        "lookup_table": {
          "1": 1,
          "2": 1,
          "3": 2,
          "4": 3,
          "5": 4
        }
      },
      {
        "label": "0-1",
        "value": 1,
        "lookup_table": {
          "1": 1,
          "2": 1,
          "3": 2,
          "4": 3,
          "5": 4
        }
      }
    ]
  },
  "request_persist_success": true
>>>>>>> aceb81ba
}<|MERGE_RESOLUTION|>--- conflicted
+++ resolved
@@ -1,6 +1,12 @@
 {
-  "date_range": { "start_date": "2020-05-21", "end_date": "2020-05-25" },
-  "selected_station_code_ids": [230, 239],
+  "date_range": {
+    "start_date": "2020-05-21",
+    "end_date": "2020-05-25"
+  },
+  "selected_station_code_ids": [
+    230,
+    239
+  ],
   "planning_area_station_info": {
     "1": [
       {
@@ -142,19 +148,6 @@
           },
           "mean_intensity_group": null,
           "prep_level": null
-<<<<<<< HEAD
-        },
-        {
-          "date": "2020-05-26",
-          "dailies": [],
-          "fire_starts": {
-            "label": "0-1",
-            "id": 1
-          },
-          "mean_intensity_group": null,
-          "prep_level": null
-=======
->>>>>>> aceb81ba
         }
       ]
     },
@@ -245,17 +238,6 @@
           },
           "mean_intensity_group": null,
           "prep_level": null
-<<<<<<< HEAD
-        },
-        {
-          "date": "2020-05-26",
-          "dailies": [],
-          "fire_starts": {
-            "label": "0-1",
-            "id": 1
-          },
-          "mean_intensity_group": null,
-          "prep_level": null
         }
       ]
     }
@@ -283,127 +265,4 @@
       "id": 5
     }
   ]
-=======
-        }
-      ]
-    }
-  ],
-  "planning_area_fire_starts": {
-    "1": [
-      {
-        "label": "0-1",
-        "value": 1,
-        "lookup_table": {
-          "1": 1,
-          "2": 1,
-          "3": 2,
-          "4": 3,
-          "5": 4
-        }
-      },
-      {
-        "label": "0-1",
-        "value": 1,
-        "lookup_table": {
-          "1": 1,
-          "2": 1,
-          "3": 2,
-          "4": 3,
-          "5": 4
-        }
-      },
-      {
-        "label": "0-1",
-        "value": 1,
-        "lookup_table": {
-          "1": 1,
-          "2": 1,
-          "3": 2,
-          "4": 3,
-          "5": 4
-        }
-      },
-      {
-        "label": "0-1",
-        "value": 1,
-        "lookup_table": {
-          "1": 1,
-          "2": 1,
-          "3": 2,
-          "4": 3,
-          "5": 4
-        }
-      },
-      {
-        "label": "0-1",
-        "value": 1,
-        "lookup_table": {
-          "1": 1,
-          "2": 1,
-          "3": 2,
-          "4": 3,
-          "5": 4
-        }
-      }
-    ],
-    "2": [
-      {
-        "label": "0-1",
-        "value": 1,
-        "lookup_table": {
-          "1": 1,
-          "2": 1,
-          "3": 2,
-          "4": 3,
-          "5": 4
-        }
-      },
-      {
-        "label": "0-1",
-        "value": 1,
-        "lookup_table": {
-          "1": 1,
-          "2": 1,
-          "3": 2,
-          "4": 3,
-          "5": 4
-        }
-      },
-      {
-        "label": "0-1",
-        "value": 1,
-        "lookup_table": {
-          "1": 1,
-          "2": 1,
-          "3": 2,
-          "4": 3,
-          "5": 4
-        }
-      },
-      {
-        "label": "0-1",
-        "value": 1,
-        "lookup_table": {
-          "1": 1,
-          "2": 1,
-          "3": 2,
-          "4": 3,
-          "5": 4
-        }
-      },
-      {
-        "label": "0-1",
-        "value": 1,
-        "lookup_table": {
-          "1": 1,
-          "2": 1,
-          "3": 2,
-          "4": 3,
-          "5": 4
-        }
-      }
-    ]
-  },
-  "request_persist_success": true
->>>>>>> aceb81ba
 }