Feature: /hfi/

    Scenario: HFI - GET request
        Given I have a stored request <stored_request_json>
        And I spy on store_hfi_request
        And I received a GET request for hfi-calc <url>
        Then the response status code is <status_code>
        And the response is <response_json>
        And the response isn't cached
        And request == saved = <request_saved>

        Examples:
<<<<<<< HEAD
            | url                                               | status_code | response_json                            | request_saved | stored_request_json                   |
            | /api/hfi-calc/fire_centre/1                       | 200         | hfi/test_hfi_endpoint_load_response.json | False         | None                                  |
            | /api/hfi-calc/fire_centre/1                       | 200         | hfi/test_hfi_endpoint_load_response.json | False         | test_hfi_endpoint_stored_request.json |
            | /api/hfi-calc/fire_centre/1/2020-05-21/2020-05-25 | 200         | hfi/test_hfi_endpoint_load_response.json | False         | None                                  |
            | /api/hfi-calc/fire_centre/1/2020-05-21/2020-05-25 | 200         | hfi/test_hfi_endpoint_load_response.json | False         | test_hfi_endpoint_stored_request.json |

=======
            | url                                                                                                         | verb | status_code | response_json                                            | request_saved | stored_request_json                   |
            | /api/hfi-calc/fire_centre/1                                                                                 | get  | 200         | hfi/test_hfi_endpoint_load_response.json                 | False         | None                                  |
            | /api/hfi-calc/fire_centre/1                                                                                 | get  | 200         | hfi/test_hfi_endpoint_load_response.json                 | False         | test_hfi_endpoint_stored_request.json |
            | /api/hfi-calc/fire_centre/1/2020-05-21/2020-05-25                                                           | get  | 200         | hfi/test_hfi_endpoint_load_response.json                 | False         | None                                  |
            | /api/hfi-calc/fire_centre/1/2020-05-21/2020-05-25                                                           | get  | 200         | hfi/test_hfi_endpoint_load_response.json                 | False         | test_hfi_endpoint_stored_request.json |
            # Test set fire start range
            | /api/hfi-calc/fire_centre/1/2020-05-21/2020-05-25/planning_area/1/fire_starts/2020-05-21/fire_start_range/2 | post | 200         | hfi/test_hfi_endpoint_response_set_fire_start_range.json | True          | None                                  |
            | /api/hfi-calc/fire_centre/1/2020-05-21/2020-05-25/planning_area/1/fire_starts/2020-05-21/fire_start_range/2 | post | 200         | hfi/test_hfi_endpoint_response_set_fire_start_range.json | True          | test_hfi_endpoint_stored_request.json |
            # Test the station selection.
            | /api/hfi-calc/fire_centre/1/2020-05-21/2020-05-25/planning_area/1/station/230/selected/false                | post | 200         | hfi/test_hfi_endpoint_response_deselect_station.json     | True          | None                                  |
            | /api/hfi-calc/fire_centre/1/2020-05-21/2020-05-25/planning_area/1/station/230/selected/false                | post | 200         | hfi/test_hfi_endpoint_response_deselect_station.json     | True          | test_hfi_endpoint_stored_request.json |
            | /api/hfi-calc/fire_centre/1/2020-05-21/2020-05-25/planning_area/1/station/230/selected/true                 | post | 200         | hfi/test_hfi_endpoint_response_select_station.json       | True          | None                                  |
            | /api/hfi-calc/fire_centre/1/2020-05-21/2020-05-25/planning_area/1/station/230/selected/true                 | post | 200         | hfi/test_hfi_endpoint_response_select_station.json       | True          | test_hfi_endpoint_stored_request.json |
            # Test set the station fuel type.
            | /api/hfi-calc/fire_centre/1/2020-05-21/2020-05-25/planning_area/1/station/230/fuel_type/2                   | post | 200         | hfi/test_hfi_endpoint_response_set_fuel_type.json        | True          | None                                  |
            | /api/hfi-calc/fire_centre/1/2020-05-21/2020-05-25/planning_area/1/station/230/fuel_type/2                   | post | 200         | hfi/test_hfi_endpoint_response_set_fuel_type.json        | True          | test_hfi_endpoint_stored_request.json |
            # Invalid fuel type should return 500 error, and not be saved.
            | /api/hfi-calc/fire_centre/1/2020-05-21/2020-05-25/planning_area/1/station/230/fuel_type/-1                  | post | 500         | None                                                     | False         | None                                  |
>>>>>>> ac2e156b
            # pdf
            | api/hfi-calc/fire_centre/1/2020-05-21/2020-05-25/pdf | 200 | None | False | None                                  |
            | api/hfi-calc/fire_centre/1/2020-05-21/2020-05-25/pdf | 200 | None | False | test_hfi_endpoint_stored_request.json |

    Scenario: HFI - POST request
        Given I have a stored request <stored_request_json>
        And I spy on store_hfi_request
        And I received a POST request for hfi-calc <url> with <role>
        Then the response status code is <status_code>
        And the response is <response_json>
        And the response isn't cached
        And request == saved = <request_saved>

        Examples:
            | url                                                                                                         | role                | status_code | response_json                                            | request_saved | stored_request_json                   |
            # Test set fire start range with correct role
            | /api/hfi-calc/fire_centre/1/2020-05-21/2020-05-25/planning_area/1/fire_starts/2020-05-21/fire_start_range/2 | hfi_set_fire_starts | 200         | hfi/test_hfi_endpoint_response_set_fire_start_range.json | True          | None                                  |
            | /api/hfi-calc/fire_centre/1/2020-05-21/2020-05-25/planning_area/1/fire_starts/2020-05-21/fire_start_range/2 | hfi_set_fire_starts | 200         | hfi/test_hfi_endpoint_response_set_fire_start_range.json | True          | test_hfi_endpoint_stored_request.json |
            # Test set fire start range without roles
            | /api/hfi-calc/fire_centre/1/2020-05-21/2020-05-25/planning_area/1/fire_starts/2020-05-21/fire_start_range/2 | None                | 401         | None                                                     | False         | None                                  |
            | /api/hfi-calc/fire_centre/1/2020-05-21/2020-05-25/planning_area/1/fire_starts/2020-05-21/fire_start_range/2 | None                | 401         | None                                                     | False         | test_hfi_endpoint_stored_request.json |
            # Test set fire start range without correct role
            | /api/hfi-calc/fire_centre/1/2020-05-21/2020-05-25/planning_area/1/fire_starts/2020-05-21/fire_start_range/2 | hfi_select_station  | 401         | None                                                     | False         | None                                  |
            | /api/hfi-calc/fire_centre/1/2020-05-21/2020-05-25/planning_area/1/fire_starts/2020-05-21/fire_start_range/2 | hfi_select_station  | 401         | None                                                     | False         | test_hfi_endpoint_stored_request.json |
            # Test the station selection with correct role
            | /api/hfi-calc/fire_centre/1/2020-05-21/2020-05-25/planning_area/1/station/230/selected/false                | hfi_select_station  | 200         | hfi/test_hfi_endpoint_response_deselect_station.json     | True          | None                                  |
            | /api/hfi-calc/fire_centre/1/2020-05-21/2020-05-25/planning_area/1/station/230/selected/false                | hfi_select_station  | 200         | hfi/test_hfi_endpoint_response_deselect_station.json     | True          | test_hfi_endpoint_stored_request.json |
            | /api/hfi-calc/fire_centre/1/2020-05-21/2020-05-25/planning_area/1/station/230/selected/true                 | hfi_select_station  | 200         | hfi/test_hfi_endpoint_response_select_station.json       | True          | None                                  |
            | /api/hfi-calc/fire_centre/1/2020-05-21/2020-05-25/planning_area/1/station/230/selected/true                 | hfi_select_station  | 200         | hfi/test_hfi_endpoint_response_select_station.json       | True          | test_hfi_endpoint_stored_request.json |
            # Test the station selection without roles
            | /api/hfi-calc/fire_centre/1/2020-05-21/2020-05-25/planning_area/1/station/230/selected/false                | None                | 401         | None                                                     | False         | None                                  |
            | /api/hfi-calc/fire_centre/1/2020-05-21/2020-05-25/planning_area/1/station/230/selected/false                | None                | 401         | None                                                     | False         | test_hfi_endpoint_stored_request.json |
            | /api/hfi-calc/fire_centre/1/2020-05-21/2020-05-25/planning_area/1/station/230/selected/true                 | None                | 401         | None                                                     | False         | None                                  |
            | /api/hfi-calc/fire_centre/1/2020-05-21/2020-05-25/planning_area/1/station/230/selected/true                 | None                | 401         | None                                                     | False         | test_hfi_endpoint_stored_request.json |
            # Test the station selection without correct role
            | /api/hfi-calc/fire_centre/1/2020-05-21/2020-05-25/planning_area/1/station/230/selected/false                | hfi_set_fire_starts | 401         | None                                                     | False         | None                                  |
            | /api/hfi-calc/fire_centre/1/2020-05-21/2020-05-25/planning_area/1/station/230/selected/false                | hfi_set_fire_starts | 401         | None                                                     | False         | test_hfi_endpoint_stored_request.json |
            | /api/hfi-calc/fire_centre/1/2020-05-21/2020-05-25/planning_area/1/station/230/selected/true                 | hfi_set_fire_starts | 401         | None                                                     | False         | None                                  |
            | /api/hfi-calc/fire_centre/1/2020-05-21/2020-05-25/planning_area/1/station/230/selected/true                 | hfi_set_fire_starts | 401         | None                                                     | False         | test_hfi_endpoint_stored_request.json |<|MERGE_RESOLUTION|>--- conflicted
+++ resolved
@@ -10,36 +10,17 @@
         And request == saved = <request_saved>
 
         Examples:
-<<<<<<< HEAD
             | url                                               | status_code | response_json                            | request_saved | stored_request_json                   |
             | /api/hfi-calc/fire_centre/1                       | 200         | hfi/test_hfi_endpoint_load_response.json | False         | None                                  |
             | /api/hfi-calc/fire_centre/1                       | 200         | hfi/test_hfi_endpoint_load_response.json | False         | test_hfi_endpoint_stored_request.json |
             | /api/hfi-calc/fire_centre/1/2020-05-21/2020-05-25 | 200         | hfi/test_hfi_endpoint_load_response.json | False         | None                                  |
             | /api/hfi-calc/fire_centre/1/2020-05-21/2020-05-25 | 200         | hfi/test_hfi_endpoint_load_response.json | False         | test_hfi_endpoint_stored_request.json |
 
-=======
-            | url                                                                                                         | verb | status_code | response_json                                            | request_saved | stored_request_json                   |
-            | /api/hfi-calc/fire_centre/1                                                                                 | get  | 200         | hfi/test_hfi_endpoint_load_response.json                 | False         | None                                  |
-            | /api/hfi-calc/fire_centre/1                                                                                 | get  | 200         | hfi/test_hfi_endpoint_load_response.json                 | False         | test_hfi_endpoint_stored_request.json |
-            | /api/hfi-calc/fire_centre/1/2020-05-21/2020-05-25                                                           | get  | 200         | hfi/test_hfi_endpoint_load_response.json                 | False         | None                                  |
-            | /api/hfi-calc/fire_centre/1/2020-05-21/2020-05-25                                                           | get  | 200         | hfi/test_hfi_endpoint_load_response.json                 | False         | test_hfi_endpoint_stored_request.json |
-            # Test set fire start range
-            | /api/hfi-calc/fire_centre/1/2020-05-21/2020-05-25/planning_area/1/fire_starts/2020-05-21/fire_start_range/2 | post | 200         | hfi/test_hfi_endpoint_response_set_fire_start_range.json | True          | None                                  |
-            | /api/hfi-calc/fire_centre/1/2020-05-21/2020-05-25/planning_area/1/fire_starts/2020-05-21/fire_start_range/2 | post | 200         | hfi/test_hfi_endpoint_response_set_fire_start_range.json | True          | test_hfi_endpoint_stored_request.json |
-            # Test the station selection.
-            | /api/hfi-calc/fire_centre/1/2020-05-21/2020-05-25/planning_area/1/station/230/selected/false                | post | 200         | hfi/test_hfi_endpoint_response_deselect_station.json     | True          | None                                  |
-            | /api/hfi-calc/fire_centre/1/2020-05-21/2020-05-25/planning_area/1/station/230/selected/false                | post | 200         | hfi/test_hfi_endpoint_response_deselect_station.json     | True          | test_hfi_endpoint_stored_request.json |
-            | /api/hfi-calc/fire_centre/1/2020-05-21/2020-05-25/planning_area/1/station/230/selected/true                 | post | 200         | hfi/test_hfi_endpoint_response_select_station.json       | True          | None                                  |
-            | /api/hfi-calc/fire_centre/1/2020-05-21/2020-05-25/planning_area/1/station/230/selected/true                 | post | 200         | hfi/test_hfi_endpoint_response_select_station.json       | True          | test_hfi_endpoint_stored_request.json |
-            # Test set the station fuel type.
-            | /api/hfi-calc/fire_centre/1/2020-05-21/2020-05-25/planning_area/1/station/230/fuel_type/2                   | post | 200         | hfi/test_hfi_endpoint_response_set_fuel_type.json        | True          | None                                  |
-            | /api/hfi-calc/fire_centre/1/2020-05-21/2020-05-25/planning_area/1/station/230/fuel_type/2                   | post | 200         | hfi/test_hfi_endpoint_response_set_fuel_type.json        | True          | test_hfi_endpoint_stored_request.json |
-            # Invalid fuel type should return 500 error, and not be saved.
-            | /api/hfi-calc/fire_centre/1/2020-05-21/2020-05-25/planning_area/1/station/230/fuel_type/-1                  | post | 500         | None                                                     | False         | None                                  |
->>>>>>> ac2e156b
+
             # pdf
             | api/hfi-calc/fire_centre/1/2020-05-21/2020-05-25/pdf | 200 | None | False | None                                  |
             | api/hfi-calc/fire_centre/1/2020-05-21/2020-05-25/pdf | 200 | None | False | test_hfi_endpoint_stored_request.json |
+
 
     Scenario: HFI - POST request
         Given I have a stored request <stored_request_json>
@@ -75,4 +56,9 @@
             | /api/hfi-calc/fire_centre/1/2020-05-21/2020-05-25/planning_area/1/station/230/selected/false                | hfi_set_fire_starts | 401         | None                                                     | False         | None                                  |
             | /api/hfi-calc/fire_centre/1/2020-05-21/2020-05-25/planning_area/1/station/230/selected/false                | hfi_set_fire_starts | 401         | None                                                     | False         | test_hfi_endpoint_stored_request.json |
             | /api/hfi-calc/fire_centre/1/2020-05-21/2020-05-25/planning_area/1/station/230/selected/true                 | hfi_set_fire_starts | 401         | None                                                     | False         | None                                  |
-            | /api/hfi-calc/fire_centre/1/2020-05-21/2020-05-25/planning_area/1/station/230/selected/true                 | hfi_set_fire_starts | 401         | None                                                     | False         | test_hfi_endpoint_stored_request.json |+            | /api/hfi-calc/fire_centre/1/2020-05-21/2020-05-25/planning_area/1/station/230/selected/true                 | hfi_set_fire_starts | 401         | None                                                     | False         | test_hfi_endpoint_stored_request.json |
+            # Test set the station fuel type.
+            | /api/hfi-calc/fire_centre/1/2020-05-21/2020-05-25/planning_area/1/station/230/fuel_type/2                   | None                | 200         | hfi/test_hfi_endpoint_response_set_fuel_type.json        | True          | None                                  |
+            | /api/hfi-calc/fire_centre/1/2020-05-21/2020-05-25/planning_area/1/station/230/fuel_type/2                   | None                | 200         | hfi/test_hfi_endpoint_response_set_fuel_type.json        | True          | test_hfi_endpoint_stored_request.json |
+            # Invalid fuel type should return 500 error, and not be saved.
+            | /api/hfi-calc/fire_centre/1/2020-05-21/2020-05-25/planning_area/1/station/230/fuel_type/-1                  | None                | 500         | None                                                     | False         | None                                  |