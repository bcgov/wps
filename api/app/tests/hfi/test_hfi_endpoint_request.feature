Feature: /hfi/

    Scenario: HFI - GET request
        Given I have a stored request <stored_request_json>
        And I spy on store_hfi_request
        And I received a GET request for hfi-calc <url>
        Then the response status code is <status_code>
        And the response is <response_json>
        And the response isn't cached
        And request == saved = <request_saved>

        Examples:
            | url                                               | status_code | response_json                            | request_saved | stored_request_json                   |
            | /api/hfi-calc/fire_centre/1                       | 200         | hfi/test_hfi_endpoint_load_response.json | False         | None                                  |
            | /api/hfi-calc/fire_centre/1                       | 200         | hfi/test_hfi_endpoint_load_response.json | False         | test_hfi_endpoint_stored_request.json |
            | /api/hfi-calc/fire_centre/1/2020-05-21/2020-05-25 | 200         | hfi/test_hfi_endpoint_load_response.json | False         | None                                  |
            | /api/hfi-calc/fire_centre/1/2020-05-21/2020-05-25 | 200         | hfi/test_hfi_endpoint_load_response.json | False         | test_hfi_endpoint_stored_request.json |


            # pdf
            | api/hfi-calc/fire_centre/1/2020-05-21/2020-05-25/pdf | 200 | None | False | None                                  |
            | api/hfi-calc/fire_centre/1/2020-05-21/2020-05-25/pdf | 200 | None | False | test_hfi_endpoint_stored_request.json |


    Scenario: HFI - POST request
        Given I have a stored request <stored_request_json>
        And I spy on store_hfi_request
        And I received a POST request for hfi-calc <url> with <role>
        Then the response status code is <status_code>
        And the response is <response_json>
        And the response isn't cached
        And request == saved = <request_saved>

        Examples:
            | url                                                                                                         | role                | status_code | response_json                                            | request_saved | stored_request_json                   |
            # Test set fire start range with correct role
            | /api/hfi-calc/fire_centre/1/2020-05-21/2020-05-25/planning_area/1/fire_starts/2020-05-21/fire_start_range/2 | hfi_set_fire_starts | 200         | hfi/test_hfi_endpoint_response_set_fire_start_range.json | True          | None                                  |
            | /api/hfi-calc/fire_centre/1/2020-05-21/2020-05-25/planning_area/1/fire_starts/2020-05-21/fire_start_range/2 | hfi_set_fire_starts | 200         | hfi/test_hfi_endpoint_response_set_fire_start_range.json | True          | test_hfi_endpoint_stored_request.json |
            # Test set fire start range without roles
            | /api/hfi-calc/fire_centre/1/2020-05-21/2020-05-25/planning_area/1/fire_starts/2020-05-21/fire_start_range/2 | None                | 401         | None                                                     | False         | None                                  |
            | /api/hfi-calc/fire_centre/1/2020-05-21/2020-05-25/planning_area/1/fire_starts/2020-05-21/fire_start_range/2 | None                | 401         | None                                                     | False         | test_hfi_endpoint_stored_request.json |
            # Test set fire start range without correct role
            | /api/hfi-calc/fire_centre/1/2020-05-21/2020-05-25/planning_area/1/fire_starts/2020-05-21/fire_start_range/2 | hfi_select_station  | 401         | None                                                     | False         | None                                  |
            | /api/hfi-calc/fire_centre/1/2020-05-21/2020-05-25/planning_area/1/fire_starts/2020-05-21/fire_start_range/2 | hfi_select_station  | 401         | None                                                     | False         | test_hfi_endpoint_stored_request.json |
            # Test the station selection with correct role
            | /api/hfi-calc/fire_centre/1/2020-05-21/2020-05-25/planning_area/1/station/230/selected/false                | hfi_select_station  | 200         | hfi/test_hfi_endpoint_response_deselect_station.json     | True          | None                                  |
            | /api/hfi-calc/fire_centre/1/2020-05-21/2020-05-25/planning_area/1/station/230/selected/false                | hfi_select_station  | 200         | hfi/test_hfi_endpoint_response_deselect_station.json     | True          | test_hfi_endpoint_stored_request.json |
            | /api/hfi-calc/fire_centre/1/2020-05-21/2020-05-25/planning_area/1/station/230/selected/true                 | hfi_select_station  | 200         | hfi/test_hfi_endpoint_response_select_station.json       | True          | None                                  |
            | /api/hfi-calc/fire_centre/1/2020-05-21/2020-05-25/planning_area/1/station/230/selected/true                 | hfi_select_station  | 200         | hfi/test_hfi_endpoint_response_select_station.json       | True          | test_hfi_endpoint_stored_request.json |
            # Test the station selection without roles
            | /api/hfi-calc/fire_centre/1/2020-05-21/2020-05-25/planning_area/1/station/230/selected/false                | None                | 401         | None                                                     | False         | None                                  |
            | /api/hfi-calc/fire_centre/1/2020-05-21/2020-05-25/planning_area/1/station/230/selected/false                | None                | 401         | None                                                     | False         | test_hfi_endpoint_stored_request.json |
            | /api/hfi-calc/fire_centre/1/2020-05-21/2020-05-25/planning_area/1/station/230/selected/true                 | None                | 401         | None                                                     | False         | None                                  |
            | /api/hfi-calc/fire_centre/1/2020-05-21/2020-05-25/planning_area/1/station/230/selected/true                 | None                | 401         | None                                                     | False         | test_hfi_endpoint_stored_request.json |
            # Test the station selection without correct role
            | /api/hfi-calc/fire_centre/1/2020-05-21/2020-05-25/planning_area/1/station/230/selected/false                | hfi_set_fire_starts | 401         | None                                                     | False         | None                                  |
            | /api/hfi-calc/fire_centre/1/2020-05-21/2020-05-25/planning_area/1/station/230/selected/false                | hfi_set_fire_starts | 401         | None                                                     | False         | test_hfi_endpoint_stored_request.json |
            | /api/hfi-calc/fire_centre/1/2020-05-21/2020-05-25/planning_area/1/station/230/selected/true                 | hfi_set_fire_starts | 401         | None                                                     | False         | None                                  |
            | /api/hfi-calc/fire_centre/1/2020-05-21/2020-05-25/planning_area/1/station/230/selected/true                 | hfi_set_fire_starts | 401         | None                                                     | False         | test_hfi_endpoint_stored_request.json |
<<<<<<< HEAD
            # Test set the station fuel type.
            | /api/hfi-calc/fire_centre/1/2020-05-21/2020-05-25/planning_area/1/station/230/fuel_type/2                   | None                | 200         | hfi/test_hfi_endpoint_response_set_fuel_type.json        | True          | None                                  |
            | /api/hfi-calc/fire_centre/1/2020-05-21/2020-05-25/planning_area/1/station/230/fuel_type/2                   | None                | 200         | hfi/test_hfi_endpoint_response_set_fuel_type.json        | True          | test_hfi_endpoint_stored_request.json |
            # Invalid fuel type should return 500 error, and not be saved.
            | /api/hfi-calc/fire_centre/1/2020-05-21/2020-05-25/planning_area/1/station/230/fuel_type/-1                  | None                | 500         | None                                                     | False         | None                                  |

    Scenario: HFI - Admin POST add station
        Given I received a POST request for hfi-calc admin <url> with <role>
        And it has a <request_body>
        Then the response status code is <status_code>
        Examples:
            | url                               | role               | request_body                        | status_code |
            # Test add station with correct role
            | /api/hfi-calc/admin/add-station/1 | hfi_station_admin  | test_admin_add_station_request.json | 201         |
            | /api/hfi-calc/admin/add-station/1 | hfi_station_admin  | test_admin_add_station_request.json | 201         |
            # Test add station without roles
            | /api/hfi-calc/admin/add-station/1 | None               | test_admin_add_station_request.json | 401         |
            | /api/hfi-calc/admin/add-station/1 | None               | test_admin_add_station_request.json | 401         |
            # Test add station without correct role
            | /api/hfi-calc/admin/add-station/1 | hfi_select_station | test_admin_add_station_request.json | 401         |
            | /api/hfi-calc/admin/add-station/1 | hfi_select_station | test_admin_add_station_request.json | 401         |
=======
            # Test set the station fuel type with correct role
            | /api/hfi-calc/fire_centre/1/2020-05-21/2020-05-25/planning_area/1/station/230/fuel_type/2                   | hfi_set_fuel_type   | 200         | hfi/test_hfi_endpoint_response_set_fuel_type.json        | True          | None                                  |
            | /api/hfi-calc/fire_centre/1/2020-05-21/2020-05-25/planning_area/1/station/230/fuel_type/2                   | hfi_set_fuel_type   | 200         | hfi/test_hfi_endpoint_response_set_fuel_type.json        | True          | test_hfi_endpoint_stored_request.json |
            # Test set the station fuel type without correct role
            | /api/hfi-calc/fire_centre/1/2020-05-21/2020-05-25/planning_area/1/station/230/fuel_type/2                   | None                | 401         | None                                                     | False         | None                                  |
            | /api/hfi-calc/fire_centre/1/2020-05-21/2020-05-25/planning_area/1/station/230/fuel_type/2                   | None                | 401         | None                                                     | False         | test_hfi_endpoint_stored_request.json |
            # Invalid fuel type should return 500 error, and not be saved.
            | /api/hfi-calc/fire_centre/1/2020-05-21/2020-05-25/planning_area/1/station/230/fuel_type/-1                  | hfi_set_fuel_type   | 500         | None                                                     | False         | None                                  |
>>>>>>> 82b64813
<|MERGE_RESOLUTION|>--- conflicted
+++ resolved
@@ -57,12 +57,16 @@
             | /api/hfi-calc/fire_centre/1/2020-05-21/2020-05-25/planning_area/1/station/230/selected/false                | hfi_set_fire_starts | 401         | None                                                     | False         | test_hfi_endpoint_stored_request.json |
             | /api/hfi-calc/fire_centre/1/2020-05-21/2020-05-25/planning_area/1/station/230/selected/true                 | hfi_set_fire_starts | 401         | None                                                     | False         | None                                  |
             | /api/hfi-calc/fire_centre/1/2020-05-21/2020-05-25/planning_area/1/station/230/selected/true                 | hfi_set_fire_starts | 401         | None                                                     | False         | test_hfi_endpoint_stored_request.json |
-<<<<<<< HEAD
-            # Test set the station fuel type.
-            | /api/hfi-calc/fire_centre/1/2020-05-21/2020-05-25/planning_area/1/station/230/fuel_type/2                   | None                | 200         | hfi/test_hfi_endpoint_response_set_fuel_type.json        | True          | None                                  |
-            | /api/hfi-calc/fire_centre/1/2020-05-21/2020-05-25/planning_area/1/station/230/fuel_type/2                   | None                | 200         | hfi/test_hfi_endpoint_response_set_fuel_type.json        | True          | test_hfi_endpoint_stored_request.json |
+            # Test set the station fuel type with correct role
+            | /api/hfi-calc/fire_centre/1/2020-05-21/2020-05-25/planning_area/1/station/230/fuel_type/2                   | hfi_set_fuel_type   | 200         | hfi/test_hfi_endpoint_response_set_fuel_type.json        | True          | None                                  |
+            | /api/hfi-calc/fire_centre/1/2020-05-21/2020-05-25/planning_area/1/station/230/fuel_type/2                   | hfi_set_fuel_type   | 200         | hfi/test_hfi_endpoint_response_set_fuel_type.json        | True          | test_hfi_endpoint_stored_request.json |
+            # Test set the station fuel type without correct role
+            | /api/hfi-calc/fire_centre/1/2020-05-21/2020-05-25/planning_area/1/station/230/fuel_type/2                   | None                | 401         | None                                                     | False         | None                                  |
+            | /api/hfi-calc/fire_centre/1/2020-05-21/2020-05-25/planning_area/1/station/230/fuel_type/2                   | None                | 401         | None                                                     | False         | test_hfi_endpoint_stored_request.json |
             # Invalid fuel type should return 500 error, and not be saved.
-            | /api/hfi-calc/fire_centre/1/2020-05-21/2020-05-25/planning_area/1/station/230/fuel_type/-1                  | None                | 500         | None                                                     | False         | None                                  |
+            | /api/hfi-calc/fire_centre/1/2020-05-21/2020-05-25/planning_area/1/station/230/fuel_type/-1                  | None                | 401         | None                                                     | False         | None                                  |
+            | /api/hfi-calc/fire_centre/1/2020-05-21/2020-05-25/planning_area/1/station/230/fuel_type/-1                  | hfi_set_fuel_type   | 500         | None                                                     | False         | None                                  |
+
 
     Scenario: HFI - Admin POST add station
         Given I received a POST request for hfi-calc admin <url> with <role>
@@ -78,14 +82,4 @@
             | /api/hfi-calc/admin/add-station/1 | None               | test_admin_add_station_request.json | 401         |
             # Test add station without correct role
             | /api/hfi-calc/admin/add-station/1 | hfi_select_station | test_admin_add_station_request.json | 401         |
-            | /api/hfi-calc/admin/add-station/1 | hfi_select_station | test_admin_add_station_request.json | 401         |
-=======
-            # Test set the station fuel type with correct role
-            | /api/hfi-calc/fire_centre/1/2020-05-21/2020-05-25/planning_area/1/station/230/fuel_type/2                   | hfi_set_fuel_type   | 200         | hfi/test_hfi_endpoint_response_set_fuel_type.json        | True          | None                                  |
-            | /api/hfi-calc/fire_centre/1/2020-05-21/2020-05-25/planning_area/1/station/230/fuel_type/2                   | hfi_set_fuel_type   | 200         | hfi/test_hfi_endpoint_response_set_fuel_type.json        | True          | test_hfi_endpoint_stored_request.json |
-            # Test set the station fuel type without correct role
-            | /api/hfi-calc/fire_centre/1/2020-05-21/2020-05-25/planning_area/1/station/230/fuel_type/2                   | None                | 401         | None                                                     | False         | None                                  |
-            | /api/hfi-calc/fire_centre/1/2020-05-21/2020-05-25/planning_area/1/station/230/fuel_type/2                   | None                | 401         | None                                                     | False         | test_hfi_endpoint_stored_request.json |
-            # Invalid fuel type should return 500 error, and not be saved.
-            | /api/hfi-calc/fire_centre/1/2020-05-21/2020-05-25/planning_area/1/station/230/fuel_type/-1                  | hfi_set_fuel_type   | 500         | None                                                     | False         | None                                  |
->>>>>>> 82b64813
+            | /api/hfi-calc/admin/add-station/1 | hfi_select_station | test_admin_add_station_request.json | 401         |