Feature: /hfi/

    Scenario: HFI - GET request
        Given I have a stored request <stored_request_json>
        And I spy on store_hfi_request
        And I received a GET request for hfi-calc <url>
        Then the response status code is <status_code>
        And the response is <response_json>
        And the response isn't cached
        And request == saved = <request_saved>

        Examples:
            | url                                               | status_code | response_json                            | request_saved | stored_request_json                   |
            | /api/hfi-calc/fire_centre/1                       | 200         | hfi/test_hfi_endpoint_load_response.json | False         | None                                  |
            | /api/hfi-calc/fire_centre/1                       | 200         | hfi/test_hfi_endpoint_load_response.json | False         | test_hfi_endpoint_stored_request.json |
            | /api/hfi-calc/fire_centre/1/2020-05-21/2020-05-25 | 200         | hfi/test_hfi_endpoint_load_response.json | False         | None                                  |
            | /api/hfi-calc/fire_centre/1/2020-05-21/2020-05-25 | 200         | hfi/test_hfi_endpoint_load_response.json | False         | test_hfi_endpoint_stored_request.json |


            # pdf
            | api/hfi-calc/fire_centre/1/2020-05-21/2020-05-25/pdf | 200 | None | False | None                                  |
            | api/hfi-calc/fire_centre/1/2020-05-21/2020-05-25/pdf | 200 | None | False | test_hfi_endpoint_stored_request.json |


    Scenario: HFI - POST request
        Given I have a stored request <stored_request_json>
        And I spy on store_hfi_request
        And I received a POST request for hfi-calc <url> with <role>
        Then the response status code is <status_code>
        And the response is <response_json>
        And the response isn't cached
        And request == saved = <request_saved>

        Examples:
            | url                                                                                                         | role                | status_code | response_json                                            | request_saved | stored_request_json                   |
            # Test set fire start range with correct role
            | /api/hfi-calc/fire_centre/1/2020-05-21/2020-05-25/planning_area/1/fire_starts/2020-05-21/fire_start_range/2 | hfi_set_fire_starts | 200         | hfi/test_hfi_endpoint_response_set_fire_start_range.json | True          | None                                  |
            | /api/hfi-calc/fire_centre/1/2020-05-21/2020-05-25/planning_area/1/fire_starts/2020-05-21/fire_start_range/2 | hfi_set_fire_starts | 200         | hfi/test_hfi_endpoint_response_set_fire_start_range.json | True          | test_hfi_endpoint_stored_request.json |
            # Test set fire start range without roles
            | /api/hfi-calc/fire_centre/1/2020-05-21/2020-05-25/planning_area/1/fire_starts/2020-05-21/fire_start_range/2 | None                | 401         | None                                                     | False         | None                                  |
            | /api/hfi-calc/fire_centre/1/2020-05-21/2020-05-25/planning_area/1/fire_starts/2020-05-21/fire_start_range/2 | None                | 401         | None                                                     | False         | test_hfi_endpoint_stored_request.json |
            # Test set fire start range without correct role
            | /api/hfi-calc/fire_centre/1/2020-05-21/2020-05-25/planning_area/1/fire_starts/2020-05-21/fire_start_range/2 | hfi_select_station  | 401         | None                                                     | False         | None                                  |
            | /api/hfi-calc/fire_centre/1/2020-05-21/2020-05-25/planning_area/1/fire_starts/2020-05-21/fire_start_range/2 | hfi_select_station  | 401         | None                                                     | False         | test_hfi_endpoint_stored_request.json |
            # Test the station selection with correct role
            | /api/hfi-calc/fire_centre/1/2020-05-21/2020-05-25/planning_area/1/station/230/selected/false                | hfi_select_station  | 200         | hfi/test_hfi_endpoint_response_deselect_station.json     | True          | None                                  |
            | /api/hfi-calc/fire_centre/1/2020-05-21/2020-05-25/planning_area/1/station/230/selected/false                | hfi_select_station  | 200         | hfi/test_hfi_endpoint_response_deselect_station.json     | True          | test_hfi_endpoint_stored_request.json |
            | /api/hfi-calc/fire_centre/1/2020-05-21/2020-05-25/planning_area/1/station/230/selected/true                 | hfi_select_station  | 200         | hfi/test_hfi_endpoint_response_select_station.json       | True          | None                                  |
            | /api/hfi-calc/fire_centre/1/2020-05-21/2020-05-25/planning_area/1/station/230/selected/true                 | hfi_select_station  | 200         | hfi/test_hfi_endpoint_response_select_station.json       | True          | test_hfi_endpoint_stored_request.json |
            # Test the station selection without roles
            | /api/hfi-calc/fire_centre/1/2020-05-21/2020-05-25/planning_area/1/station/230/selected/false                | None                | 401         | None                                                     | False         | None                                  |
            | /api/hfi-calc/fire_centre/1/2020-05-21/2020-05-25/planning_area/1/station/230/selected/false                | None                | 401         | None                                                     | False         | test_hfi_endpoint_stored_request.json |
            | /api/hfi-calc/fire_centre/1/2020-05-21/2020-05-25/planning_area/1/station/230/selected/true                 | None                | 401         | None                                                     | False         | None                                  |
            | /api/hfi-calc/fire_centre/1/2020-05-21/2020-05-25/planning_area/1/station/230/selected/true                 | None                | 401         | None                                                     | False         | test_hfi_endpoint_stored_request.json |
            # Test the station selection without correct role
            | /api/hfi-calc/fire_centre/1/2020-05-21/2020-05-25/planning_area/1/station/230/selected/false                | hfi_set_fire_starts | 401         | None                                                     | False         | None                                  |
            | /api/hfi-calc/fire_centre/1/2020-05-21/2020-05-25/planning_area/1/station/230/selected/false                | hfi_set_fire_starts | 401         | None                                                     | False         | test_hfi_endpoint_stored_request.json |
            | /api/hfi-calc/fire_centre/1/2020-05-21/2020-05-25/planning_area/1/station/230/selected/true                 | hfi_set_fire_starts | 401         | None                                                     | False         | None                                  |
            | /api/hfi-calc/fire_centre/1/2020-05-21/2020-05-25/planning_area/1/station/230/selected/true                 | hfi_set_fire_starts | 401         | None                                                     | False         | test_hfi_endpoint_stored_request.json |
            # Test set the station fuel type with correct role
            | /api/hfi-calc/fire_centre/1/2020-05-21/2020-05-25/planning_area/1/station/230/fuel_type/2                   | hfi_set_fuel_type   | 200         | hfi/test_hfi_endpoint_response_set_fuel_type.json        | True          | None                                  |
            | /api/hfi-calc/fire_centre/1/2020-05-21/2020-05-25/planning_area/1/station/230/fuel_type/2                   | hfi_set_fuel_type   | 200         | hfi/test_hfi_endpoint_response_set_fuel_type.json        | True          | test_hfi_endpoint_stored_request.json |
            # Test set the station fuel type without correct role
            | /api/hfi-calc/fire_centre/1/2020-05-21/2020-05-25/planning_area/1/station/230/fuel_type/2                   | None                | 401         | None                                                     | False         | None                                  |
            | /api/hfi-calc/fire_centre/1/2020-05-21/2020-05-25/planning_area/1/station/230/fuel_type/2                   | None                | 401         | None                                                     | False         | test_hfi_endpoint_stored_request.json |
            # Invalid fuel type should return 500 error, and not be saved.
            | /api/hfi-calc/fire_centre/1/2020-05-21/2020-05-25/planning_area/1/station/230/fuel_type/-1                  | hfi_set_fuel_type   | 500         | None                                                     | False         | None                                  |
<<<<<<< HEAD


    Scenario: HFI - Admin POST add station
        Given I received a POST request for hfi-calc admin <url> with <role>
        And it has a <request_body> for a station that is <already_added>
        Then the response status code is <status_code>
        Examples:
            | url                               | role               | request_body                         | status_code | already_added |
            # Test add stations with correct role
            | /api/hfi-calc/admin/stations/1    | hfi_station_admin  | test_admin_add_stations_request.json | 200         | False         |
            # Test add station without roles
            #| /api/hfi-calc/admin/add-station/1 | None               | test_admin_add_station_request.json | 401         | False         |
            # Test add station without correct role
            #| /api/hfi-calc/admin/add-station/1 | hfi_select_station | test_admin_add_station_request.json | 401         | False         |
            # Test add station with correct role but station already exists
            #| /api/hfi-calc/admin/add-station/1 | hfi_station_admin  | test_admin_add_station_request.json | 409         | True          |
=======
>>>>>>> c583f347
<|MERGE_RESOLUTION|>--- conflicted
+++ resolved
@@ -65,22 +65,3 @@
             | /api/hfi-calc/fire_centre/1/2020-05-21/2020-05-25/planning_area/1/station/230/fuel_type/2                   | None                | 401         | None                                                     | False         | test_hfi_endpoint_stored_request.json |
             # Invalid fuel type should return 500 error, and not be saved.
             | /api/hfi-calc/fire_centre/1/2020-05-21/2020-05-25/planning_area/1/station/230/fuel_type/-1                  | hfi_set_fuel_type   | 500         | None                                                     | False         | None                                  |
-<<<<<<< HEAD
-
-
-    Scenario: HFI - Admin POST add station
-        Given I received a POST request for hfi-calc admin <url> with <role>
-        And it has a <request_body> for a station that is <already_added>
-        Then the response status code is <status_code>
-        Examples:
-            | url                               | role               | request_body                         | status_code | already_added |
-            # Test add stations with correct role
-            | /api/hfi-calc/admin/stations/1    | hfi_station_admin  | test_admin_add_stations_request.json | 200         | False         |
-            # Test add station without roles
-            #| /api/hfi-calc/admin/add-station/1 | None               | test_admin_add_station_request.json | 401         | False         |
-            # Test add station without correct role
-            #| /api/hfi-calc/admin/add-station/1 | hfi_select_station | test_admin_add_station_request.json | 401         | False         |
-            # Test add station with correct role but station already exists
-            #| /api/hfi-calc/admin/add-station/1 | hfi_station_admin  | test_admin_add_station_request.json | 409         | True          |
-=======
->>>>>>> c583f347
