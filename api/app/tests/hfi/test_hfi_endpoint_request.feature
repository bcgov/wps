--- conflicted
+++ resolved
@@ -10,64 +10,6 @@
         And request == saved = <request_saved>
 
         Examples:
-<<<<<<< HEAD
-            | url                                                                               | verb | status_code | response_json                                        | request_saved | stored_request_json                   |
-            | /api/hfi-calc/fire_centre/1                                                       | get  | 200         | hfi/test_hfi_endpoint_load_response.json             | False         | None                                  |
-            | /api/hfi-calc/fire_centre/1                                                       | get  | 200         | hfi/test_hfi_endpoint_load_response.json             | False         | test_hfi_endpoint_stored_request.json |
-            | /api/hfi-calc/fire_centre/1/2020-05-21                                            | get  | 200         | hfi/test_hfi_endpoint_load_response.json             | False         | None                                  |
-            | /api/hfi-calc/fire_centre/1/2020-05-21                                            | get  | 200         | hfi/test_hfi_endpoint_load_response.json             | False         | test_hfi_endpoint_stored_request.json |
-            # Test the station selection.
-            | /api/hfi-calc/fire_centre/1/2020-05-21/planning_area/1/station/230/selected/false | post | 200         | hfi/test_hfi_endpoint_response_deselect_station.json | True          | None                                  |
-            | /api/hfi-calc/fire_centre/1/2020-05-21/planning_area/1/station/230/selected/false | post | 200         | hfi/test_hfi_endpoint_response_deselect_station.json | True          | test_hfi_endpoint_stored_request.json |
-            | /api/hfi-calc/fire_centre/1/2020-05-21/planning_area/1/station/230/selected/true  | post | 200         | hfi/test_hfi_endpoint_response_select_station.json   | True          | None                                  |
-            | /api/hfi-calc/fire_centre/1/2020-05-21/planning_area/1/station/230/selected/true  | post | 200         | hfi/test_hfi_endpoint_response_select_station.json   | True          | test_hfi_endpoint_stored_request.json |
-            # Test start + end date
-            | /api/hfi-calc/fire_centre/1/2020-05-21/2020-05-26                                 | post | 200         | hfi/test_hfi_endpoint_set_date_range_response.json   | True          | None                                  |
-            | /api/hfi-calc/fire_centre/1/2020-05-21/2020-05-26                                 | post | 200         | hfi/test_hfi_endpoint_set_date_range_response.json   | True          | test_hfi_endpoint_stored_request.json |
-            # pdf
-            | api/hfi-calc/fire_centre/1/2020-05-21/pdf                                         | get  | 200         | None                                                 | False         | None                                  |
-            | api/hfi-calc/fire_centre/1/2020-05-21/pdf                                         | get  | 200         | None                                                 | False         | test_hfi_endpoint_stored_request.json |
-
-    Scenario: HFI - request set fire starts with role
-        Given I have a stored request <stored_request_json>
-        And I spy on store_hfi_request
-        And I received a hfi-calc <url> with <verb>
-        Then the response status code is <status_code>
-        And the response is <response_json>
-        And the response isn't cached
-        And request == saved = <request_saved>
-
-        Examples:
-            | url                                                                                              | verb | status_code | response_json                                            | request_saved | stored_request_json                   |
-            | /api/hfi-calc/fire_centre/1/2020-05-21/planning_area/1/fire_starts/2020-05-21/fire_start_range/2 | post | 200         | hfi/test_hfi_endpoint_response_set_fire_start_range.json | True          | None                                  |
-            | /api/hfi-calc/fire_centre/1/2020-05-21/planning_area/1/fire_starts/2020-05-21/fire_start_range/2 | post | 200         | hfi/test_hfi_endpoint_response_set_fire_start_range.json | True          | test_hfi_endpoint_stored_request.json |
-
-    Scenario: HFI - request set fire starts without role
-        Given I have a stored request <stored_request_json>
-        And I spy on store_hfi_request
-        And I received a hfi-calc <url> with <verb>
-        Then the response status code is <status_code>
-        And the response is <response_json>
-
-        Examples:
-            | url                                                                                              | verb | status_code | response_json | stored_request_json |
-            | /api/hfi-calc/fire_centre/1/2020-05-21/planning_area/1/fire_starts/2020-05-21/fire_start_range/2 | post | 401         | None          | None                |
-            | /api/hfi-calc/fire_centre/1/2020-05-21/planning_area/1/fire_starts/2020-05-21/fire_start_range/2 | post | 401         | None          | None                |
-
-    Scenario: HFI - pdf download
-        # Very similar to the scenario above, except we don't bother with checking the response content.
-        Given I have a stored request <stored_request_json>
-        And I spy on store_hfi_request
-        And I received a hfi-calc <url> with <verb>
-        Then the response status code is <status_code>
-        And the response isn't cached
-        And request == saved = <request_saved>
-
-        Examples:
-            | url                                       | verb | status_code | request_saved | stored_request_json                   |
-            | api/hfi-calc/fire_centre/1/2020-05-21/pdf | get  | 200         | False         | None                                  |
-            | api/hfi-calc/fire_centre/1/2020-05-21/pdf | get  | 200         | False         | test_hfi_endpoint_stored_request.json |
-=======
             | url                                                                                                         | verb | status_code | response_json                                            | request_saved | stored_request_json                   |
             | /api/hfi-calc/fire_centre/1                                                                                 | get  | 200         | hfi/test_hfi_endpoint_load_response.json                 | False         | None                                  |
             | /api/hfi-calc/fire_centre/1                                                                                 | get  | 200         | hfi/test_hfi_endpoint_load_response.json                 | False         | test_hfi_endpoint_stored_request.json |
@@ -83,5 +25,4 @@
             | /api/hfi-calc/fire_centre/1/2020-05-21/2020-05-25/planning_area/1/station/230/selected/true                 | post | 200         | hfi/test_hfi_endpoint_response_select_station.json       | True          | test_hfi_endpoint_stored_request.json |
             # pdf
             | api/hfi-calc/fire_centre/1/2020-05-21/2020-05-25/pdf                                                        | get  | 200         | None                                                     | False         | None                                  |
-            | api/hfi-calc/fire_centre/1/2020-05-21/2020-05-25/pdf                                                        | get  | 200         | None                                                     | False         | test_hfi_endpoint_stored_request.json |
->>>>>>> 3cf6e25f
+            | api/hfi-calc/fire_centre/1/2020-05-21/2020-05-25/pdf                                                        | get  | 200         | None                                                     | False         | test_hfi_endpoint_stored_request.json |