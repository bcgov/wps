--- conflicted
+++ resolved
@@ -1,9 +1,7 @@
 {
   "start_date": "2020-05-21",
   "end_date": "2020-05-26",
-  "selected_station_code_ids": [
-    230
-  ],
+  "selected_station_code_ids": [230],
   "planning_area_station_info": {
     "1": [
       {
@@ -137,8 +135,6 @@
           },
           "mean_intensity_group": null,
           "prep_level": null
-<<<<<<< HEAD
-=======
         },
         {
           "date": "2020-05-26",
@@ -156,7 +152,6 @@
           },
           "mean_intensity_group": null,
           "prep_level": null
->>>>>>> 444fc978
         }
       ]
     }
@@ -217,20 +212,17 @@
           "4": 3,
           "5": 4
         }
-<<<<<<< HEAD
-=======
-      },
-      {
-        "label": "0-1",
-        "value": 1,
-        "lookup_table": {
-          "1": 1,
-          "2": 1,
-          "3": 2,
-          "4": 3,
-          "5": 4
-        }
->>>>>>> 444fc978
+      },
+      {
+        "label": "0-1",
+        "value": 1,
+        "lookup_table": {
+          "1": 1,
+          "2": 1,
+          "3": 2,
+          "4": 3,
+          "5": 4
+        }
       }
     ]
   },
