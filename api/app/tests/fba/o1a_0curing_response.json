{
    "stations": [
        {
            "station_code": 230,
            "station_name": "HORSEFLY",
            "date": "2021-07-06",
            "elevation": 701,
            "fuel_type": "O1A",
            "status": "FORECAST",
            "temp": 25.2,
            "rh": 31.0,
            "wind_direction": 282,
            "wind_speed": 9.2,
            "precipitation": 0.0,
            "grass_cure": 0.0,
            "fine_fuel_moisture_code": 93.348,
            "drought_code": 340.544,
            "initial_spread_index": 10.951,
            "build_up_index": 117.899,
            "duff_moisture_code": 103.923,
            "fire_weather_index": 35.947,
            "head_fire_intensity": 0.00010499999999999999,
            "rate_of_spread": 1e-06,
            "fire_type": "S",
            "percentage_crown_fraction_burned": 0.0,
            "flame_length": 0.0005916079783099615,
<<<<<<< HEAD
            "sixty_minute_fire_size": 2.6872744124897655e-13,
            "thirty_minute_fire_size": 4.8539000526734737e-14
=======
            "sixty_minute_fire_size": 9.179143198499558e-14,
            "thirty_minute_fire_size": 2.2947857996248894e-14,
            "critical_hours_hfi_4000": null,
            "critical_hours_hfi_10000": null
>>>>>>> 251bd1e7
        }
    ]
}<|MERGE_RESOLUTION|>--- conflicted
+++ resolved
@@ -24,15 +24,10 @@
             "fire_type": "S",
             "percentage_crown_fraction_burned": 0.0,
             "flame_length": 0.0005916079783099615,
-<<<<<<< HEAD
             "sixty_minute_fire_size": 2.6872744124897655e-13,
-            "thirty_minute_fire_size": 4.8539000526734737e-14
-=======
-            "sixty_minute_fire_size": 9.179143198499558e-14,
-            "thirty_minute_fire_size": 2.2947857996248894e-14,
+            "thirty_minute_fire_size": 4.8539000526734737e-14,
             "critical_hours_hfi_4000": null,
             "critical_hours_hfi_10000": null
->>>>>>> 251bd1e7
         }
     ]
 }