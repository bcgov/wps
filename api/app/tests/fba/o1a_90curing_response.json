--- conflicted
+++ resolved
@@ -24,15 +24,10 @@
             "fire_type": "S",
             "percentage_crown_fraction_burned": 0.0,
             "flame_length": 3.0505835436176163,
-<<<<<<< HEAD
             "sixty_minute_fire_size": 81.94082399496683,
-            "thirty_minute_fire_size": 14.800593793351288
-=======
-            "sixty_minute_fire_size": 64.89298458922194,
-            "thirty_minute_fire_size": 16.223246147305485,
+            "thirty_minute_fire_size": 14.800593793351288,
             "critical_hours_hfi_4000": null,
             "critical_hours_hfi_10000": null
->>>>>>> 251bd1e7
         }
     ]
 }