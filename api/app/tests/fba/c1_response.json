--- conflicted
+++ resolved
@@ -22,19 +22,12 @@
             "head_fire_intensity": 2439.4919604939237,
             "rate_of_spread": 4.4231116865619,
             "fire_type": "IC",
-<<<<<<< HEAD
             "percentage_crown_fraction_burned": 0.5112999673652797,
             "flame_length": 2.851603034840768,
             "sixty_minute_fire_size": 3.0949948462569523,
-            "thirty_minute_fire_size": 0.5523370828296822
-=======
-            "percentage_crown_fraction_burned": 0.5563061740115343,
-            "flame_length": 2.8776623285666663,
-            "sixty_minute_fire_size": 3.930563799808943,
-            "thirty_minute_fire_size": 0.9826409499522357,
+            "thirty_minute_fire_size": 0.5523370828296822,
             "critical_hours_hfi_4000": "16:00 - 18:00",
             "critical_hours_hfi_10000": null
->>>>>>> 251bd1e7
         }
     ]
 }