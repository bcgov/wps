--- conflicted
+++ resolved
@@ -24,15 +24,10 @@
             "fire_type": "CC",
             "percentage_crown_fraction_burned": 0.9846693095279795,
             "flame_length": 10.111986998880331,
-<<<<<<< HEAD
             "sixty_minute_fire_size": 67.75440344206237,
-            "thirty_minute_fire_size": 11.847662598291704
-=======
-            "sixty_minute_fire_size": 87.5724418093146,
-            "thirty_minute_fire_size": 21.89311045232865,
+            "thirty_minute_fire_size": 11.847662598291704,
             "critical_hours_hfi_4000": "13:00 - 21:00",
             "critical_hours_hfi_10000": "13:00 - 20:00"
->>>>>>> 251bd1e7
         }
     ]
 }