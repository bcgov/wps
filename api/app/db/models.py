--- conflicted
+++ resolved
@@ -161,12 +161,6 @@
     rh_tgl_2 = Column(ARRAY(Float), nullable=True)
 
     def __str__(self):
-<<<<<<< HEAD
-        return ('model_run: {self.prediction_model_run_timestamp_id}, '
-                'prediction_timestamp: {self.prediction_timestamp}, '
-                'tmp_tgl_2: {self.tmp_tgl_2}, '
-                'rh_tgl_2: {self.rh_tgl_2}').format(self=self)
-=======
         return ('id:{self.id}, '
                 'prediction_model_run_timestamp_id:{self.prediction_model_run_timestamp_id}, '
                 'prediction_model_grid_subset_id:{self.prediction_model_grid_subset_id}, '
@@ -208,7 +202,6 @@
     create_date = Column(TZTimeStamp, nullable=False, default=time_utils.get_utc_now())
     # Date this record was updated.
     update_date = Column(TZTimeStamp, nullable=False, default=time_utils.get_utc_now())
->>>>>>> e0fec31c
 
 
 class HourlyActual(Base):
