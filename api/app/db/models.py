--- conflicted
+++ resolved
@@ -153,7 +153,6 @@
     rh_tgl_2 = Column(ARRAY(Float), nullable=True)
 
 
-<<<<<<< HEAD
 class HourlyActual(Base):
     """ Class representing table structure of 'hourly_actuals' table in DB.
     Default float values of math.nan are used for the weather variables that are
@@ -188,10 +187,7 @@
                         default=datetime.datetime.now(tz=timezone.utc))
 
 
-class NoonForecasts(Base):
-=======
 class NoonForecast(Base):
->>>>>>> 6f42eaf8
     """ Class representing table structure of 'noon_forecasts' table in DB.
     Default float values of math.nan are used for the weather variables that are
     sometimes null (None), because Postgres evaluates None != None, so the unique
@@ -243,13 +239,8 @@
     bui = Column(Float, nullable=False, default=math.nan)
     fwi = Column(Float, nullable=False, default=math.nan)
     danger_rating = Column(Integer, nullable=False)
-<<<<<<< HEAD
     created_at = Column(TZTimeStamp, nullable=False,
-                        default=datetime.datetime.now(tz=timezone.utc))
-=======
-    created_at = Column(TIMESTAMP(timezone=True), nullable=False,
                         default=time_utils.get_utc_now())
->>>>>>> 6f42eaf8
 
     def __str__(self):
         return (
