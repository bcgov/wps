--- conflicted
+++ resolved
@@ -131,7 +131,6 @@
     return fuel_types
 
 
-<<<<<<< HEAD
 async def get_zone_ids_in_centre(session: AsyncSession, fire_centre_name: str):
     logger.info(f"retrieving fire zones within {fire_centre_name} from advisory_shapes table")
 
@@ -141,7 +140,8 @@
     all_results = result.scalars().all()
 
     return all_results
-=======
+
+  
 async def get_all_sfms_fuel_type_records(session: AsyncSession) -> List[SFMSFuelType]:
     """
     Retrieve all records from the sfms_fuel_types table.
@@ -152,7 +152,6 @@
     stmt = select(SFMSFuelType)
     result = await session.execute(stmt)
     return result.all()
->>>>>>> 3d1486a7
 
 
 async def get_precomputed_high_hfi_fuel_type_areas_for_shape(session: AsyncSession, run_type: RunTypeEnum, run_datetime: datetime, for_date: date, advisory_shape_id: int) -> List[Row]:
