from datetime import date, datetime
from enum import Enum
import logging
from time import perf_counter
from typing import List
from sqlalchemy import select, func
from sqlalchemy.ext.asyncio import AsyncSession
from sqlalchemy.engine.row import Row
from app.db.models.auto_spatial_advisory import (
<<<<<<< HEAD
    Shape, ClassifiedHfi, HfiClassificationThreshold, SFMSFuelType, RunTypeEnum,
    FuelType, HighHfiArea, RunParameters)
=======
    Shape, ClassifiedHfi, HfiClassificationThreshold, RunTypeEnum, FuelType, HighHfiArea, RunParameters,
    AdvisoryElevationStats)
>>>>>>> 1f302ff3


logger = logging.getLogger(__name__)


class HfiClassificationThresholdEnum(Enum):
    """ Enum for the different HFI classification thresholds. """
    ADVISORY = 'advisory'
    WARNING = 'warning'


async def get_hfi_classification_threshold(session: AsyncSession, name: HfiClassificationThresholdEnum) -> HfiClassificationThreshold:
    stmt = select(HfiClassificationThreshold).where(
        HfiClassificationThreshold.name == name.value)
    result = await session.execute(stmt)
    return result.scalars().first()


async def save_hfi(session: AsyncSession, hfi: ClassifiedHfi):
    session.add(hfi)


async def save_fuel_type(session: AsyncSession, fuel_type: FuelType):
    session.add(fuel_type)


async def get_hfi(session: AsyncSession, run_type: RunTypeEnum, run_date: datetime, for_date: date):
    stmt = select(ClassifiedHfi).where(
        ClassifiedHfi.run_type == run_type,
        ClassifiedHfi.for_date == for_date,
        ClassifiedHfi.run_datetime == run_date)
    result = await session.execute(stmt)
    return result.scalars()


async def get_combustible_area(session: AsyncSession):
    """ Get the combustible area for each "shape". This is slow, and we don't expect it to run
    in real time.

    This method isn't being used right now, but you can calculate the combustible area for each
    zone as follows:

    ```python
    from app.db.crud.auto_spatial_advisory import get_combustible_area
    from app.db.database import get_async_read_session_scope

    async with get_async_read_session_scope() as session:
    result = await get_combustible_area(session)

    for record in result:
        print(record)
        print(record['combustible_area']/record['zone_area'])
    ```

    """
    logger.info('starting zone/combustible area intersection query')
    perf_start = perf_counter()
    stmt = select(Shape.id,
                  Shape.source_identifier,
                  Shape.geom.ST_Area().label('zone_area'),
                  FuelType.geom.ST_Union().ST_Intersection(Shape.geom).ST_Area().label('combustible_area'))\
        .join(FuelType, FuelType.geom.ST_Intersects(Shape.geom))\
        .where(FuelType.fuel_type_id.not_in((-10000, 99, 100, 102, 103)))\
        .group_by(Shape.id)
    result = await session.execute(stmt)
    all_combustible = result.all()
    perf_end = perf_counter()
    delta = perf_end - perf_start
    logger.info('%f delta count before and after hfi area + zone/area intersection query', delta)
    return all_combustible


async def get_all_hfi_thresholds(session: AsyncSession) -> List[Row]:
    """
    Retrieve all HfiClassificationThreshold records from DB.
    """
    logger.info('retrieving HFI classification thresholds data')
    stmt = select(HfiClassificationThreshold)
    result = await session.execute(stmt)
    return result.all()


async def get_all_sfms_fuel_types(session: AsyncSession) -> List[Row]:
    """
    Retrieve all records from sfms_fuel_types table
    """
    logger.info('retrieving SFMS fuel types info...')
    stmt = select(SFMSFuelType)
    result = await session.execute(stmt)
    return result.all()


async def get_high_hfi_fuel_types_for_zone(session: AsyncSession,
                                           run_type: RunTypeEnum,
                                           run_datetime: datetime,
                                           for_date: date,
                                           zone_id: int) -> List[Row]:
    """
    Union of fuel types by fuel_type_id (1 multipolygon for each fuel type)
    Intersected with union of ClassifiedHfi for given run_type, run_datetime, and for_date
        for both 4K-10K and 10K+ HFI values
    Intersected with fire zone geom for a specific fire zone identified by ID
    """
    logger.info('starting fuel types/high hfi/zone intersection query for fire zone %s', str(zone_id))
    perf_start = perf_counter()

    stmt = select(Shape.source_identifier, FuelType.fuel_type_id, ClassifiedHfi.threshold,
                  func.sum(FuelType.geom.ST_Intersection(ClassifiedHfi.geom.ST_Intersection(Shape.geom)).ST_Area()).label('area'))\
        .join_from(ClassifiedHfi, Shape, ClassifiedHfi.geom.ST_Intersects(Shape.geom))\
        .join_from(ClassifiedHfi, FuelType, ClassifiedHfi.geom.ST_Intersects(FuelType.geom))\
        .where(ClassifiedHfi.run_type == run_type, ClassifiedHfi.for_date == for_date,
               ClassifiedHfi.run_datetime == run_datetime, Shape.source_identifier == str(zone_id))\
        .group_by(Shape.source_identifier)\
        .group_by(FuelType.fuel_type_id)\
        .group_by(ClassifiedHfi.threshold)\
        .order_by(FuelType.fuel_type_id)\
        .order_by(ClassifiedHfi.threshold)

    result = await session.execute(stmt)
    perf_end = perf_counter()
    delta = perf_end - perf_start
    logger.info('%f delta count before and after fuel types/high hfi/zone intersection query', delta)
    return result.all()


async def get_fuel_types_with_high_hfi(session: AsyncSession,
                                       run_type: RunTypeEnum,
                                       run_datetime: datetime,
                                       for_date: date) -> List[Row]:
    """
    Union of fuel types by fuel_type_id (1 multipolygon for each type of fuel)
    Intersect with union of ClassifiedHfi for given run_type, run_datetime, and for_date
        for both 4K-10K and 10K+ HFI values
    Intersection with fire zone geom
    """
    logger.info('starting fuel types/high hfi/zone intersection query')
    perf_start = perf_counter()

    stmt = select(Shape.source_identifier, FuelType.fuel_type_id, ClassifiedHfi.threshold,
                  func.sum(FuelType.geom.ST_Intersection(ClassifiedHfi.geom.ST_Intersection(Shape.geom)).ST_Area()).label('area'))\
        .join_from(ClassifiedHfi, Shape, ClassifiedHfi.geom.ST_Intersects(Shape.geom))\
        .join_from(ClassifiedHfi, FuelType, ClassifiedHfi.geom.ST_Intersects(FuelType.geom))\
        .where(ClassifiedHfi.run_type == run_type, ClassifiedHfi.for_date == for_date, ClassifiedHfi.run_datetime == run_datetime)\
        .group_by(Shape.source_identifier)\
        .group_by(FuelType.fuel_type_id)\
        .group_by(ClassifiedHfi.threshold)\
        .order_by(Shape.source_identifier)\
        .order_by(FuelType.fuel_type_id)\
        .order_by(ClassifiedHfi.threshold)

    result = await session.execute(stmt)

    perf_end = perf_counter()
    delta = perf_end - perf_start
    logger.info('%f delta count before and after fuel types/high hfi/zone intersection query', delta)
    return result.all()


async def get_hfi_area(session: AsyncSession,
                       run_type: RunTypeEnum,
                       run_datetime: datetime,
                       for_date: date) -> List[Row]:
    """ This is slow - but not terribly slow.

    For each fire zone, it gives you the area of the fire zone, and the area of hfi polygons
    within that fire zone. Using those two values, you can then calculate the percentage of the
    zone that has a high hfi.
    """
    logger.info('starting zone/area intersection query')
    perf_start = perf_counter()
    stmt = select(Shape.id,
                  Shape.source_identifier,
                  Shape.combustible_area,
                  Shape.geom.ST_Area().label('zone_area'),
                  ClassifiedHfi.geom.ST_Union().ST_Intersection(Shape.geom).ST_Area().label('hfi_area'))\
        .join(ClassifiedHfi, ClassifiedHfi.geom.ST_Intersects(Shape.geom))\
        .where(ClassifiedHfi.run_type == run_type,
               ClassifiedHfi.for_date == for_date,
               ClassifiedHfi.run_datetime == run_datetime)\
        .group_by(Shape.id)
    result = await session.execute(stmt)
    all_hfi = result.all()
    perf_end = perf_counter()
    delta = perf_end - perf_start
    logger.info('%f delta count before and after hfi area + zone/area intersection query', delta)
    return all_hfi


async def get_run_datetimes(session: AsyncSession, run_type: RunTypeEnum, for_date: date) -> List[Row]:
    """
    Retrieve all distinct available run_datetimes for a given run_type and for_date, and return the run_datetimes
    in descending order (most recent is first)
    """
    stmt = select(ClassifiedHfi.run_datetime)\
        .where(ClassifiedHfi.run_type == run_type, ClassifiedHfi.for_date == for_date)\
        .distinct()\
        .order_by(ClassifiedHfi.run_datetime.desc())
    result = await session.execute(stmt)
    return result.all()


async def get_high_hfi_area(session: AsyncSession,
                            run_type: RunTypeEnum,
                            run_datetime: datetime,
                            for_date: date) -> List[Row]:
    """ For each fire zone, get the area of HFI polygons in that zone that fall within the 
    4000 - 10000 range and the area of HFI polygons that exceed the 10000 threshold.
    """
    stmt = select(HighHfiArea.id,
                  HighHfiArea.advisory_shape_id,
                  HighHfiArea.advisory_area,
                  HighHfiArea.warn_area)\
        .join(RunParameters)\
        .where(RunParameters.run_type == run_type,
               RunParameters.for_date == for_date,
               RunParameters.run_datetime == run_datetime)
    result = await session.execute(stmt)
    return result.all()


async def save_high_hfi_area(session: AsyncSession, high_hfi_area: HighHfiArea):
    session.add(high_hfi_area)


async def calculate_high_hfi_areas(session: AsyncSession, run_parameters_id: int) -> List[Row]:
    """
        Given a 'run_parameters_id', which represents a unqiue combination of run_type, run_datetime
        and for_date, individually sum the areas in each firezone with:
            1. 4000 <= HFI < 10000 (aka 'advisory_area')
            2. HFI >= 10000 (aka 'warn_area')
    """
    logger.info('starting high HFI by zone intersection query')
    perf_start = perf_counter()

    # TODO - This can be simplified once the ClassifiedHfi table is normalized,
    # ie. we'll be able to query against ClassifiedHfi.run_parameters in the
    # cte object below instead of needing a join to this subquery
    subq = select(RunParameters).where(RunParameters.id == run_parameters_id)\
        .subquery()

    # Create cte object
    cte = select(Shape.id,
                 Shape.source_identifier,
                 ClassifiedHfi.threshold.label('threshold'),
                 func.sum(ClassifiedHfi.geom.ST_Intersection(Shape.geom).ST_Area()).label('area'))\
        .join_from(Shape, ClassifiedHfi, ClassifiedHfi.geom.ST_Intersects(Shape.geom))\
        .join(subq,
              subq.c.run_type == ClassifiedHfi.run_type,
              subq.c.run_datetime == ClassifiedHfi.run_datetime,
              subq.c.for_date == ClassifiedHfi.for_date)\
        .group_by(Shape.id)\
        .group_by(ClassifiedHfi.threshold)\
        .cte()

    # Alias CTE object to allow self join
    a = cte.alias('a')
    b = cte.alias('b')

    stmt = select(a.c.id.label('shape_id'),
                  a.c.source_identifier,
                  a.c.area.label('warn_area'),
                  b.c.area.label('advisory_area'))\
        .join_from(a, b, (a.c.id == b.c.id) & (a.c.threshold < b.c.threshold))
    result = await session.execute(stmt)
    all_high_hfi = result.all()
    perf_end = perf_counter()
    delta = perf_end - perf_start
    logger.info('%f delta count before and after calculate high HFI by zone intersection query', delta)
    return all_high_hfi


async def get_run_parameters_id(session: AsyncSession,
                                run_type: RunTypeEnum,
                                run_datetime: datetime,
                                for_date: date) -> List[Row]:
    stmt = select(RunParameters.id)\
        .where(RunParameters.run_type == run_type,
               RunParameters.run_datetime == run_datetime,
               RunParameters.for_date == for_date)
    result = await session.execute(stmt)
    return result.scalar()


async def save_run_parameters(session: AsyncSession, run_parameters: RunParameters):
    session.add(run_parameters)


async def save_advisory_elevation_stats(session: AsyncSession, advisory_elevation_stats: AdvisoryElevationStats):
    session.add(advisory_elevation_stats)


async def get_zonal_elevation_stats(session: AsyncSession,
                                    fire_zone_id: int,
                                    run_type: RunTypeEnum,
                                    run_datetime: datetime,
                                    for_date: date) -> List[Row]:
    run_parameters_id = await get_run_parameters_id(session, run_type, run_datetime, for_date)

    stmt = select(AdvisoryElevationStats.advisory_shape_id, AdvisoryElevationStats.minimum,
                  AdvisoryElevationStats.quartile_25, AdvisoryElevationStats.mean, AdvisoryElevationStats.quartile_75,
                  AdvisoryElevationStats.maximum)\
        .where(AdvisoryElevationStats.advisory_shape_id == fire_zone_id, AdvisoryElevationStats.run_parameters == run_parameters_id)\
        .orderby(AdvisoryElevationStats.HfiClassificationThreshold)

    return await session.execute(stmt)<|MERGE_RESOLUTION|>--- conflicted
+++ resolved
@@ -7,13 +7,8 @@
 from sqlalchemy.ext.asyncio import AsyncSession
 from sqlalchemy.engine.row import Row
 from app.db.models.auto_spatial_advisory import (
-<<<<<<< HEAD
     Shape, ClassifiedHfi, HfiClassificationThreshold, SFMSFuelType, RunTypeEnum,
-    FuelType, HighHfiArea, RunParameters)
-=======
-    Shape, ClassifiedHfi, HfiClassificationThreshold, RunTypeEnum, FuelType, HighHfiArea, RunParameters,
-    AdvisoryElevationStats)
->>>>>>> 1f302ff3
+    FuelType, HighHfiArea, RunParameters, AdvisoryElevationStats)
 
 
 logger = logging.getLogger(__name__)
