""" CRUD operations relating to HFI Calculator
"""
from typing import List
from sqlalchemy.engine.cursor import CursorResult
from sqlalchemy.orm import Session
from app.db.database import get_read_session_scope
from app.schemas.hfi_calc import DateRange, HFIResultRequest
from app.db.models.hfi_calc import (FireCentre, FuelType, PlanningArea, PlanningWeatherStation, HFIRequest,
                                    FireStartRange, FireCentreFireStartRange, FireStartLookup)
from app.utils.time import get_utc_now


def get_fire_weather_stations(session: Session) -> CursorResult:
    """ Get all PlanningWeatherStation with joined FuelType, PlanningArea and FireCentre
    for the provided list of station_codes. """
    return session.query(PlanningWeatherStation, FuelType, PlanningArea, FireCentre)\
        .join(FuelType, FuelType.id == PlanningWeatherStation.fuel_type_id)\
        .join(PlanningArea, PlanningArea.id == PlanningWeatherStation.planning_area_id)\
        .join(FireCentre, FireCentre.id == PlanningArea.fire_centre_id)\
        .order_by(FireCentre.name, PlanningArea.name)


def get_all_stations(session: Session) -> CursorResult:
    """ Get all known planning weather stations """
    return session.query(PlanningWeatherStation.station_code).all()


def get_fire_centre_station_codes() -> List[int]:
    """ Retrieves station codes for fire centers
    """
    station_codes = []
    with get_read_session_scope() as session:
        station_query = get_all_stations(session)
        for station in station_query:
            station_codes.append(int(station['station_code']))

    return station_codes


def get_fire_centre_stations(session, fire_centre_id: int) -> CursorResult:
    """ Get all the stations, along with default fuel type for a fire centre. """
    return session.query(PlanningWeatherStation, FuelType)\
        .join(PlanningArea, PlanningArea.id == PlanningWeatherStation.planning_area_id)\
        .join(FuelType, FuelType.id == PlanningWeatherStation.fuel_type_id)\
        .filter(PlanningArea.fire_centre_id == fire_centre_id)


def get_most_recent_updated_hfi_request(session: Session,
                                        fire_centre_id: int,
                                        date_range: DateRange) -> HFIRequest:
    """ Get the most recently updated hfi request for a fire centre """
    query = session.query(HFIRequest)\
        .filter(HFIRequest.fire_centre_id == fire_centre_id)\
        .filter(HFIRequest.prep_start_day == date_range.start_date)\
        .filter(HFIRequest.prep_end_day == date_range.end_date)
    return query.order_by(HFIRequest.create_timestamp.desc()).first()


def get_most_recent_updated_hfi_request_for_current_date(session: Session,
                                                         fire_centre_id: int) -> HFIRequest:
    """ Get the most recently updated hfi request within some date range, for a fire centre """
    now = get_utc_now().date()
    query = session.query(HFIRequest)\
        .filter(HFIRequest.fire_centre_id == fire_centre_id)\
        .filter(HFIRequest.prep_start_day <= now)\
        .filter(HFIRequest.prep_end_day >= now)
    return query.order_by(HFIRequest.create_timestamp.desc()).first()


def store_hfi_request(session: Session, hfi_result_request: HFIResultRequest, username: str):
    """ Store the supplied hfi request """
    hfi_request = HFIRequest(
        fire_centre_id=hfi_result_request.selected_fire_center_id,
        prep_start_day=hfi_result_request.date_range.start_date,
        prep_end_day=hfi_result_request.date_range.end_date,
        create_timestamp=get_utc_now(),
        create_user=username,
        request=hfi_result_request.json())
    session.add(hfi_request)


def get_fire_centre_fire_start_ranges(session: Session, fire_centre_id: id) -> CursorResult:
    """ Get the fire start ranges for a fire centre """
    return session.query(FireStartRange)\
        .join(FireCentreFireStartRange, FireCentreFireStartRange.fire_start_range_id == FireStartRange.id)\
        .filter(FireCentreFireStartRange.fire_centre_id == fire_centre_id)\
        .order_by(FireCentreFireStartRange.order)


def get_fire_start_lookup(session: Session) -> CursorResult:
    """ Get the fire start lookup table """
    return session.query(FireStartLookup)


<<<<<<< HEAD
def get_fuel_types_from_db(session: Session) -> CursorResult:
    """ Get the fuel types table  """
    return session.query(FuelType).order_by(FuelType.abbrev)
=======
def get_fuel_type_by_id(session: Session, fuel_type_id: int) -> FuelType:
    """ Get the fuel type for the supplied fuel type id """
    return session.query(FuelType).filter(FuelType.id == fuel_type_id).first()
>>>>>>> 82d510ae
<|MERGE_RESOLUTION|>--- conflicted
+++ resolved
@@ -92,12 +92,11 @@
     return session.query(FireStartLookup)
 
 
-<<<<<<< HEAD
 def get_fuel_types_from_db(session: Session) -> CursorResult:
     """ Get the fuel types table  """
     return session.query(FuelType).order_by(FuelType.abbrev)
-=======
+
+
 def get_fuel_type_by_id(session: Session, fuel_type_id: int) -> FuelType:
     """ Get the fuel type for the supplied fuel type id """
-    return session.query(FuelType).filter(FuelType.id == fuel_type_id).first()
->>>>>>> 82d510ae
+    return session.query(FuelType).filter(FuelType.id == fuel_type_id).first()