""" Class models that reflect resources and map to database tables
"""
# Keep all the models in one place for alembic to discover:
from app.db.database import Base
from app.db.models.forecasts import NoonForecast
from app.db.models.observations import HourlyActual
from app.db.models.api_access_audits import APIAccessAudit
from app.db.models.weather_models import (ProcessedModelRunUrl, PredictionModel, PredictionModelRunTimestamp,
                                          PredictionModelGridSubset, ModelRunGridSubsetPrediction,
                                          WeatherStationModelPrediction)
from app.db.models.hfi_calc import (FireCentre, FuelType, PlanningArea, PlanningWeatherStation)
<<<<<<< HEAD
from app.db.models.advisory import FireZoneAdvisory
=======
from app.db.models.advisory import (Shape, ShapeType)
>>>>>>> 0dabfadb
<|MERGE_RESOLUTION|>--- conflicted
+++ resolved
@@ -9,8 +9,4 @@
                                           PredictionModelGridSubset, ModelRunGridSubsetPrediction,
                                           WeatherStationModelPrediction)
 from app.db.models.hfi_calc import (FireCentre, FuelType, PlanningArea, PlanningWeatherStation)
-<<<<<<< HEAD
-from app.db.models.advisory import FireZoneAdvisory
-=======
-from app.db.models.advisory import (Shape, ShapeType)
->>>>>>> 0dabfadb
+from app.db.models.advisory import (Shape, ShapeType, FireZoneAdvisory)