--- conflicted
+++ resolved
@@ -7,10 +7,5 @@
 from app.db.models.api_access_audits import APIAccessAudit
 from app.db.models.weather_models import (ProcessedModelRunUrl, PredictionModel, PredictionModelRunTimestamp,
                                           PredictionModelGridSubset, ModelRunGridSubsetPrediction,
-<<<<<<< HEAD
                                           WeatherStationModelPrediction)
-from app.db.models.c_haines import (CHainesModelRun, CHainesPrediction, CHainesPoly)
-from app.db.models.hfi_calc import (FireCentre, FuelType, PlanningArea, PlanningWeatherStation)
-=======
-                                          WeatherStationModelPrediction)
->>>>>>> 32297417
+from app.db.models.hfi_calc import (FireCentre, FuelType, PlanningArea, PlanningWeatherStation)