""" Setup database to perform CRUD transactions
"""
from sqlalchemy import create_engine
from sqlalchemy.ext.declarative import declarative_base
from sqlalchemy.orm import sessionmaker, Session
from .. import config

DB_WRITE_STRING = 'postgres://{}:{}@{}:{}/{}'.format(
    config.get('POSTGRES_WRITE_USER', 'wps'),
    config.get('POSTGRES_PASSWORD', 'wps'),
    config.get('POSTGRES_WRITE_HOST', 'localhost'),
    config.get('POSTGRES_PORT', '5432'),
    config.get('POSTGRES_DATABASE', 'wps'))

DB_READ_STRING = 'postgres://{}:{}@{}:{}/{}'.format(
    config.get('POSTGRES_READ_USER', 'wpsread'),
    config.get('POSTGRES_PASSWORD', 'wps'),
    config.get('POSTGRES_READ_HOST', 'localhost'),
    config.get('POSTGRES_PORT', '5432'),
    config.get('POSTGRES_DATABASE', 'wps'))

# connect to database - defaulting to always use utc timezone
_write_engine = create_engine(DB_WRITE_STRING, connect_args={
                              'options': '-c timezone=utc'})
_read_engine = create_engine(DB_READ_STRING, connect_args={
                             'options': '-c timezone=utc'})

# bind session to database
_write_session = sessionmaker(
    autocommit=False, autoflush=False, bind=_write_engine)
_read_session = sessionmaker(
    autocommit=False, autoflush=False, bind=_read_engine)

# constructing a base class for declarative class definitions
Base = declarative_base()


<<<<<<< HEAD
def get_session() -> Session:
    """ Wrap getting session to assist in making unit tests a bit easier """
=======
def get_read_session() -> Session:
    """ Wrap getting read session to assist in making unit tests a bit easier """
>>>>>>> 831b82c8
    return _read_session()


def get_write_session() -> Session:
<<<<<<< HEAD
=======
    """ Wrap getting write session to assist in making unit test a bit easier"""
>>>>>>> 831b82c8
    return _write_session()<|MERGE_RESOLUTION|>--- conflicted
+++ resolved
@@ -35,19 +35,11 @@
 Base = declarative_base()
 
 
-<<<<<<< HEAD
-def get_session() -> Session:
-    """ Wrap getting session to assist in making unit tests a bit easier """
-=======
 def get_read_session() -> Session:
     """ Wrap getting read session to assist in making unit tests a bit easier """
->>>>>>> 831b82c8
     return _read_session()
 
 
 def get_write_session() -> Session:
-<<<<<<< HEAD
-=======
     """ Wrap getting write session to assist in making unit test a bit easier"""
->>>>>>> 831b82c8
     return _write_session()