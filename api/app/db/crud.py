--- conflicted
+++ resolved
@@ -272,7 +272,12 @@
         .order_by(desc(NoonForecast.created_at))
 
 
-<<<<<<< HEAD
+def save_noon_forecast(session: Session, noon_forecast: NoonForecast):
+    """ Abstraction for writing NoonForecast to database. """
+    session.add(noon_forecast)
+    session.commit()
+
+
 def get_hourly_actuals(
         session: Session,
         station_codes: List[int],
@@ -284,17 +289,6 @@
     """
     # pylint: disable=singleton-comparison
     query = session.query(HourlyActual)\
-=======
-def save_noon_forecast(session: Session, noon_forecast: NoonForecast):
-    """ Abstraction for writing NoonForecast to database. """
-    session.add(noon_forecast)
-    session.commit()
-
-
-def get_hourly_actuals(session: Session, station_codes: List[int], start_date: datetime):
-    """ Query for hourly actuals for given stations, from stated start_date onwards. """
-    return session.query(HourlyActual)\
->>>>>>> 456fd998
         .filter(HourlyActual.station_code.in_(station_codes))\
         .filter(HourlyActual.weather_date >= start_date)\
         .filter(HourlyActual.temp_valid == True)\
