--- conflicted
+++ resolved
@@ -132,12 +132,8 @@
         # Iterate through all the database records, collecting all the data we need.
         for (station_record, fuel_type_record, planning_area_record, fire_centre_record) in station_query:
             station_info_dict[station_record.station_code] = {
-<<<<<<< HEAD
-                'fuel_type': FuelType(
+                'fuel_type': FuelTypeSchema(
                     id=fuel_type_record.id,
-=======
-                'fuel_type': FuelTypeSchema(
->>>>>>> ac762fa0
                     abbrev=fuel_type_record.abbrev,
                     fuel_type_code=fuel_type_record.fuel_type_code,
                     description=fuel_type_record.description,
