--- conflicted
+++ resolved
@@ -1,11 +1,6 @@
 """ HFI calculation logic """
-<<<<<<< HEAD
-=======
 
-from itertools import groupby
 import math
-from operator import attrgetter
->>>>>>> 06bdf3ae
 from statistics import mean
 from typing import Mapping, Optional, List
 from datetime import date, timedelta
@@ -122,6 +117,7 @@
         return math.floor(mean_intensity_group)
     return math.ceil(mean_intensity_group)
 
+
 def calculate_prep_level(mean_intensity_group: Optional[float], fire_starts: FireStartRange):
     """ Returns the prep level based on the MIG and fire starts range """
     if mean_intensity_group is None:
