--- conflicted
+++ resolved
@@ -6,7 +6,7 @@
 from itertools import groupby
 import operator
 from typing import List, Mapping
-from app.schemas.hfi_calc import (DailyTablePlanningAreaPDFData, DailyResult,
+from app.schemas.hfi_calc import (DailyTablePlanningAreaPDFData, DailyResult, FireStartRange,
                                   HFIResultResponse,
                                   PlanningArea, PlanningAreaResult,
                                   PrepTablePlanningAreaPDFData,
@@ -24,13 +24,12 @@
     """
     prep_cycle_pdf_data: List[PrepTablePlanningAreaPDFData] = []
     for area_result in result.planning_area_hfi_results:
-
         area_dailies: List[StationDaily] = get_station_dailies(area_result)
         sorted_dates = get_sorted_dates(area_dailies)
         formatted_dates: List[str] = get_formatted_dates(sorted_dates)
         date_range: str = get_date_range_string(sorted_dates)
         station_pdf_data = get_station_pdf_data(area_dailies, station_dict)
-        fire_starts_labels = get_fire_start_labels(result, area_result)
+        fire_starts_labels = get_fire_start_labels(area_result)
         mean_intensity_groups = get_mean_intensity_groups(area_result.daily_results)
         prep_levels = get_prep_levels(area_result.daily_results)
 
@@ -99,13 +98,11 @@
     return f'{dates[0].date().isoformat()} to {dates[-1].date().isoformat()}'
 
 
-def get_fire_start_labels(result: HFIResultResponse, area_result: PlanningAreaResult):
+def get_fire_start_labels(area_result: PlanningAreaResult):
     """
     Returns the fire start labels for each planning area on each date
     """
-    fire_starts = result.planning_area_fire_starts[area_result.planning_area_id]
-    labels = list(map(lambda fs: fs.label, fire_starts))
-    return labels
+    return list([daily.fire_starts.label for daily in area_result.daily_results])
 
 
 def get_prep_levels(daily_results: List[DailyResult]):
@@ -171,32 +168,16 @@
     Marshals HFI result into structure that jinja can easily
     iterate over for generating the daily PDF sheets
     """
-
     daily_pdf_data: List[DailyTablePlanningAreaPDFData] = []
     for area_result in result.planning_area_hfi_results:
-<<<<<<< HEAD
-        days_total = len(area_result.daily_results)
-        for j, daily_result in enumerate(area_result.daily_results):
-            dailies: List[StationDaily] = list(map(lambda x: x.daily, daily_result.dailies))
-            full_dailies: List[StationPDFData] = []
-            for daily in dailies:
-                station_data = station_dict[daily.code]
-                merged = daily.dict()
-                merged.update(station_data)
-                full_daily = StationPDFData(**merged)
-                full_dailies.append(full_daily)
-            fire_starts = daily_result.fire_starts
-=======
-        fire_starts_range = result.planning_area_fire_starts[area_result.planning_area_id]
-        for idx, daily_result in enumerate(area_result.daily_results):
+        for daily_result in area_result.daily_results:
             dailies: List[StationDaily] = list(map(lambda x: x.daily, daily_result.dailies))
             station_daily_pdf_data: List[StationPDFData] = get_merged_station_data(station_dict, dailies)
->>>>>>> 9655564d
             planning_area_name = planning_area_dict[area_result.planning_area_id].name
             daily_data = DailyTablePlanningAreaPDFData(planning_area_name=planning_area_name,
                                                        mean_intensity_group=daily_result.mean_intensity_group,
                                                        prep_level=daily_result.prep_level,
-                                                       fire_starts=fire_starts_range[idx].label,
+                                                       fire_starts=daily_result.fire_starts.label,
                                                        date=daily_result.date.isoformat(),
                                                        dailies=station_daily_pdf_data)
             daily_pdf_data.append(daily_data)
