--- conflicted
+++ resolved
@@ -2,9 +2,9 @@
 
 import logging
 from typing import List
+import math
 from aiohttp.client import ClientSession
 from fastapi import APIRouter, Request, Depends
-import math
 from app.auth import authentication_required, audit
 from app.schemas.fba_calc import StationsListResponse
 from app.wildfire_one.wfwx_api import (get_auth_header,
@@ -19,16 +19,10 @@
 )
 
 
-<<<<<<< HEAD
-@router.get('/stations', response_model=StationsListResponse)
-async def get_stations_data(request: Request,  _=Depends(authentication_required)):
-=======
 @router.post('/stations', response_model=StationsListResponse)
 async def get_stations_data(
-        response: Response,
         request: Request,
         _=Depends(authentication_required)):
->>>>>>> 05b3ee38
     """ Returns per-station data for a list of requested stations """
     logger.info('/fba-calc/stations')
 
