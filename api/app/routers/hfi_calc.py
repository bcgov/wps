""" Routers for HFI Calculator """
import logging
import json
from time import perf_counter
from datetime import date, timedelta
from typing import AsyncGenerator, List, Optional
from aiohttp.client import ClientSession
from fastapi import APIRouter, Response, Depends
from app.db.database import get_read_session_scope
from app.hfi.fire_centres import get_hydrated_fire_centres
from app.hfi.hfi import calculate_hfi_results
import app.utils.time
from app.schemas.hfi_calc import HFIResultRequest, HFIResultResponse, StationDaily
import app
from app.auth import authentication_required, audit
<<<<<<< HEAD
from app.schemas.hfi_calc import (HFIWeatherStationsResponse, WeatherStation)
from app.db.crud.hfi_calc import (get_most_recent_updated_hfi_request,
                                  store_hfi_request,
                                  get_fire_centre_stations)
from app.wildfire_one.schema_parsers import generate_station_daily
from app.wildfire_one.wfwx_api import (get_auth_header,
=======
from app.schemas.hfi_calc import (HFIWeatherStationsResponse, WeatherStationProperties,
                                  FuelType, FireCentre, PlanningArea, WeatherStation)
from app.db.crud.hfi_calc import (get_fire_weather_stations,
                                  get_most_recent_updated_hfi_request, store_hfi_request,
                                  get_fire_centre_stations)
from app.wildfire_one.schema_parsers import generate_station_daily
from app.wildfire_one.wfwx_api import (get_auth_header,
                                       get_stations_by_codes,
>>>>>>> 444fc978
                                       get_wfwx_stations_from_station_codes,
                                       get_raw_dailies_in_range_generator)


logger = logging.getLogger(__name__)


no_cache = "max-age=0"  # don't let the browser cache this

router = APIRouter(
    prefix="/hfi-calc",
    dependencies=[Depends(authentication_required), Depends(audit)]
)


def load_request_from_database(request: HFIResultRequest) -> Optional[HFIResultRequest]:
    """ If we need to load the request from the database, we do so.

    Returns:
        The request object if saved, otherwise None.
    """
    if request.start_date is None:
        with app.db.database.get_read_session_scope() as session:
            stored_request = get_most_recent_updated_hfi_request(session, request.selected_fire_center_id)
            if stored_request:
                return HFIResultRequest.parse_obj(json.loads(stored_request.request))
    return None
<<<<<<< HEAD
=======

>>>>>>> 444fc978

def save_request_in_database(request: HFIResultRequest, username: str) -> bool:
    """ Save the request to the database (if there's a valid prep period).

<<<<<<< HEAD
def save_request_in_database(request: HFIResultRequest, username: str) -> bool:
    """ Save the request to the database (if there's a valid prep period).

=======
>>>>>>> 444fc978
    Returns:
        True if the request was saved, False otherwise.
    """
    if request.start_date is not None and request.end_date is not None:
        with app.db.database.get_write_session_scope() as session:
            store_hfi_request(session, request, username)
            return True
    return False


def validate_date_range(start_date: date, end_date: date):
    """ Sets the start_date to today if it is None.
    Set the end_date to start_date + 7 days, if it is None."""
    # we don't have a start date, default to now.
    if start_date is None:
        now = app.utils.time.get_pst_now()
        start_date = date(year=now.year, month=now.month, day=now.day)
    # don't have an end date, default to start date + 5 days.
    if end_date is None:
        end_date = start_date + timedelta(days=5)
    # check if the span exceeds 7, if it does clamp it down to 7 days.
    delta = end_date - start_date
    if delta.days > 7:
        end_date = start_date + timedelta(days=5)
    # check if the span is less than 2, if it is, push it up to 2.
    if delta.days < 2:
        end_date = start_date + timedelta(days=2)
    return start_date, end_date


def extract_selected_stations(request: HFIResultRequest) -> List[int]:
    """ Extract a list of the selected station codes - we use this to get the daily data from wfwx. """
    stations_codes = []
    for _, value in request.planning_area_station_info.items():
        for station_info in value:
            if station_info.selected:
                if not station_info.station_code in stations_codes:
                    stations_codes.append(station_info.station_code)
    return stations_codes


async def station_daily_generator(raw_daily_generator,
                                  wfwx_stations,
                                  station_fuel_type_map) -> AsyncGenerator[StationDaily, None]:
    """ Generator that yields the daily data for each station.

    We give this function all the puzzle pieces. The raw_daily_generator (reading dailies from
    wfwx and giving us dictionaries) + wfwx_stations (from wfwx) + station_fuel_type_map (from our db).

    The puzzle pieces are mangled together, and the generator then yields a StationDaily object."""
    station_lookup = {station.wfwx_id: station for station in wfwx_stations}
    fuel_type = None
    cumulative = 0
    async for raw_daily in raw_daily_generator:
        start = perf_counter()
        wfwx_station = station_lookup.get(raw_daily.get('stationId'))
        fuel_type = station_fuel_type_map.get(wfwx_station.code)
        result = generate_station_daily(raw_daily, wfwx_station, fuel_type)
        delta = perf_counter() - start
        cumulative = cumulative + delta
        yield result
    # NOTE: Keeping track of the cumulative time here is informative for optimizing code.
    # Calling out to the CFFDRS R library takes a lot of time. Especially if the R engine is starting up.
    logger.info('station_daily_generator cumulative time %f', cumulative)


@router.post('/', response_model=HFIResultResponse)
async def get_hfi_results(request: HFIResultRequest,
                          response: Response,
                          token=Depends(authentication_required)):
    """ Returns calculated HFI results for the supplied details in the POST body """
    # Yes. There are a lot of locals!
    # pylint: disable=too-many-locals

    try:
        logger.info('/hfi-calc/')
        response.headers["Cache-Control"] = no_cache

        stored_request = load_request_from_database(request)
        request_loaded = False
        if stored_request:
            request = stored_request
            request_loaded = True

        # ensure we have valid start and end dates
        valid_start_date, valid_end_date = validate_date_range(request.start_date, request.end_date)
        # wf1 talks in terms of timestamps, so we convert the dates to the correct timestamps.
        start_timestamp = int(app.utils.time.get_hour_20_from_date(valid_start_date).timestamp() * 1000)
        end_timestamp = int(app.utils.time.get_hour_20_from_date(valid_end_date).timestamp() * 1000)

        async with ClientSession() as session:
            header = await get_auth_header(session)
            # TODO: Enable when fuel type config implemented
            # selected_station_codes = extract_selected_stations(request)

            with get_read_session_scope() as orm_session:
                # TODO: move this code to app.hfi (in order to simplify the router)
                # Fetching dailies is an expensive operation. When a user is clicking an unclicking stations
                # in the front end, we'd prefer to not change the the call that's going to wfwx so that we can
                # use cached values. So we don't actually filter out the "selected" stations, but rather go
                # get all the stations for this fire centre.
                fire_centre_stations = get_fire_centre_stations(
                    orm_session, request.selected_fire_center_id)
                fire_centre_station_code_ids = set()
                area_station_map = {}
                station_fuel_type_map = {}
                for station, fuel_type in fire_centre_stations:
                    fire_centre_station_code_ids.add(station.station_code)
                    if not station.planning_area_id in area_station_map:
                        area_station_map[station.planning_area_id] = []
                    area_station_map[station.planning_area_id].append(station)
                    station_fuel_type_map[station.station_code] = fuel_type

            wfwx_stations = await get_wfwx_stations_from_station_codes(
                session, header, list(fire_centre_station_code_ids))

            wfwx_station_ids = [wfwx_station.wfwx_id for wfwx_station in wfwx_stations]
            raw_dailies_generator = await get_raw_dailies_in_range_generator(
                session, header, wfwx_station_ids, start_timestamp, end_timestamp)
            dailies_generator = station_daily_generator(
                raw_dailies_generator, wfwx_stations, station_fuel_type_map)
            dailies = []
            async for station_daily in dailies_generator:
                dailies.append(station_daily)

<<<<<<< HEAD
            prep_delta = valid_end_date - valid_start_date  # num prep days is inclusive

            results = calculate_hfi_results(request.planning_area_fire_starts,
                                            dailies, prep_delta.days,
=======
            prep_delta = valid_end_date - valid_start_date
            prep_days = prep_delta.days + 1  # num prep days is inclusive

            results = calculate_hfi_results(request.planning_area_fire_starts,
                                            dailies, prep_days,
>>>>>>> 444fc978
                                            request.selected_station_code_ids,
                                            area_station_map,
                                            valid_start_date)
        response = HFIResultResponse(
            start_date=start_timestamp,
            end_date=end_timestamp,
            selected_station_code_ids=request.selected_station_code_ids,
            planning_area_station_info=request.planning_area_station_info,
            selected_fire_center_id=request.selected_fire_center_id,
            planning_area_hfi_results=results,
            planning_area_fire_starts=request.planning_area_fire_starts,
            request_persist_success=False)

        # TODO: move this to own function, as part of refactor app.hfi
        request_persist_success = False
        if request.persist_request is True and request_loaded is False:
            # We save the request if we've been asked to, and if we didn't just load it.
            # It's important to do that load check, otherwise we end up saving the request every time
            # we load it!
            save_request_in_database(request, token.get('preferred_username', None))
            request_persist_success = True
        # Indicate in the response if this request is saved in the database.
        response.request_persist_success = request_persist_success or request_loaded
        return response
    except Exception as exc:
        logger.critical(exc, exc_info=True)
        raise


@router.get('/fire-centres', response_model=HFIWeatherStationsResponse)
async def get_fire_centres(response: Response):  # pylint: disable=too-many-locals
    """ Returns list of fire centres and planning area for each fire centre,
    and weather stations within each planning area. Also returns the assigned fuel type
    for each weather station. """
    try:
        logger.info('/hfi-calc/fire-centres')
        # we can safely cache the fire centres, as they don't change them very often.
        # the eco-division logic is very slow, and chomps up 2 seconds!
        response.headers["Cache-Control"] = "max-age=86400"

        fire_centres = await get_hydrated_fire_centres()
        return HFIWeatherStationsResponse(fire_centres=fire_centres)

    except Exception as exc:
        logger.critical(exc, exc_info=True)
        raise


def get_wfwx_station(wfwx_stations_data: List[WeatherStation], station_code: int):
    """ Helper function to find station corresponding to station_code from the list of
    weather stations returned from WFWX. """
    for station in wfwx_stations_data:
        if station.code == station_code:
            return station
    return None<|MERGE_RESOLUTION|>--- conflicted
+++ resolved
@@ -13,14 +13,6 @@
 from app.schemas.hfi_calc import HFIResultRequest, HFIResultResponse, StationDaily
 import app
 from app.auth import authentication_required, audit
-<<<<<<< HEAD
-from app.schemas.hfi_calc import (HFIWeatherStationsResponse, WeatherStation)
-from app.db.crud.hfi_calc import (get_most_recent_updated_hfi_request,
-                                  store_hfi_request,
-                                  get_fire_centre_stations)
-from app.wildfire_one.schema_parsers import generate_station_daily
-from app.wildfire_one.wfwx_api import (get_auth_header,
-=======
 from app.schemas.hfi_calc import (HFIWeatherStationsResponse, WeatherStationProperties,
                                   FuelType, FireCentre, PlanningArea, WeatherStation)
 from app.db.crud.hfi_calc import (get_fire_weather_stations,
@@ -29,7 +21,6 @@
 from app.wildfire_one.schema_parsers import generate_station_daily
 from app.wildfire_one.wfwx_api import (get_auth_header,
                                        get_stations_by_codes,
->>>>>>> 444fc978
                                        get_wfwx_stations_from_station_codes,
                                        get_raw_dailies_in_range_generator)
 
@@ -57,20 +48,11 @@
             if stored_request:
                 return HFIResultRequest.parse_obj(json.loads(stored_request.request))
     return None
-<<<<<<< HEAD
-=======
-
->>>>>>> 444fc978
+
 
 def save_request_in_database(request: HFIResultRequest, username: str) -> bool:
     """ Save the request to the database (if there's a valid prep period).
 
-<<<<<<< HEAD
-def save_request_in_database(request: HFIResultRequest, username: str) -> bool:
-    """ Save the request to the database (if there's a valid prep period).
-
-=======
->>>>>>> 444fc978
     Returns:
         True if the request was saved, False otherwise.
     """
@@ -196,18 +178,11 @@
             async for station_daily in dailies_generator:
                 dailies.append(station_daily)
 
-<<<<<<< HEAD
-            prep_delta = valid_end_date - valid_start_date  # num prep days is inclusive
-
-            results = calculate_hfi_results(request.planning_area_fire_starts,
-                                            dailies, prep_delta.days,
-=======
             prep_delta = valid_end_date - valid_start_date
             prep_days = prep_delta.days + 1  # num prep days is inclusive
 
             results = calculate_hfi_results(request.planning_area_fire_starts,
                                             dailies, prep_days,
->>>>>>> 444fc978
                                             request.selected_station_code_ids,
                                             area_station_map,
                                             valid_start_date)
