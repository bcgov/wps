--- conflicted
+++ resolved
@@ -24,29 +24,19 @@
                                   HFIResultResponse,
                                   FireStartRange,
                                   StationInfo,
-<<<<<<< HEAD
-                                  DateRange, FuelTypesResponse, HFIWeatherStationsResponse)
-from app.auth import (auth_with_select_station_role_required,
-                      auth_with_set_fire_starts_role_required,
-=======
                                   DateRange,
                                   FuelTypesResponse,
                                   HFIWeatherStationsResponse)
 from app.auth import (auth_with_select_station_role_required,
                       auth_with_set_fire_starts_role_required,
                       auth_with_station_admin_role_required,
->>>>>>> 8898b9a5
                       auth_with_set_fuel_type_role_required,
                       authentication_required,
                       audit)
 from app.schemas.shared import (FuelType)
-<<<<<<< HEAD
-from app.db.crud.hfi_calc import (get_fuel_type_by_id, get_most_recent_updated_hfi_request,
-=======
 from app.db.crud.hfi_calc import (get_fuel_type_by_id,
                                   get_last_station_in_planning_area,
                                   get_most_recent_updated_hfi_request,
->>>>>>> 8898b9a5
                                   get_most_recent_updated_hfi_request_for_current_date,
                                   get_planning_weather_stations,
                                   store_hfi_request,
