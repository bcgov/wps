--- conflicted
+++ resolved
@@ -2,16 +2,13 @@
 import logging
 import json
 from typing import List, Optional, Mapping, Tuple
+from datetime import date
 from jinja2 import Environment, FunctionLoader
-from datetime import date
 from fastapi import APIRouter, Response, Depends
-<<<<<<< HEAD
 from pydantic.error_wrappers import ValidationError
 from sqlalchemy.orm import Session
-=======
 from app.utils.time import get_pst_now
 from app.hfi import calculate_latest_hfi_results, hydrate_fire_centres
->>>>>>> 9655564d
 from app.hfi.pdf_generator import generate_pdf
 from app.hfi.pdf_template import get_template
 from app.hfi import calculate_latest_hfi_results, hydrate_fire_centres
@@ -335,6 +332,7 @@
 async def download_result_pdf(request: HFIResultRequest,
                               token=Depends(authentication_required)):
     """ Assembles and returns PDF byte representation of HFI result. """
+    # TODO: This has to eventually change to load from database entirely, and not have the request passed in.
     try:
         logger.info('/hfi-calc/download-pdf')
         with app.db.database.get_read_session_scope() as session:
