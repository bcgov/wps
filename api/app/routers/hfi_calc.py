""" Routers for HFI Calculator """
import logging
import json
from typing import List, Optional, Dict, Tuple
from datetime import date
from jinja2 import Environment, FunctionLoader
from fastapi import APIRouter, HTTPException, Response, Depends, status
from sqlalchemy.orm import Session
from pydantic.error_wrappers import ValidationError
from app.hfi.fire_centre_cache import (clear_cached_hydrated_fire_centres,
                                       get_cached_hydrated_fire_centres,
                                       put_cached_hydrated_fire_centres)
from app.hfi.hfi_admin import update_stations
from app.hfi.hfi_request import update_result_request
from app.utils.time import get_pst_now, get_utc_now
from app.hfi import calculate_latest_hfi_results, hydrate_fire_centres
from app.hfi.pdf_generator import generate_pdf
from app.hfi.pdf_template import get_template
from app.hfi.hfi_calc import (initialize_planning_area_fire_starts,
                              validate_date_range,
                              load_fire_start_ranges)
<<<<<<< HEAD
from app.schemas.hfi_calc import (HFIAllReadyStatesResponse, HFIBatchStationRequest,
=======
from app.schemas.hfi_calc import (HFIAdminStationUpdateRequest, HFIAllReadyStatesResponse,
>>>>>>> c583f347
                                  HFIResultRequest,
                                  HFIResultResponse,
                                  FireStartRange, HFIReadyState,
                                  StationInfo,
                                  DateRange,
                                  FuelTypesResponse,
                                  HFIWeatherStationsResponse)
from app.auth import (auth_with_select_station_role_required,
                      auth_with_set_fire_starts_role_required,
                      auth_with_station_admin_role_required,
                      auth_with_set_fuel_type_role_required,
                      auth_with_set_ready_state_required,
                      authentication_required,
                      audit)
from app.schemas.shared import (FuelType)
<<<<<<< HEAD
from app.db.crud.hfi_calc import (batch_save_hfi_stations, get_fuel_type_by_id,
=======
from app.db.crud.hfi_calc import (get_fuel_type_by_id,
>>>>>>> c583f347
                                  get_most_recent_updated_hfi_request,
                                  get_most_recent_updated_hfi_request_for_current_date,
                                  get_planning_weather_stations,
                                  get_latest_hfi_ready_records, get_stations_for_affected_planning_areas,
                                  get_stations_for_removal,
                                  store_hfi_request,
                                  get_fire_centre_stations,
<<<<<<< HEAD
                                  toggle_ready)
=======
                                  toggle_ready, save_hfi_stations)
>>>>>>> c583f347
from app.db.crud.hfi_calc import get_fuel_types as crud_get_fuel_types
import app.db.models.hfi_calc
from app.db.database import get_read_session_scope, get_write_session_scope


logger = logging.getLogger(__name__)


no_cache = "max-age=0"  # don't let the browser cache this

router = APIRouter(
    prefix="/hfi-calc",
    dependencies=[Depends(authentication_required), Depends(audit)]
)


def get_prepared_request(
        session: Session,
        fire_centre_id: int,
        date_range: Optional[DateRange]) -> Tuple[HFIResultRequest, bool, List[FireStartRange]]:
    """ Attempt to load the most recent request from the database, failing that creates a new request all
    set up with default values.

    TODO: give this function a better name.
    """
    # pylint: disable=too-many-locals
    fire_centre_fire_start_ranges = list(load_fire_start_ranges(session, fire_centre_id))
    if date_range:
        stored_request = get_most_recent_updated_hfi_request(session,
                                                             fire_centre_id,
                                                             date_range)
        # NOTE: We could be real nice here, and look for a prep period that intercepts, and grab data there.
    else:
        # No date range specified!
        stored_request = get_most_recent_updated_hfi_request_for_current_date(session, fire_centre_id)
    request_loaded = False
    if stored_request:
        try:
            latest_stations = get_planning_weather_stations(session, fire_centre_id)
            result_request = update_result_request(
                HFIResultRequest.parse_obj(json.loads(stored_request.request)),
                latest_stations)
            request_loaded = True
        except ValidationError as validation_error:
            # This can happen when we change the schema! It's rare - but it happens.
            logger.error(validation_error)

    if not request_loaded:
        # No stored request, so we need to create one.
        selected_station_code_ids = set()
        planning_area_station_info: Dict[int, List[StationInfo]] = {}
        planning_area_fire_starts: Dict[int, FireStartRange] = {}
        date_range = validate_date_range(date_range)

        num_prep_days = date_range.days_in_range()

        fire_centre_stations = get_fire_centre_stations(session, fire_centre_id)
        lowest_fire_starts = fire_centre_fire_start_ranges[0]
        for station, fuel_type in fire_centre_stations:
            selected_station_code_ids.add(station.station_code)
            if station.planning_area_id not in planning_area_station_info:
                planning_area_station_info[station.planning_area_id] = []
            planning_area_station_info[station.planning_area_id].append(
                StationInfo(
                    station_code=station.station_code,
                    selected=True,
                    fuel_type_id=fuel_type.id
                ))
            initialize_planning_area_fire_starts(
                planning_area_fire_starts,
                station.planning_area_id,
                num_prep_days,
                lowest_fire_starts
            )

        result_request = HFIResultRequest(
            date_range=date_range,
            selected_fire_center_id=fire_centre_id,
            selected_station_code_ids=list(selected_station_code_ids),
            planning_area_fire_starts=planning_area_fire_starts,
            planning_area_station_info=planning_area_station_info)

    return result_request, request_loaded, fire_centre_fire_start_ranges


async def calculate_and_create_response(
        session: Session,
        result_request: HFIResultRequest,
        fire_centre_fire_start_ranges: List[FireStartRange]) -> HFIResultResponse:
    """ Calculate the HFI results and create a response object. """

    (results,
     valid_date_range) = await calculate_latest_hfi_results(
        session,
        result_request,
        fire_centre_fire_start_ranges)

    # Construct the response object.
    return HFIResultResponse(
        date_range=valid_date_range,
        planning_area_station_info=result_request.planning_area_station_info,
        selected_fire_center_id=result_request.selected_fire_center_id,
        planning_area_hfi_results=results,
        fire_start_ranges=fire_centre_fire_start_ranges)


def save_request_in_database(request: HFIResultRequest, username: str) -> bool:
    """ Save the request to the database (if there's a valid prep period).

    Returns:
        True if the request was saved, False otherwise.
    """
    if request.date_range is not None and \
            request.date_range.start_date is not None and \
            request.date_range.end_date is not None:
        with get_write_session_scope() as session:
            store_hfi_request(session, request, username)
            return True
    return False


def fuel_type_model_to_schema(fuel_type_record: app.db.models.hfi_calc.FuelType) -> FuelType:
    """ Parse a database model record into a schema record. """
    return FuelType(id=fuel_type_record.id, description=fuel_type_record.description,
                    abbrev=fuel_type_record.abbrev,
                    fuel_type_code=fuel_type_record.fuel_type_code,
                    percentage_conifer=fuel_type_record.percentage_conifer,
                    percentage_dead_fir=fuel_type_record.percentage_dead_fir)


@router.get("/fuel_types")
async def get_fuel_types(response: Response) -> FuelTypesResponse:
    """ Return list of fuel type records pulled from database. """
    logger.info('/fuel_types/')
    # allow browser to cache fuel_types for 1 week because they won't change often (or possibly ever)
    response.headers["Cache-Control"] = "max-age=604800"

    with get_read_session_scope() as session:
        result = crud_get_fuel_types(session)
    fuel_types = []
    for fuel_type_record in result:
        fuel_types.append(fuel_type_model_to_schema(fuel_type_record))
    return FuelTypesResponse(fuel_types=fuel_types)


@router.post("/fire_centre/{fire_centre_id}/{start_date}/{end_date}/planning_area/{planning_area_id}"
             "/station/{station_code}/selected/{enable}")
async def set_planning_area_station(
    fire_centre_id: int, start_date: date, end_date: date,
    planning_area_id: int, station_code: int,
    enable: bool,
    response: Response,
    token=Depends(auth_with_select_station_role_required)
):
    """ Enable / disable a station withing a planning area """
    logger.info('/fire_centre/%s/%s/%s/planning_area/%s/station/%s/selected/%s',
                fire_centre_id, start_date, end_date, planning_area_id, station_code, enable)
    response.headers["Cache-Control"] = no_cache

    with get_read_session_scope() as session:
        # We get an existing request object (it will load from the DB or create it
        # from scratch if it doesn't exist).
        request, _, fire_centre_fire_start_ranges = get_prepared_request(session,
                                                                         fire_centre_id,
                                                                         DateRange(
                                                                             start_date=start_date,
                                                                             end_date=end_date))

        # Set the station selected or not.
        station_info_list = request.planning_area_station_info[planning_area_id]
        station_info = next(info for info in station_info_list if info.station_code == station_code)
        station_info.selected = enable

        # Get the response.
        request_response = await calculate_and_create_response(
            session, request, fire_centre_fire_start_ranges)

    # We save the request in the database. (We do this right at the end, so that we don't
    # save a broken request by accident.)
    save_request_in_database(request, token.get('preferred_username', None))
    return request_response


@router.post("/fire_centre/{fire_centre_id}/{start_date}/{end_date}/planning_area/{planning_area_id}"
             "/station/{station_code}/fuel_type/{fuel_type_id}")
async def set_planning_area_station_fuel_type(
    fire_centre_id: int,
    start_date: date,
    end_date: date,
    planning_area_id: int,
    station_code: int,
    fuel_type_id: int,
    response: Response,
    token=Depends(auth_with_set_fuel_type_role_required)
):
    """ Set the fuel type for a station in a planning area. """
    logger.info("/fire_centre/%s/%s/%s/planning_area/%s/station/%s/fuel_type/%s",
                fire_centre_id, start_date, end_date,
                planning_area_id, station_code, fuel_type_id)
    response.headers["Cache-Control"] = no_cache

    with get_read_session_scope() as session:
        # We get an existing request object (it will load from the DB or create it
        # from scratch if it doesn't exist).
        request, _, fire_centre_fire_start_ranges = get_prepared_request(
            session,
            fire_centre_id,
            DateRange(start_date=start_date,
                      end_date=end_date))

        # Validate the fuel type id.
        fuel_type = get_fuel_type_by_id(session, fuel_type_id)
        if fuel_type is None:
            raise HTTPException(status_code=500, detail="Fuel type not found")

        # Set the fuel type for the station.
        station_info_list = request.planning_area_station_info[planning_area_id]
        station_info = next(info for info in station_info_list if info.station_code == station_code)
        station_info.fuel_type_id = fuel_type_id

        request_response = await calculate_and_create_response(
            session, request, fire_centre_fire_start_ranges)

    save_request_in_database(request, token.get('preferred_username', None))
    return request_response


@router.post("/fire_centre/{fire_centre_id}/{start_date}/{end_date}/planning_area/{planning_area_id}"
             "/fire_starts/{prep_day_date}/fire_start_range/{fire_start_range_id}",
             response_model=HFIResultResponse)
async def set_fire_start_range(fire_centre_id: int,
                               start_date: date,
                               end_date: date,
                               planning_area_id: int,
                               prep_day_date: date,
                               fire_start_range_id: int,
                               response: Response,
                               token=Depends(auth_with_set_fire_starts_role_required)):
    """ Set the fire start range, by id."""
    logger.info("/fire_centre/%s/%s/%s/planning_area/%s"
                "/fire_starts/%s/fire_start_range/%s",
                fire_centre_id, start_date, end_date,
                planning_area_id,
                prep_day_date, fire_start_range_id)
    response.headers["Cache-Control"] = no_cache

    with get_read_session_scope() as session:
        # We get an existing request object (it will load from the DB or create it
        # from scratch if it doesn't exist).
        request, _, fire_centre_fire_start_ranges = get_prepared_request(session,
                                                                         fire_centre_id,
                                                                         DateRange(start_date=start_date,
                                                                                   end_date=end_date))

        # We set the fire start range in the planning area for the provided prep day.
        if prep_day_date <= request.date_range.end_date:
            delta = prep_day_date - request.date_range.start_date
            fire_start_range = next(item for
                                    item in fire_centre_fire_start_ranges if item.id == fire_start_range_id)
            request.planning_area_fire_starts[planning_area_id][delta.days] = FireStartRange(
                id=fire_start_range.id, label=fire_start_range.label)
        else:
            logger.info('prep date falls outside of the prep period')

        # Get the response.
        request_response = await calculate_and_create_response(
            session, request, fire_centre_fire_start_ranges)

    # We save the request in the database.
    save_request_in_database(request, token.get('preferred_username', None))
    return request_response


@router.get("/fire_centre/{fire_centre_id}", response_model=HFIResultResponse)
async def get_hfi_result(fire_centre_id: int,
                         response: Response,
                         token=Depends(authentication_required)):
    """ Given a fire centre id, load the most recent HFIResultRequest.
    If there isn't a stored request, one will be created.
    """
    logger.info('/hfi-calc/load/%s', fire_centre_id)
    response.headers["Cache-Control"] = no_cache
    return await get_hfi_result_with_date(fire_centre_id, None, None, response, token)


@router.get("/fire_centre/{fire_centre_id}/{start_date}/{end_date}", response_model=HFIResultResponse)
async def get_hfi_result_with_date(fire_centre_id: int,
                                   start_date: Optional[date],
                                   end_date: Optional[date],
                                   response: Response,
                                   _=Depends(authentication_required)):
    """ Given a fire centre id (and optionally a start date), load the most recent HFIResultRequest.
    If there isn't a stored request, one will be created.
    """
    try:
        logger.info('/hfi-calc/load/%s/%s/%s', fire_centre_id, start_date, end_date)
        response.headers["Cache-Control"] = no_cache

        with get_read_session_scope() as session:
            if start_date and end_date:
                date_range = DateRange(start_date=start_date, end_date=end_date)
            else:
                date_range = None
            request, _, fire_centre_fire_start_ranges = get_prepared_request(session,
                                                                             fire_centre_id,
                                                                             date_range)

            # Get the response.
            request_response = await calculate_and_create_response(
                session, request, fire_centre_fire_start_ranges)

        return request_response

    except Exception as exc:
        logger.critical(exc, exc_info=True)
        raise


@router.get('/fire-centres', response_model=HFIWeatherStationsResponse)
async def get_fire_centres(response: Response):
    """ Returns list of fire centres and planning area for each fire centre,
    and weather stations within each planning area. Also returns the assigned fuel type
    for each weather station. """
    logger.info('/hfi-calc/fire-centres')
    response.headers["Cache-Control"] = no_cache

    # Attempt to retrieve from cache
    cached_response = await get_cached_hydrated_fire_centres()
    if cached_response is not None:
        return cached_response
    fire_centres_list = await hydrate_fire_centres()
    response = HFIWeatherStationsResponse(fire_centres=fire_centres_list)
    await put_cached_hydrated_fire_centres(response)
    return response


@router.get('/fire_centre/{fire_centre_id}/{start_date}/{end_date}/ready')
async def get_all_ready_records(
    fire_centre_id: int,
    start_date: date,
    end_date: date,
    response: Response,
    _=Depends(authentication_required)
):
    logger.info("/fire_centre/%s/start_date/%s/end_date/%s/ready", fire_centre_id, start_date, end_date)
    response.headers["Cache-Control"] = no_cache

    with get_read_session_scope() as session:
        hfi_request = get_most_recent_updated_hfi_request(session,
                                                          fire_centre_id,
                                                          DateRange(
                                                              start_date=start_date,
                                                              end_date=end_date))
        if hfi_request is None:
            return HFIAllReadyStatesResponse(ready_states=[])
        ready_states: List[HFIReadyState] = []
        ready_records: List[app.db.models.hfi_calc.HFIReady] = get_latest_hfi_ready_records(session, hfi_request.id)
        for record in ready_records:
            ready_states.append(HFIReadyState(planning_area_id=record.planning_area_id,
                                              hfi_request_id=record.hfi_request_id,
                                              ready=record.ready,
                                              create_timestamp=record.create_timestamp,
                                              create_user=record.create_user,
                                              update_timestamp=record.update_timestamp,
                                              update_user=record.update_user))
        return HFIAllReadyStatesResponse(ready_states=ready_states)


@router.post("/fire_centre/{fire_centre_id}/planning_area/{planning_area_id}/{start_date}/{end_date}/ready",
             response_model=HFIReadyState)
async def toggle_planning_area_ready(
        fire_centre_id: int,
        planning_area_id: int,
        start_date: date,
        end_date: date, response: Response,
        token=Depends(auth_with_set_ready_state_required)):
    """ Set the fire start range, by id."""
    logger.info("/fire_centre/%s/planning_area/%s/start_date/%s/end_date/%s/ready",
                fire_centre_id, planning_area_id, start_date, end_date)
    response.headers["Cache-Control"] = no_cache

    with get_write_session_scope() as session:
        username = token.get('preferred_username', None)
        ready_state = toggle_ready(session, fire_centre_id, planning_area_id, DateRange(
            start_date=start_date,
            end_date=end_date),
            username)
        response = HFIReadyState(planning_area_id=ready_state.planning_area_id,
                                 hfi_request_id=ready_state.hfi_request_id,
                                 ready=ready_state.ready,
                                 create_timestamp=ready_state.create_timestamp,
                                 create_user=ready_state.create_user,
                                 update_timestamp=ready_state.update_timestamp,
                                 update_user=ready_state.update_user)
        return response


<<<<<<< HEAD
@router.post('/admin/stations/{fire_centre_id}', status_code=status.HTTP_200_OK)
async def batch_update_stations(fire_centre_id: int, request: HFIBatchStationRequest,
                                token=Depends(auth_with_station_admin_role_required)):
    """ Apply updates for a list of stations. """
    logger.info('/hfi-calc/admin/stations/%s', fire_centre_id)
    username = token.get('preferred_username', None)
    with get_write_session_scope() as db_session:
        try:
            batch_save_hfi_stations(db_session, request.stations, username)
        except Exception as exc:
            logger.info(exc)
            db_session.rollback()
            raise HTTPException(status_code=status.HTTP_400_BAD_REQUEST) from exc
        clear_cached_hydrated_fire_centres()
=======
@router.post('/admin/stations', status_code=status.HTTP_200_OK)
async def admin_update_stations(request: HFIAdminStationUpdateRequest,
                                token=Depends(auth_with_station_admin_role_required)):
    """ Apply updates for a list of stations. """
    logger.info('/hfi-calc/admin/stations')
    username = token.get('preferred_username', None)
    with get_write_session_scope() as db_session:
        timestamp = get_utc_now()
        stations_to_remove = get_stations_for_removal(db_session, request.removed)
        all_planning_area_stations = get_stations_for_affected_planning_areas(db_session, request)
        stations_to_save = update_stations(
            stations_to_remove,
            all_planning_area_stations,
            request.added,
            timestamp,
            username)
        save_hfi_stations(db_session, stations_to_save)
    clear_cached_hydrated_fire_centres()
>>>>>>> c583f347


@router.get('/fire_centre/{fire_centre_id}/{start_date}/{end_date}/pdf')
async def get_pdf(
    fire_centre_id: int,
    start_date: date,
    end_date: date,
    _: Response,
    token=Depends(authentication_required)
):
    """ Returns a PDF of the HFI results for the supplied fire centre and start date. """
    logger.info('/hfi-calc/fire_centre/%s/%s/%s/pdf', fire_centre_id, start_date, end_date)

    with get_read_session_scope() as session:
        (request,
         _,
         fire_centre_fire_start_ranges) = get_prepared_request(session,
                                                               fire_centre_id,
                                                               DateRange(start_date=start_date,
                                                                         end_date=end_date))

        # Get the response.
        request_response = await calculate_and_create_response(
            session, request, fire_centre_fire_start_ranges)

        fuel_types_result = crud_get_fuel_types(session)
        fuel_types: Dict[int, FuelType] = {fuel_type_record.id: fuel_type_model_to_schema(
            fuel_type_record) for fuel_type_record in fuel_types_result}

    fire_centres_list = await hydrate_fire_centres()

    # Loads template as string from a function
    # See: https://jinja.palletsprojects.com/en/3.0.x/api/?highlight=functionloader#jinja2.FunctionLoader
    jinja_env = Environment(loader=FunctionLoader(get_template), autoescape=True)

    username = token.get('preferred_username', None)

    pdf_bytes, pdf_filename = generate_pdf(request_response,
                                           fire_centres_list,
                                           username,
                                           get_pst_now(),
                                           jinja_env,
                                           fuel_types)

    return Response(pdf_bytes, headers={'Content-Disposition': f'attachment; filename={pdf_filename}',
                                        'Access-Control-Expose-Headers': 'Content-Disposition',
                                        'Cache-Control': no_cache})<|MERGE_RESOLUTION|>--- conflicted
+++ resolved
@@ -19,11 +19,7 @@
 from app.hfi.hfi_calc import (initialize_planning_area_fire_starts,
                               validate_date_range,
                               load_fire_start_ranges)
-<<<<<<< HEAD
-from app.schemas.hfi_calc import (HFIAllReadyStatesResponse, HFIBatchStationRequest,
-=======
 from app.schemas.hfi_calc import (HFIAdminStationUpdateRequest, HFIAllReadyStatesResponse,
->>>>>>> c583f347
                                   HFIResultRequest,
                                   HFIResultResponse,
                                   FireStartRange, HFIReadyState,
@@ -39,11 +35,7 @@
                       authentication_required,
                       audit)
 from app.schemas.shared import (FuelType)
-<<<<<<< HEAD
-from app.db.crud.hfi_calc import (batch_save_hfi_stations, get_fuel_type_by_id,
-=======
 from app.db.crud.hfi_calc import (get_fuel_type_by_id,
->>>>>>> c583f347
                                   get_most_recent_updated_hfi_request,
                                   get_most_recent_updated_hfi_request_for_current_date,
                                   get_planning_weather_stations,
@@ -51,11 +43,7 @@
                                   get_stations_for_removal,
                                   store_hfi_request,
                                   get_fire_centre_stations,
-<<<<<<< HEAD
-                                  toggle_ready)
-=======
                                   toggle_ready, save_hfi_stations)
->>>>>>> c583f347
 from app.db.crud.hfi_calc import get_fuel_types as crud_get_fuel_types
 import app.db.models.hfi_calc
 from app.db.database import get_read_session_scope, get_write_session_scope
@@ -453,22 +441,6 @@
         return response
 
 
-<<<<<<< HEAD
-@router.post('/admin/stations/{fire_centre_id}', status_code=status.HTTP_200_OK)
-async def batch_update_stations(fire_centre_id: int, request: HFIBatchStationRequest,
-                                token=Depends(auth_with_station_admin_role_required)):
-    """ Apply updates for a list of stations. """
-    logger.info('/hfi-calc/admin/stations/%s', fire_centre_id)
-    username = token.get('preferred_username', None)
-    with get_write_session_scope() as db_session:
-        try:
-            batch_save_hfi_stations(db_session, request.stations, username)
-        except Exception as exc:
-            logger.info(exc)
-            db_session.rollback()
-            raise HTTPException(status_code=status.HTTP_400_BAD_REQUEST) from exc
-        clear_cached_hydrated_fire_centres()
-=======
 @router.post('/admin/stations', status_code=status.HTTP_200_OK)
 async def admin_update_stations(request: HFIAdminStationUpdateRequest,
                                 token=Depends(auth_with_station_admin_role_required)):
@@ -487,7 +459,6 @@
             username)
         save_hfi_stations(db_session, stations_to_save)
     clear_cached_hydrated_fire_centres()
->>>>>>> c583f347
 
 
 @router.get('/fire_centre/{fire_centre_id}/{start_date}/{end_date}/pdf')
