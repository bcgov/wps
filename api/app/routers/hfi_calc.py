--- conflicted
+++ resolved
@@ -15,15 +15,10 @@
                               validate_date_range,
                               load_fire_start_ranges)
 import app.utils.time
-<<<<<<< HEAD
-from app.schemas.hfi_calc import FireStartRange, HFIResultRequest, HFIResultResponse, StationInfo
-=======
 from app.schemas.hfi_calc import (HFIResultRequest,
                                   HFIResultResponse,
-                                  HFILoadResultRequest,
-                                  DateRange,
+                                  FireStartRange,
                                   StationInfo)
->>>>>>> aceb81ba
 import app
 from app.auth import authentication_required, audit
 from app.schemas.hfi_calc import (HFIWeatherStationsResponse, WeatherStation)
@@ -277,7 +272,6 @@
 
         request_persist_success = False
         with app.db.database.get_read_session_scope() as session:
-<<<<<<< HEAD
             fire_centre_fire_start_ranges = list(load_fire_start_ranges(session, fire_centre_id))
             result_request, request_loaded = get_prepared_request(session,
                                                                   fire_centre_id,
@@ -288,58 +282,11 @@
                 save_request_in_database(result_request, token.get('preferred_username', None))
                 request_persist_success = True
 
-            (results,
-             _,
-             __) = await calculate_latest_hfi_results(session,
-                                                      result_request,
-                                                      fire_centre_fire_start_ranges)
-        response = HFIResultResponse(
-            start_date=result_request.start_date,
-            end_date=result_request.end_date,
-=======
-            stored_request = get_most_recent_updated_hfi_request(session,
-                                                                 request.selected_fire_center_id,
-                                                                 request.start_date)
-            if stored_request:
-                request_loaded = True
-                result_request = HFIResultRequest.parse_obj(json.loads(stored_request.request))
-            else:
-                # No stored request, so we need to create one.
-                request_loaded = False
-                fire_centre_stations = get_fire_centre_stations(session, request.selected_fire_center_id)
-                # TODO: selected_station_code_ids make it impossible to have a station selected in one area,
-                # and de-selected in another area. This has to be fixed!
-                selected_station_code_ids = set()
-                planning_area_station_info = {}
-                for station, fuel_type in fire_centre_stations:
-                    selected_station_code_ids.add(station.station_code)
-                    if station.planning_area_id not in planning_area_station_info:
-                        planning_area_station_info[station.planning_area_id] = []
-                    planning_area_station_info[station.planning_area_id].append(
-                        StationInfo(
-                            station_code=station.station_code,
-                            selected=True,
-                            fuel_type_id=fuel_type.id
-                        ))
-
-                result_request = HFIResultRequest(
-                    selected_fire_center_id=request.selected_fire_center_id,
-                    selected_station_code_ids=list(selected_station_code_ids),
-                    planning_area_station_info=planning_area_station_info,
-                    planning_area_fire_starts={})
-                if request.start_date:
-                    result_request.date_range = DateRange(start_date=request.start_date)
-                    if request.end_date:
-                        result_request.date_range = DateRange(
-                            start_date=request.start_date, end_date=request.end_date)
-                    # If a start date was specified, we go ahead and save this request.
-                    save_request_in_database(result_request, token.get('preferred_username', None))
-                    request_persist_success = True
-
-        results, valid_date_range = await calculate_latest_hfi_results(result_request)
+            (results, valid_date_range) = await calculate_latest_hfi_results(session,
+                                                                             result_request,
+                                                                             fire_centre_fire_start_ranges)
         response = HFIResultResponse(
             date_range=valid_date_range,
->>>>>>> aceb81ba
             selected_station_code_ids=result_request.selected_station_code_ids,
             planning_area_station_info=result_request.planning_area_station_info,
             selected_fire_center_id=result_request.selected_fire_center_id,
@@ -371,20 +318,12 @@
             request = stored_request
             request_loaded = True
 
-<<<<<<< HEAD
         with app.db.database.get_read_session_scope() as session:
             fire_start_ranges = list(load_fire_start_ranges(session, request.selected_fire_center_id))
             (results,
-             start_date,
-             end_date) = await calculate_latest_hfi_results(session, request, fire_start_ranges)
-        response = HFIResultResponse(
-            start_date=start_date,
-            end_date=end_date,
-=======
-        results, valid_date_range = await calculate_latest_hfi_results(request)
+             valid_date_range) = await calculate_latest_hfi_results(session, request, fire_start_ranges)
         response = HFIResultResponse(
             date_range=valid_date_range,
->>>>>>> aceb81ba
             selected_station_code_ids=request.selected_station_code_ids,
             planning_area_station_info=request.planning_area_station_info,
             selected_fire_center_id=request.selected_fire_center_id,
@@ -456,22 +395,13 @@
     # THIS FUNCTION IS DEPRECATED.
     try:
         logger.info('/hfi-calc/download-pdf')
-<<<<<<< HEAD
         with app.db.database.get_read_session_scope() as session:
             fire_start_ranges = list(load_fire_start_ranges(session, request.selected_fire_center_id))
             (results,
-             start_date,
-             end_date) = await calculate_latest_hfi_results(session, request, fire_start_ranges)
-
-        response = HFIResultResponse(
-            start_date=start_date,
-            end_date=end_date,
-=======
-        results, valid_date_range = await calculate_latest_hfi_results(request)
+             valid_date_range) = await calculate_latest_hfi_results(session, request, fire_start_ranges)
 
         response = HFIResultResponse(
             date_range=valid_date_range,
->>>>>>> aceb81ba
             selected_station_code_ids=request.selected_station_code_ids,
             planning_area_station_info=request.planning_area_station_info,
             selected_fire_center_id=request.selected_fire_center_id,
