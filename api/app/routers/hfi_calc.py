--- conflicted
+++ resolved
@@ -7,7 +7,6 @@
 from fastapi import APIRouter, Response, Depends
 from pydantic.error_wrappers import ValidationError
 from sqlalchemy.orm import Session
-# from app.db.models.hfi_calc import FuelType
 from app.utils.time import get_pst_now
 from app.hfi import calculate_latest_hfi_results, hydrate_fire_centres
 from app.hfi.pdf_generator import generate_pdf
@@ -22,15 +21,12 @@
                                   DateRange, FuelTypesResponse, HFIWeatherStationsResponse)
 from app.schemas.shared import (FuelType)
 from app.auth import authentication_required, audit
-<<<<<<< HEAD
-from app.db.crud.hfi_calc import (get_fuel_types_from_db, get_most_recent_updated_hfi_request, store_hfi_request,
-=======
 from app.schemas.hfi_calc import HFIWeatherStationsResponse
 from app.db.crud.hfi_calc import (get_most_recent_updated_hfi_request,
                                   get_most_recent_updated_hfi_request_for_current_date,
                                   store_hfi_request,
->>>>>>> 944b6ab3
-                                  get_fire_centre_stations)
+                                  get_fire_centre_stations,
+                                  get_fuel_types_from_db)
 from app.db.database import get_read_session_scope, get_write_session_scope
 
 
@@ -146,7 +142,6 @@
     return False
 
 
-<<<<<<< HEAD
 def extract_selected_stations(request: HFIResultRequest) -> List[int]:
     """ Extract a list of the selected station codes - we use this to get the daily data from wfwx. """
     stations_codes = []
@@ -173,10 +168,7 @@
     return FuelTypesResponse(fuel_types=fuel_types)
 
 
-@router.post("/fire_centre/{fire_centre_id}/{start_date}/planning_area/{planning_area_id}"
-=======
 @router.post("/fire_centre/{fire_centre_id}/{start_date}/{end_date}/planning_area/{planning_area_id}"
->>>>>>> 944b6ab3
              "/station/{station_code}/selected/{enable}")
 async def set_planning_area_station(
     fire_centre_id: int, start_date: date, end_date: date,
@@ -214,8 +206,8 @@
     return request_response
 
 
-@router.post("/fire_centre/{fire_centre_id}/{start_date}/{end_date}/planning_area/{planning_area_id}"
-             "/station/{station_code}/fuel_type/{fuel_type_id}")
+@ router.post("/fire_centre/{fire_centre_id}/{start_date}/{end_date}/planning_area/{planning_area_id}"
+              "/station/{station_code}/fuel_type/{fuel_type_id}")
 async def set_planning_area_station_fuel_type(
     fire_centre_id: int,
     start_date: date,
@@ -235,9 +227,9 @@
     raise NotImplementedError('This function is not implemented yet.')
 
 
-@router.post("/fire_centre/{fire_centre_id}/{start_date}/{end_date}/planning_area/{planning_area_id}"
-             "/fire_starts/{prep_day_date}/fire_start_range/{fire_start_range_id}",
-             response_model=HFIResultResponse)
+@ router.post("/fire_centre/{fire_centre_id}/{start_date}/{end_date}/planning_area/{planning_area_id}"
+              "/fire_starts/{prep_day_date}/fire_start_range/{fire_start_range_id}",
+              response_model=HFIResultResponse)
 async def set_fire_start_range(fire_centre_id: int,
                                start_date: date,
                                end_date: date,
@@ -281,7 +273,7 @@
     return request_response
 
 
-@router.get("/fire_centre/{fire_centre_id}", response_model=HFIResultResponse)
+@ router.get("/fire_centre/{fire_centre_id}", response_model=HFIResultResponse)
 async def get_hfi_result(fire_centre_id: int,
                          response: Response,
                          token=Depends(authentication_required)):
@@ -293,7 +285,7 @@
     return await get_hfi_result_with_date(fire_centre_id, None, None, response, token)
 
 
-@router.get("/fire_centre/{fire_centre_id}/{start_date}/{end_date}", response_model=HFIResultResponse)
+@ router.get("/fire_centre/{fire_centre_id}/{start_date}/{end_date}", response_model=HFIResultResponse)
 async def get_hfi_result_with_date(fire_centre_id: int,
                                    start_date: Optional[date],
                                    end_date: Optional[date],
@@ -326,7 +318,7 @@
         raise
 
 
-@router.get('/fire-centres', response_model=HFIWeatherStationsResponse)
+@ router.get('/fire-centres', response_model=HFIWeatherStationsResponse)
 async def get_fire_centres(response: Response):
     """ Returns list of fire centres and planning area for each fire centre,
     and weather stations within each planning area. Also returns the assigned fuel type
@@ -345,7 +337,7 @@
         raise
 
 
-@router.get('/fire_centre/{fire_centre_id}/{start_date}/{end_date}/pdf')
+@ router.get('/fire_centre/{fire_centre_id}/{start_date}/{end_date}/pdf')
 async def get_pdf(
     fire_centre_id: int,
     start_date: date,
