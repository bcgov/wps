--- conflicted
+++ resolved
@@ -1,32 +1,20 @@
 """ Routers for HFI Calculator """
 import logging
 import json
-<<<<<<< HEAD
 from typing import List, Optional, Mapping, Tuple
+from jinja2 import Environment, FunctionLoader
 from datetime import date
 from fastapi import APIRouter, Response, Depends
 from pydantic.error_wrappers import ValidationError
 from sqlalchemy.orm import Session
-from app.hfi.daily_pdf_gen import generate_daily_pdf
+from app.hfi.pdf_generator import generate_pdf
+from app.hfi.pdf_template import get_template
 from app.hfi import calculate_latest_hfi_results, hydrate_fire_centres
 from app.hfi.hfi_calc import (initialize_planning_area_fire_starts,
                               validate_date_range,
                               load_fire_start_ranges)
 import app.utils.time
 from app.schemas.hfi_calc import FireStartRange, HFIResultRequest, HFIResultResponse, StationInfo
-=======
-from typing import List, Optional
-from jinja2 import Environment, FunctionLoader
-from fastapi import APIRouter, Response, Depends
-from app.hfi import calculate_latest_hfi_results, hydrate_fire_centres
-from app.hfi.pdf_generator import generate_pdf
-from app.hfi.pdf_template import get_template
-import app.utils.time
-from app.schemas.hfi_calc import (HFIResultRequest,
-                                  HFIResultResponse,
-                                  HFILoadResultRequest,
-                                  StationInfo)
->>>>>>> eff3aace
 import app
 from app.auth import authentication_required, audit
 from app.schemas.hfi_calc import (HFIWeatherStationsResponse, WeatherStation)
