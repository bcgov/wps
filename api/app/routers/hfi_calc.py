--- conflicted
+++ resolved
@@ -18,20 +18,13 @@
                                   HFIResultResponse,
                                   FireStartRange,
                                   StationInfo,
-<<<<<<< HEAD
-                                  DateRange)
+                                  DateRange, FuelTypesResponse, HFIWeatherStationsResponse)
 from app.auth import (auth_with_select_station_role_required,
                       auth_with_set_fire_starts_role_required,
                       authentication_required,
                       audit)
-from app.schemas.hfi_calc import HFIWeatherStationsResponse
-from app.db.crud.hfi_calc import (get_most_recent_updated_hfi_request,
-=======
-                                  DateRange, FuelTypesResponse, HFIWeatherStationsResponse)
 from app.schemas.shared import (FuelType)
-from app.auth import authentication_required, audit
 from app.db.crud.hfi_calc import (get_fuel_type_by_id, get_most_recent_updated_hfi_request,
->>>>>>> 68b5c61a
                                   get_most_recent_updated_hfi_request_for_current_date,
                                   store_hfi_request,
                                   get_fire_centre_stations)
