--- conflicted
+++ resolved
@@ -12,13 +12,8 @@
                                   FuelType, FireCentre, PlanningArea, WeatherStation)
 from app.db.crud.hfi_calc import get_fire_weather_stations
 from app.wildfire_one.wfwx_api import (get_auth_header,
-<<<<<<< HEAD
-                                       get_dailies,
-                                       get_wfwx_stations_by_codes)
-=======
                                        get_dailies_lookup_fuel_types,
                                        get_stations_by_codes)
->>>>>>> 28be2fdd
 
 
 logger = logging.getLogger(__name__)
@@ -110,7 +105,7 @@
                         station_record.station_code)
 
             # We're still missing some data that we need from wfwx, so give it the list of stations
-            wfwx_stations_data = await get_wfwx_stations_by_codes(list(station_info_dict.keys()))
+            wfwx_stations_data = await get_stations_by_codes(list(station_info_dict.keys()))
             # Iterate through all the stations from wildfire one.
 
             for wfwx_station in wfwx_stations_data:
