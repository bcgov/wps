import logging
from typing import List
from aiohttp import ClientSession
from datetime import datetime, UTC
from fastapi import APIRouter, Depends, status
from geoalchemy2.elements import WKBElement
from geoalchemy2.shape import to_shape
from osgeo import ogr, osr
from shapely import from_wkt
from wps_shared.auth import audit, authentication_required
from wps_shared.db.crud.fire_watch import get_all_active_fire_watches, get_fire_centre_by_name, get_fire_centres, get_fire_watch_by_id, save_fire_watch
from wps_shared.db.database import get_async_read_session_scope, get_async_write_session_scope
from wps_shared.db.models.fire_watch import BurnStatusEnum, FireWatch as DBFireWatch
from wps_shared.fuel_types import FuelTypeEnum
from wps_shared.geospatial.geospatial import NAD83_BC_ALBERS, WEB_MERCATOR, PointTransformer
from wps_shared.schemas.fire_watch import FireCentre, FireCentresResponse, FireWatchInput, FireWatchInputRequest, FireWatchOutput, FireWatchListResponse, FireWatchResponse
from wps_shared.utils.time import get_utc_now


logger = logging.getLogger(__name__)

router = APIRouter(
    prefix="/fire-watch",
    dependencies=[Depends(authentication_required), Depends(audit)],
)

<<<<<<< HEAD
=======
def reproject_burn_location(coordinate: List[float], source_srs, target_srs):
    """Reproject a coordinate between the specified spatial references"""
    transformer = PointTransformer(source_srs, target_srs)
    return transformer.transform_coordinate(coordinate[0], coordinate[1])

>>>>>>> 37c90eda

async def get_fire_centre_id_by_name(name: str):
    async with ClientSession as session:
        result = await get_fire_centre_by_name(session, name)
        return result.id


def marshall_fire_watch_input_to_db(fire_watch_input: FireWatchInput, idir_username: str) -> DBFireWatch:
    now = get_utc_now()
    x, y = reproject_burn_location(fire_watch_input.burn_location, WEB_MERCATOR, NAD83_BC_ALBERS)
    db_fire_watch = DBFireWatch(
<<<<<<< HEAD
        burn_location=f"POINT({fire_watch_input.burn_location[0]} {fire_watch_input.burn_location[1]})",
=======
        burn_location=f"POINT({x} {y})",
>>>>>>> 37c90eda
        burn_window_end=datetime.fromtimestamp(fire_watch_input.burn_window_end, UTC),
        burn_window_start=datetime.fromtimestamp(fire_watch_input.burn_window_start, UTC),
        contact_email=fire_watch_input.contact_email,
        create_timestamp=now,
        create_user=idir_username,
        fire_centre=fire_watch_input.fire_centre,
        station_code=fire_watch_input.station_code,
        status=BurnStatusEnum(fire_watch_input.status),
        title=fire_watch_input.title,
        update_timestamp=now,
        update_user=idir_username,
        # Fuel parameters
        fuel_type=FuelTypeEnum(fire_watch_input.fuel_type),
        percent_conifer=fire_watch_input.percent_conifer,
        percent_dead_fir=fire_watch_input.percent_dead_fir,
        percent_grass_curing=fire_watch_input.percent_grass_curing,
        # Weather parameters
        temp_min=fire_watch_input.temp_min,
        temp_preferred=fire_watch_input.temp_preferred,
        temp_max=fire_watch_input.temp_max,
        rh_min=fire_watch_input.rh_min,
        rh_preferred=fire_watch_input.rh_preferred,
        rh_max=fire_watch_input.rh_max,
        wind_speed_min=fire_watch_input.wind_speed_min,
        wind_speed_preferred=fire_watch_input.wind_speed_preferred,
        wind_speed_max=fire_watch_input.wind_speed_max,
        # FWI and FBP parameters
        ffmc_min=fire_watch_input.ffmc_min,
        ffmc_preferred=fire_watch_input.ffmc_preferred,
        ffmc_max=fire_watch_input.ffmc_max,
        dmc_min=fire_watch_input.dmc_min,
        dmc_preferred=fire_watch_input.dmc_preferred,
        dmc_max=fire_watch_input.dmc_max,
        dc_min=fire_watch_input.dc_min,
        dc_preferred=fire_watch_input.dc_preferred,
        dc_max=fire_watch_input.dc_max,
        isi_min=fire_watch_input.isi_min,
        isi_preferred=fire_watch_input.isi_preferred,
        isi_max=fire_watch_input.isi_max,
        bui_min=fire_watch_input.bui_min,
        bui_preferred=fire_watch_input.bui_preferred,
        bui_max=fire_watch_input.bui_max,
        hfi_min=fire_watch_input.hfi_min,
        hfi_preferred=fire_watch_input.hfi_preferred,
        hfi_max=fire_watch_input.hfi_max,
    )
    return db_fire_watch


def get_cordinates_from_geometry(geometry) -> List[float]:
    if isinstance(geometry, str):
        return from_wkt(geometry)
    elif isinstance(geometry, WKBElement):
        return to_shape(geometry)
    raise TypeError("Unrecognized geometry type.")


def marshall_fire_watch_db_to_api(db_fire_watch: DBFireWatch) -> FireWatchOutput:
    location = get_cordinates_from_geometry(db_fire_watch.burn_location)
    coords = location.coords[0]
    x, y = reproject_burn_location(coords, NAD83_BC_ALBERS, WEB_MERCATOR)
    return FireWatchOutput(
        id=db_fire_watch.id,
<<<<<<< HEAD
        burn_location=[coords[0], coords[1]],
=======
        burn_location=[y, x],
>>>>>>> 37c90eda
        burn_window_end=int(db_fire_watch.burn_window_end.timestamp()),
        burn_window_start=int(db_fire_watch.burn_window_end.timestamp()),
        contact_email=db_fire_watch.contact_email,
        create_timestamp=int(db_fire_watch.create_timestamp.timestamp()),
        create_user=db_fire_watch.create_user,
        fire_centre=db_fire_watch.fire_centre,
        station_code=db_fire_watch.station_code,
        status=db_fire_watch.status,
        title=db_fire_watch.title,
        update_timestamp=int(db_fire_watch.update_timestamp.timestamp()),
        update_user=db_fire_watch.update_user,
        # Fuel parameters
        fuel_type=db_fire_watch.fuel_type,
        percent_conifer=db_fire_watch.percent_conifer,
        percent_dead_fir=db_fire_watch.percent_dead_fir,
        percent_grass_curing=db_fire_watch.percent_grass_curing,
        # Weather parameters
        temp_min=db_fire_watch.temp_min,
        temp_preferred=db_fire_watch.temp_preferred,
        temp_max=db_fire_watch.temp_max,
        rh_min=db_fire_watch.rh_min,
        rh_preferred=db_fire_watch.rh_preferred,
        rh_max=db_fire_watch.rh_max,
        wind_speed_min=db_fire_watch.wind_speed_min,
        wind_speed_preferred=db_fire_watch.wind_speed_preferred,
        wind_speed_max=db_fire_watch.wind_speed_max,
        # FWI and FBP parameters
        ffmc_min=db_fire_watch.ffmc_min,
        ffmc_preferred=db_fire_watch.ffmc_preferred,
        ffmc_max=db_fire_watch.ffmc_max,
        dmc_min=db_fire_watch.dmc_min,
        dmc_preferred=db_fire_watch.dmc_preferred,
        dmc_max=db_fire_watch.dmc_max,
        dc_min=db_fire_watch.dc_min,
        dc_preferred=db_fire_watch.dc_preferred,
        dc_max=db_fire_watch.dc_max,
        isi_min=db_fire_watch.isi_min,
        isi_preferred=db_fire_watch.isi_preferred,
        isi_max=db_fire_watch.isi_max,
        bui_min=db_fire_watch.bui_min,
        bui_preferred=db_fire_watch.bui_preferred,
        bui_max=db_fire_watch.bui_max,
        hfi_min=db_fire_watch.hfi_min,
        hfi_preferred=db_fire_watch.hfi_preferred,
        hfi_max=db_fire_watch.hfi_max,
    )


def marshal_watch_list(watch_list: List[DBFireWatch]) -> List[FireWatchOutput]:
    api_watch_list: List[FireWatchOutput] = []
    for db_fire_watch in watch_list:
        api_fire_watch = marshall_fire_watch_db_to_api(db_fire_watch)
        api_watch_list.append(api_fire_watch)
    return api_watch_list


@router.get("/active", response_model=FireWatchListResponse)
async def get_all_fire_watches(_=Depends(authentication_required)):
    """Returns all active fire watch records."""
    logger.info("/fire-watch/active")
    async with get_async_read_session_scope() as session:
        db_watch_list = await get_all_active_fire_watches(session)
        api_watch_list = marshal_watch_list(db_watch_list)
    return FireWatchListResponse(watch_list=api_watch_list)


@router.post("/watch", response_model=FireWatchResponse, status_code=status.HTTP_201_CREATED)
async def save_new_fire_watch(fire_watch_input_request: FireWatchInputRequest, token=Depends(authentication_required)):
    idir = token.get("idir_username", None)
    db_fire_watch = marshall_fire_watch_input_to_db(fire_watch_input_request.fire_watch, idir)
    async with get_async_write_session_scope() as session:
        new_fire_watch_id = await save_fire_watch(session, db_fire_watch)
        new_fire_watch = await get_fire_watch_by_id(session, new_fire_watch_id)
        fire_watch_output = marshall_fire_watch_db_to_api(new_fire_watch)
        return FireWatchResponse(fire_watch=fire_watch_output)


@router.get("/fire-centres", response_model=FireCentresResponse)
async def get_all_fire_centres(token=Depends(authentication_required)):
    logger.info("/fire-watch/fire-centres")
    async with get_async_read_session_scope() as session:
        result = await get_fire_centres(session)
        fire_centres = [FireCentre(id=item.id, name=item.name) for item in result]
        return FireCentresResponse(fire_centres=fire_centres)<|MERGE_RESOLUTION|>--- conflicted
+++ resolved
@@ -24,14 +24,12 @@
     dependencies=[Depends(authentication_required), Depends(audit)],
 )
 
-<<<<<<< HEAD
-=======
+
 def reproject_burn_location(coordinate: List[float], source_srs, target_srs):
     """Reproject a coordinate between the specified spatial references"""
     transformer = PointTransformer(source_srs, target_srs)
     return transformer.transform_coordinate(coordinate[0], coordinate[1])
 
->>>>>>> 37c90eda
 
 async def get_fire_centre_id_by_name(name: str):
     async with ClientSession as session:
@@ -43,11 +41,19 @@
     now = get_utc_now()
     x, y = reproject_burn_location(fire_watch_input.burn_location, WEB_MERCATOR, NAD83_BC_ALBERS)
     db_fire_watch = DBFireWatch(
-<<<<<<< HEAD
         burn_location=f"POINT({fire_watch_input.burn_location[0]} {fire_watch_input.burn_location[1]})",
-=======
+        burn_window_end=datetime.fromtimestamp(fire_watch_input.burn_window_end, UTC),
+        burn_window_start=datetime.fromtimestamp(fire_watch_input.burn_window_start, UTC),
+        contact_email=fire_watch_input.contact_email,
+        create_timestamp=now,
+        create_user=idir_username,
+        fire_centre=fire_watch_input.fire_centre,
+        station_code=fire_watch_input.station_code,
+        status=BurnStatusEnum(fire_watch_input.status),
+        title=fire_watch_input.title,
+        update_timestamp=now,
+        update_user=idir_username,
         burn_location=f"POINT({x} {y})",
->>>>>>> 37c90eda
         burn_window_end=datetime.fromtimestamp(fire_watch_input.burn_window_end, UTC),
         burn_window_start=datetime.fromtimestamp(fire_watch_input.burn_window_start, UTC),
         contact_email=fire_watch_input.contact_email,
@@ -111,11 +117,20 @@
     x, y = reproject_burn_location(coords, NAD83_BC_ALBERS, WEB_MERCATOR)
     return FireWatchOutput(
         id=db_fire_watch.id,
-<<<<<<< HEAD
         burn_location=[coords[0], coords[1]],
-=======
+        burn_window_end=int(db_fire_watch.burn_window_end.timestamp()),
+        burn_window_start=int(db_fire_watch.burn_window_end.timestamp()),
+        contact_email=db_fire_watch.contact_email,
+        create_timestamp=int(db_fire_watch.create_timestamp.timestamp()),
+        create_user=db_fire_watch.create_user,
+        fire_centre=db_fire_watch.fire_centre,
+        station_code=db_fire_watch.station_code,
+        status=db_fire_watch.status,
+        title=db_fire_watch.title,
+        update_timestamp=int(db_fire_watch.update_timestamp.timestamp()),
+        update_user=db_fire_watch.update_user,
+        id=db_fire_watch.id,
         burn_location=[y, x],
->>>>>>> 37c90eda
         burn_window_end=int(db_fire_watch.burn_window_end.timestamp()),
         burn_window_start=int(db_fire_watch.burn_window_end.timestamp()),
         contact_email=db_fire_watch.contact_email,
@@ -193,6 +208,7 @@
         return FireWatchResponse(fire_watch=fire_watch_output)
 
 
+
 @router.get("/fire-centres", response_model=FireCentresResponse)
 async def get_all_fire_centres(token=Depends(authentication_required)):
     logger.info("/fire-watch/fire-centres")
