import logging
from typing import List
from aiohttp import ClientSession
from datetime import datetime, UTC
from fastapi import APIRouter, Depends, status
from geoalchemy2.elements import WKBElement
from geoalchemy2.shape import to_shape
from shapely import from_wkt
from wps_shared.auth import audit, authentication_required
from wps_shared.db.database import get_async_read_session_scope, get_async_write_session_scope
from wps_shared.db.models.fire_watch import BurnStatusEnum, FireWatch as DBFireWatch
from wps_shared.fuel_types import FuelTypeEnum
from wps_shared.geospatial.geospatial import NAD83_BC_ALBERS, WEB_MERCATOR, PointTransformer
from wps_shared.db.crud.fire_watch import get_all_fire_watches, get_fire_centre_by_name, get_fire_centres, get_fire_watch_by_id, save_fire_watch
from wps_shared.schemas.fire_watch import FireWatchFireCentre, FireWatchFireCentresResponse, FireWatchInputRequest, FireWatchInput, FireWatchOutput, FireWatchListResponse, FireWatchResponse, FireWatchStation
from wps_shared.schemas.stations import GeoJsonWeatherStation
from wps_shared.stations import get_stations_as_geojson
from wps_shared.utils.time import get_utc_now


logger = logging.getLogger(__name__)

router = APIRouter(
    prefix="/fire-watch",
    dependencies=[Depends(authentication_required), Depends(audit)],
)


def reproject_burn_location(coordinate: List[float], source_srs, target_srs):
    """Reproject a coordinate between the specified spatial references"""
    transformer = PointTransformer(source_srs, target_srs)
    return transformer.transform_coordinate(coordinate[0], coordinate[1])


async def get_fire_centre_id_by_name(name: str):
    async with ClientSession as session:
        result = await get_fire_centre_by_name(session, name)
        return result.id


def marshall_fire_watch_input_to_db(fire_watch_input: FireWatchInput, idir_username: str) -> DBFireWatch:
    now = get_utc_now()
    x, y = reproject_burn_location(fire_watch_input.burn_location, WEB_MERCATOR, NAD83_BC_ALBERS)
    db_fire_watch = DBFireWatch(
        burn_location=f"POINT({x} {y})",
        burn_window_end=datetime.fromtimestamp(fire_watch_input.burn_window_end, UTC),
        burn_window_start=datetime.fromtimestamp(fire_watch_input.burn_window_start, UTC),
        contact_email=fire_watch_input.contact_email,
        create_timestamp=now,
        create_user=idir_username,
        fire_centre=fire_watch_input.fire_centre.id,
        station_code=fire_watch_input.station.code,
        status=BurnStatusEnum(fire_watch_input.status),
        title=fire_watch_input.title,
        update_timestamp=now,
        update_user=idir_username,
        # Fuel parameters
        fuel_type=FuelTypeEnum(fire_watch_input.fuel_type),
        percent_conifer=fire_watch_input.percent_conifer,
        percent_dead_fir=fire_watch_input.percent_dead_fir,
        percent_grass_curing=fire_watch_input.percent_grass_curing,
        # Weather parameters
        temp_min=fire_watch_input.temp_min,
        temp_preferred=fire_watch_input.temp_preferred,
        temp_max=fire_watch_input.temp_max,
        rh_min=fire_watch_input.rh_min,
        rh_preferred=fire_watch_input.rh_preferred,
        rh_max=fire_watch_input.rh_max,
        wind_speed_min=fire_watch_input.wind_speed_min,
        wind_speed_preferred=fire_watch_input.wind_speed_preferred,
        wind_speed_max=fire_watch_input.wind_speed_max,
        # FWI and FBP parameters
        ffmc_min=fire_watch_input.ffmc_min,
        ffmc_preferred=fire_watch_input.ffmc_preferred,
        ffmc_max=fire_watch_input.ffmc_max,
        dmc_min=fire_watch_input.dmc_min,
        dmc_preferred=fire_watch_input.dmc_preferred,
        dmc_max=fire_watch_input.dmc_max,
        dc_min=fire_watch_input.dc_min,
        dc_preferred=fire_watch_input.dc_preferred,
        dc_max=fire_watch_input.dc_max,
        isi_min=fire_watch_input.isi_min,
        isi_preferred=fire_watch_input.isi_preferred,
        isi_max=fire_watch_input.isi_max,
        bui_min=fire_watch_input.bui_min,
        bui_preferred=fire_watch_input.bui_preferred,
        bui_max=fire_watch_input.bui_max,
        hfi_min=fire_watch_input.hfi_min,
        hfi_preferred=fire_watch_input.hfi_preferred,
        hfi_max=fire_watch_input.hfi_max,
    )
    return db_fire_watch


def get_coordinates_from_geometry(geometry) -> List[float]:
    if isinstance(geometry, str):
        return from_wkt(geometry)
    elif isinstance(geometry, WKBElement):
        return to_shape(geometry)
    raise TypeError("Unrecognized geometry type.")


def create_fire_watch_output(db_fire_watch: DBFireWatch, fire_centre: FireWatchFireCentre, stations: List[GeoJsonWeatherStation]) -> FireWatchOutput:
    station = next((station for station in stations if station.properties.code == db_fire_watch.station_code), None)
    location = get_coordinates_from_geometry(db_fire_watch.burn_location)
    coords = location.coords[0]
    x, y = reproject_burn_location(coords, NAD83_BC_ALBERS, WEB_MERCATOR)
    return FireWatchOutput(
        id=db_fire_watch.id,
        burn_location=[y, x],
        burn_window_end=int(db_fire_watch.burn_window_end.timestamp()),
        burn_window_start=int(db_fire_watch.burn_window_end.timestamp()),
        contact_email=db_fire_watch.contact_email,
        create_timestamp=int(db_fire_watch.create_timestamp.timestamp()),
        create_user=db_fire_watch.create_user,
        fire_centre=FireWatchFireCentre(id=fire_centre.id, name=fire_centre.name),
        station=FireWatchStation(code=station.properties.code, name=station.properties.name),
        status=db_fire_watch.status,
        title=db_fire_watch.title,
        update_timestamp=int(db_fire_watch.update_timestamp.timestamp()),
        update_user=db_fire_watch.update_user,
        # Fuel parameters
        fuel_type=db_fire_watch.fuel_type,
        percent_conifer=db_fire_watch.percent_conifer,
        percent_dead_fir=db_fire_watch.percent_dead_fir,
        percent_grass_curing=db_fire_watch.percent_grass_curing,
        # Weather parameters
        temp_min=db_fire_watch.temp_min,
        temp_preferred=db_fire_watch.temp_preferred,
        temp_max=db_fire_watch.temp_max,
        rh_min=db_fire_watch.rh_min,
        rh_preferred=db_fire_watch.rh_preferred,
        rh_max=db_fire_watch.rh_max,
        wind_speed_min=db_fire_watch.wind_speed_min,
        wind_speed_preferred=db_fire_watch.wind_speed_preferred,
        wind_speed_max=db_fire_watch.wind_speed_max,
        # FWI and FBP parameters
        ffmc_min=db_fire_watch.ffmc_min,
        ffmc_preferred=db_fire_watch.ffmc_preferred,
        ffmc_max=db_fire_watch.ffmc_max,
        dmc_min=db_fire_watch.dmc_min,
        dmc_preferred=db_fire_watch.dmc_preferred,
        dmc_max=db_fire_watch.dmc_max,
        dc_min=db_fire_watch.dc_min,
        dc_preferred=db_fire_watch.dc_preferred,
        dc_max=db_fire_watch.dc_max,
        isi_min=db_fire_watch.isi_min,
        isi_preferred=db_fire_watch.isi_preferred,
        isi_max=db_fire_watch.isi_max,
        bui_min=db_fire_watch.bui_min,
        bui_preferred=db_fire_watch.bui_preferred,
        bui_max=db_fire_watch.bui_max,
        hfi_min=db_fire_watch.hfi_min,
        hfi_preferred=db_fire_watch.hfi_preferred,
        hfi_max=db_fire_watch.hfi_max,
    )

<<<<<<< HEAD

def marshal_watch_list(watch_list: List[DBFireWatch]) -> List[FireWatchOutput]:
    api_watch_list: List[FireWatchOutput] = []
    for db_fire_watch in watch_list:
        api_fire_watch = marshall_fire_watch_db_to_api(db_fire_watch)
        api_watch_list.append(api_fire_watch)
    return api_watch_list
=======
>>>>>>> e517741e

@router.get("/", response_model=FireWatchListResponse)
async def get_fire_watches(_=Depends(authentication_required)):
    """Returns all FireWatch records"""
    logger.info("/fire-watch/")
    stations = await get_stations_as_geojson()
    async with get_async_read_session_scope() as session:
        results = await get_all_fire_watches(session)
        api_watch_list = []
        for fire_watch, fire_centre in results:
            if fire_watch is None or fire_centre is None:
                continue
            fire_watch_output = create_fire_watch_output(fire_watch, fire_centre, stations)
            api_watch_list.append(fire_watch_output)
    return FireWatchListResponse(watch_list=api_watch_list)


@router.post("/watch", response_model=FireWatchResponse, status_code=status.HTTP_201_CREATED)
async def save_new_fire_watch(fire_watch_input_request: FireWatchInputRequest, token=Depends(authentication_required)):
    idir = token.get("idir_username", None)
    db_fire_watch = marshall_fire_watch_input_to_db(fire_watch_input_request.fire_watch, idir)
    stations = await get_stations_as_geojson()
    
    async with get_async_write_session_scope() as session:
        new_fire_watch_id = await save_fire_watch(session, db_fire_watch)
        fire_watch, fire_centre = await get_fire_watch_by_id(session, new_fire_watch_id)
        fire_watch_output = create_fire_watch_output(fire_watch, fire_centre, stations)
        return FireWatchResponse(fire_watch=fire_watch_output)


@router.get("/fire-centres", response_model=FireWatchFireCentresResponse)
async def get_all_fire_centres(token=Depends(authentication_required)):
    logger.info("/fire-watch/fire-centres")
    async with get_async_read_session_scope() as session:
        result = await get_fire_centres(session)
        fire_centres = [FireWatchFireCentre(id=item.id, name=item.name) for item in result]
        return FireWatchFireCentresResponse(fire_centres=fire_centres)<|MERGE_RESOLUTION|>--- conflicted
+++ resolved
@@ -155,16 +155,6 @@
         hfi_max=db_fire_watch.hfi_max,
     )
 
-<<<<<<< HEAD
-
-def marshal_watch_list(watch_list: List[DBFireWatch]) -> List[FireWatchOutput]:
-    api_watch_list: List[FireWatchOutput] = []
-    for db_fire_watch in watch_list:
-        api_fire_watch = marshall_fire_watch_db_to_api(db_fire_watch)
-        api_watch_list.append(api_fire_watch)
-    return api_watch_list
-=======
->>>>>>> e517741e
 
 @router.get("/", response_model=FireWatchListResponse)
 async def get_fire_watches(_=Depends(authentication_required)):
