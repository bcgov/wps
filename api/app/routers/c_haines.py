--- conflicted
+++ resolved
@@ -5,7 +5,6 @@
 from datetime import datetime, timezone
 import logging
 from fastapi import APIRouter, HTTPException
-<<<<<<< HEAD
 from fastapi.responses import StreamingResponse, Response
 from starlette.responses import RedirectResponse
 from app.utils.s3 import get_client
@@ -14,17 +13,6 @@
 from app.c_haines.fetch import (fetch_model_runs,
                                 fetch_model_run_kml_streamer,
                                 fetch_network_link_kml, extract_model_run_timestamp_from_path)
-=======
-from fastapi.responses import JSONResponse, StreamingResponse, Response
-from starlette.responses import RedirectResponse
-from app.utils.minio import get_minio_client
-from app.weather_models import ModelEnum
-from app.c_haines.severity_index import generate_full_kml_path
-from app.c_haines.fetch import (fetch_prediction_geojson,
-                                fetch_model_runs,
-                                fetch_model_run_kml_streamer,
-                                fetch_network_link_kml)
->>>>>>> 4e6321a0
 
 
 logger = logging.getLogger(__name__)
@@ -48,7 +36,6 @@
     """ Exception thrown when no model run can be found """
 
 
-<<<<<<< HEAD
 async def _get_most_recent_kml_model_run(model: ModelEnum) -> datetime:
     """ Get the most recent model run date - if none exists, return None """
     # NOTE: This is a nasty, slow, brute force way of doing it!
@@ -83,35 +70,6 @@
         logger.info('most record model run: %s', most_recent)
 
         return extract_model_run_timestamp_from_path(most_recent)
-=======
-def _get_most_recent_kml_model_run(model: ModelEnum) -> datetime:
-    """ Get the most recent model run date - if none exists, return None """
-    # NOTE: This is a nasty, slow, brute force way of doing it!
-    client, bucket = get_minio_client()
-
-    def get_most_recent(result, depth):
-        # use a reducer to iterate through the list of objects, returning the last one.
-        last_object = reduce(lambda _, y: y, result)
-        if last_object is None:
-            return None
-        if depth == 3:
-            return last_object
-        return get_most_recent(client.list_objects(bucket, last_object.object_name), depth+1)
-
-    most_recent = get_most_recent(client.list_objects(bucket, f'c-haines-polygons/kml/{model}/'), 0)
-
-    if most_recent is None:
-        raise NoModelRunFound(f'no model run found for {model}')
-
-    logger.info('most record model run: %s', most_recent.object_name)
-
-    name_split = most_recent.object_name.strip('/').split('/')
-    hour = int(name_split[-1])
-    day = int(name_split[-2])
-    month = int(name_split[-3])
-    year = int(name_split[-4])
-    return datetime(year=year, month=month, day=day, hour=hour, tzinfo=timezone.utc)
->>>>>>> 4e6321a0
 
 
 @router.get('/{model}/predictions')
@@ -127,11 +85,7 @@
         raise HTTPException(status_code=501)
     headers = {"Content-Type": kml_media_type}
     if model_run_timestamp is None:
-<<<<<<< HEAD
         model_run_timestamp = await _get_most_recent_kml_model_run(model)
-=======
-        model_run_timestamp = _get_most_recent_kml_model_run(model)
->>>>>>> 4e6321a0
     if model_run_timestamp is None:
         # most recent model not found
         raise HTTPException(status_code=404)
@@ -157,7 +111,6 @@
 
     # TODO: re-use the same enum!
     if response_format == FormatEnum.GEOJSON:
-<<<<<<< HEAD
         object_type = ObjectTypeEnum.GEOJSON
     else:
         object_type = ObjectTypeEnum.KML
@@ -168,29 +121,6 @@
             'get_object',
             Params={'Bucket': bucket, 'Key': key})
         return RedirectResponse(url=response)
-=======
-        geojson_response = await fetch_prediction_geojson(
-            model, model_run_timestamp, prediction_timestamp)
-        # We check for features - if there are no features, we return a 404.
-        # NOTE: Technically, we should only return 404 if we're certain there is no record in the database...
-        if geojson_response['features']:
-            # Let the browser cache the data as much as it wants.
-            headers = {"Cache-Control": "max-age=3600, public, immutable"}
-            return JSONResponse(
-                content=geojson_response,
-                headers=headers)
-        raise HTTPException(status_code=404)
-
-    # else KML:
-    headers = {"Content-Type": kml_media_type}
-    headers["Content-Disposition"] = "inline;filename={}-{}-{}.kml".format(
-        model, model_run_timestamp, prediction_timestamp)
-
-    client, bucket = get_minio_client()
-    url = client.get_presigned_url("GET", bucket, generate_full_kml_path(
-        model, model_run_timestamp, prediction_timestamp))
-    return RedirectResponse(url=url)
->>>>>>> 4e6321a0
 
 
 @router.get('/model-runs')
