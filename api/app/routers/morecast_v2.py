--- conflicted
+++ resolved
@@ -10,7 +10,7 @@
                       audit,
                       authentication_required)
 from app.db.crud.morecast_v2 import get_forecasts_in_range, get_user_forecasts_for_date, save_all_forecasts
-from app.db.database import get_async_read_session_scope, get_read_session_scope, get_write_session_scope
+from app.db.database import get_read_session_scope, get_write_session_scope
 from app.db.models.morecast_v2 import MorecastForecastRecord
 from app.morecast_v2.forecasts import get_forecasts
 from app.schemas.morecast_v2 import (IndeterminateDailiesResponse,
@@ -21,16 +21,12 @@
                                      StationDailiesResponse,
                                      WeatherIndeterminate)
 from app.schemas.shared import StationsRequest
-<<<<<<< HEAD
-from app.wildfire_one.schema_parsers import WFWXWeatherStation, transform_MoreCastForecastOutput_to_WeatherIndeterminate
+from app.wildfire_one.schema_parsers import transform_MoreCastForecastOutput_to_WeatherIndeterminate
 from app.utils.time import get_days_from_range, get_hour_20_from_date, get_utc_now
-=======
-from app.utils.time import get_hour_20_from_date, get_utc_now
->>>>>>> e4333fcc
 from app.weather_models.fetch.predictions import fetch_latest_model_run_predictions_by_station_code_and_date_range
 from app.wildfire_one.wfwx_api import (get_auth_header,
                                        get_dailies_for_stations_and_date,
-                                       get_daily_determinates_for_stations_and_date)
+                                       get_daily_determinates_for_stations_and_date, get_wfwx_stations_from_station_codes)
 from app.wildfire_one.wfwx_post_api import post_forecasts
 
 
