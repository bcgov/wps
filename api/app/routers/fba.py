--- conflicted
+++ resolved
@@ -5,23 +5,10 @@
 from datetime import date
 from fastapi import APIRouter, Depends
 from aiohttp.client import ClientSession
-<<<<<<< HEAD
-import tempfile
-from shapely.geometry import Polygon
-from shapely import wkb
-from app import config
-from advisory.db.database.tileserver import get_tileserver_read_session_scope
-from advisory.db.crud import get_hfi_area_percentages
-from app.db.database import get_async_write_session_scope
-from app.db.crud.fba_advisory import save_hfi
-from app.db.models.advisory import ClassifiedHfi
-from app.auth import authentication_required
-=======
 from app.db.database import get_async_read_session_scope
 from app.db.crud.auto_spatial_advisory import get_hfi_area, get_hfi
 from app.auth import authentication_required, audit
 from app.db.models.auto_spatial_advisory import RunTypeEnum
->>>>>>> 20b9119d
 from app.schemas.fba import FireCenterListResponse, FireZoneAreaListResponse, FireZoneArea
 from app.wildfire_one.wfwx_api import (get_auth_header, get_fire_centers)
 from app.auto_spatial_advisory.process_hfi import process_hfi, RunType
@@ -44,18 +31,6 @@
     return FireCenterListResponse(fire_centers=fire_centers)
 
 
-<<<<<<< HEAD
-@router.get('/fire-zone-areas/{for_date}', response_model=FireZoneAreaListResponse)
-# async def get_zones(for_date: date, _=Depends(authentication_required)):
-async def get_zones(for_date: date):
-    async with get_tileserver_read_session_scope() as session:
-        zones = []
-
-        # this is a slow step! checking to see if it's there, then making it! that's nuts!
-        # hfi = await get_hfi(session, for_date)
-        # if hfi.first() is None:
-        #     await process_hfi(for_date)
-=======
 @router.get('/fire-zone-areas/{run_type}/{run_date}/{for_date}',
             response_model=FireZoneAreaListResponse)
 async def get_zones(run_type: RunType, run_date: date, for_date: date, _=Depends(authentication_required)):
@@ -68,7 +43,6 @@
         hfi = await get_hfi(session, RunTypeEnum(run_type.value), run_date, for_date)
         if hfi.first() is None:
             await process_hfi(run_type, run_date, for_date)
->>>>>>> 20b9119d
 
         rows = await get_hfi_area(session,
                                   RunTypeEnum(run_type.value),
