--- conflicted
+++ resolved
@@ -57,13 +57,8 @@
             hfi_area = row.hfi_area  # type: ignore
             zones.append(FireZoneArea(
                 mof_fire_zone_id=row.source_identifier,  # type: ignore
-<<<<<<< HEAD
-                threshold=row.threshold,
-                combustible_area=row.combustible_area,
-=======
                 threshold=row.threshold,  # type: ignore
                 combustible_area=row.combustible_area,  # type: ignore
->>>>>>> 0faa02b5
                 elevated_hfi_area=row.hfi_area,  # type: ignore
                 elevated_hfi_percentage=hfi_area / combustible_area * 100))
         return FireZoneAreaListResponse(zones=zones)
