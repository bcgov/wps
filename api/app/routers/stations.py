""" Routers for stations """
import logging
from datetime import datetime
from fastapi import APIRouter, Response, Depends
from app.auth import authentication_required, audit
from app.time_utils import get_utc_now, get_hour_20
from app.schemas.stations import WeatherStationsResponse, DetailedWeatherStationsResponse
from app.stations import StationSourceEnum, get_stations_as_geojson, fetch_detailed_stations_as_geojson


logger = logging.getLogger(__name__)

router = APIRouter(
    prefix="/stations",
)


@router.get('/details/', response_model=DetailedWeatherStationsResponse)
async def get_detailed_stations(response: Response,
<<<<<<< HEAD
                                time_of_interest: datetime = None,
                                source: StationSourceEnum = StationSourceEnum.WILDFIRE_ONE,
=======
                                toi: datetime = None,
                                source: StationSourceEnum = StationSourceEnum.UNSPECIFIED,
>>>>>>> 3cbe0cf1
                                __=Depends(audit),
                                _=Depends(authentication_required)):
    """ Returns a list of fire weather stations with detailed information.
    -) Unspecified: Use configuration to establish source.
    -) LocalStorage: Read from json file  (ignore configuration).
    -) WildfireOne: Use wildfire API (ignore configuration).
    """
    try:
        logger.info('/stations/details/')
        response.headers["Cache-Control"] = "max-age=0"  # don't let the browser cache this
        if toi is None:
            # NOTE: Don't be tempted to move this into the function definition. It's not possible
            # to mock a function if it's part of the function definition, and will cause
            # tests to fail.
            toi = get_utc_now()
        else:
            toi = get_hour_20(toi)
        weather_stations = await fetch_detailed_stations_as_geojson(toi, source)

        return DetailedWeatherStationsResponse(features=weather_stations)

    except Exception as exception:
        logger.critical(exception, exc_info=True)
        raise


@router.get('/', response_model=WeatherStationsResponse)
async def get_stations(response: Response,
                       source: StationSourceEnum = StationSourceEnum.UNSPECIFIED):
    """ Return a list of fire weather stations.
    Stations source can be:
    -) Unspecified: Use configuration to establish source.
    -) LocalStorage: Read from json file  (ignore configuration).
    -) WildfireOne: Use wildfire API (ignore configuration).
    """
    try:
        logger.info('/stations/')

        weather_stations = await get_stations_as_geojson(source)
        response.headers["Cache-Control"] = "max-age=43200"  # let browsers to cache the data for 12 hours

        return WeatherStationsResponse(features=weather_stations)
    except Exception as exception:
        logger.critical(exception, exc_info=True)
        raise<|MERGE_RESOLUTION|>--- conflicted
+++ resolved
@@ -17,13 +17,8 @@
 
 @router.get('/details/', response_model=DetailedWeatherStationsResponse)
 async def get_detailed_stations(response: Response,
-<<<<<<< HEAD
-                                time_of_interest: datetime = None,
+                                toi: datetime = None,
                                 source: StationSourceEnum = StationSourceEnum.WILDFIRE_ONE,
-=======
-                                toi: datetime = None,
-                                source: StationSourceEnum = StationSourceEnum.UNSPECIFIED,
->>>>>>> 3cbe0cf1
                                 __=Depends(audit),
                                 _=Depends(authentication_required)):
     """ Returns a list of fire weather stations with detailed information.
