""" Logic pertaining to the generation of c_haines severity index from GDAL datasets.
"""
import os
from datetime import datetime, timezone, timedelta
from typing import Final, Tuple, Generator, Union, List
from contextlib import contextmanager
import tempfile
import logging
import json
from osgeo import gdal, ogr, osr
import numpy
from pyproj import Transformer, Proj
from minio import Minio
from shapely.ops import transform
from shapely.geometry import shape
from sqlalchemy.orm import Session
<<<<<<< HEAD
from app.utils.s3 import get_minio_client, object_exists
from app.utils.time import get_utc_now
from app.db.models.c_haines import CHainesPoly, CHainesPrediction, CHainesModelRun, get_severity_string
from app.weather_models import ModelEnum, ProjectionEnum
from app.geospatial import NAD83, WGS84_EPSG
=======
from app.utils.minio import get_minio_client, object_exists
from app.utils.time import get_utc_now
from app.db.models.c_haines import CHainesPoly, CHainesPrediction, CHainesModelRun, get_severity_string
from app.db.crud.weather_models import get_prediction_model
from app.db.crud.c_haines import (get_c_haines_prediction, get_or_create_c_haines_model_run)
from app.weather_models import ModelEnum, ProjectionEnum
from app.geospatial import NAD83
>>>>>>> 4e6321a0
from app.weather_models.env_canada import (get_model_run_hours,
                                           get_file_date_part, adjust_model_day, download,
                                           UnhandledPredictionModelType)
from app.c_haines.c_haines_index import CHainesGenerator
from app.c_haines import GDALData
<<<<<<< HEAD
from app.c_haines.object_store import (ObjectTypeEnum, generate_full_object_store_path)
from app.c_haines.kml import save_as_kml_to_s3
=======
from app.c_haines.kml import generate_full_kml_path, save_as_kml_to_s3
>>>>>>> 4e6321a0


logger = logging.getLogger(__name__)


def get_severity(c_haines_index) -> int:
    """ Return the "severity" of the continuous haines index.

    Fire behaviour analysts are typically only concerned if there's a high
    or extreme index - so the c-haines values are lumped together by severity.

    The severity used here is fairly arbitrary - there's no standard in place.
    """
    # 0 - 4 : low
    if c_haines_index < 4:
        return 0
    # 4 - 8 : moderate
    if c_haines_index < 8:
        return 1
    # 8 - 11 : high
    if c_haines_index < 11:
        return 2
    # 11 + Extreme
    return 3


@contextmanager
def open_gdal(filename_tmp_700: str,
              filename_tmp_850: str,
              filename_dew_850: str) -> Generator[GDALData, None, None]:
    """ Open gdal, and yield handy object containing all the data """
    try:
        # Open the datasets.
        grib_tmp_700 = gdal.Open(filename_tmp_700, gdal.GA_ReadOnly)
        grib_tmp_850 = gdal.Open(filename_tmp_850, gdal.GA_ReadOnly)
        grib_dew_850 = gdal.Open(filename_dew_850, gdal.GA_ReadOnly)
        # Yield handy object.
        yield GDALData(grib_tmp_700, grib_tmp_850, grib_dew_850)
    finally:
        # Clean up memory.
        del grib_tmp_700, grib_tmp_850, grib_dew_850


<<<<<<< HEAD
=======
def record_exists(
        session,
        model_run: CHainesModelRun,
        prediction_timestamp: datetime):
    """ Check if we have a c-haines record """
    # TODO: this function will soon be made redundant.
    result = get_c_haines_prediction(session, model_run, prediction_timestamp)
    return result.count() > 0


>>>>>>> 4e6321a0
def get_prediction_date(model_run_timestamp, hour) -> datetime:
    """ Construct the part of the filename that contains the model run date
    """
    return model_run_timestamp + timedelta(hours=hour)


def model_prediction_hour_iterator(model: ModelEnum):
    """ Return a prediction hour iterator.
    Each model has a slightly different set of prediction hours. """
    if model == ModelEnum.GDPS:
        # GDPS goes out real far, but in 3 hour intervals.
        for hour in range(0, 241, 3):
            yield hour
    elif model == ModelEnum.RDPS:
        # RDPS goes out 3 1/2 days.
        for hour in range(0, 85):
            yield hour
    elif model == ModelEnum.HRDPS:
        # HRDPS goes out 2 days.
        for hour in range(0, 49):
            yield hour
    else:
        raise UnhandledPredictionModelType()


def make_model_run_base_url(model: ModelEnum, model_run_start: str, forecast_hour: str):
    """ Return the base url for the grib file.
    The location of the files differs slightly for each model. """
    if model == ModelEnum.GDPS:
        return 'https://dd.weather.gc.ca/model_gem_global/15km/grib2/lat_lon/{HH}/{hhh}/'.format(
            HH=model_run_start, hhh=forecast_hour)
    if model == ModelEnum.RDPS:
        return 'https://dd.weather.gc.ca/model_gem_regional/10km/grib2/{HH}/{hhh}/'.format(
            HH=model_run_start, hhh=forecast_hour
        )
    if model == ModelEnum.HRDPS:
        return 'https://dd.weather.gc.ca/model_hrdps/continental/grib2/{HH}/{hhh}/'.format(
            HH=model_run_start, hhh=forecast_hour)
    raise UnhandledPredictionModelType()


def make_model_run_filename(
        model: ModelEnum, level: str, date: str, model_run_start: str, forecast_hour: str):
    """ Return the filename of the grib file.
    The filename for each model differs slightly. """
    if model == ModelEnum.GDPS:
        return 'CMC_glb_{}_latlon.15x.15_{}{HH}_P{hhh}.grib2'.format(
            level, date, HH=model_run_start, hhh=forecast_hour)
    if model == ModelEnum.RDPS:
        return 'CMC_reg_{}_ps10km_{}{HH}_P{hhh}.grib2'.format(
            level, date, HH=model_run_start, hhh=forecast_hour)
    if model == ModelEnum.HRDPS:
        return 'CMC_hrdps_continental_{level}_ps2.5km_{date}{HH}_P{hhh}-00.grib2'.format(
            level=level, date=date, HH=model_run_start, hhh=forecast_hour)
    raise UnhandledPredictionModelType()


def make_model_levels(model: ModelEnum):
    """ Return list of layers. (The layers are named slightly differently for HRDPS)
    TMP_ISBL_0700 : Temperature at 700mb.
    TMP_ISBL_0850 : Temperature at 850mb.
    DEPR_ISBL_0850 : Dew point depression at 850mb.
    """
    if model == ModelEnum.HRDPS:
        return ['TMP_ISBL_0700', 'TMP_ISBL_0850', 'DEPR_ISBL_0850']
    return ['TMP_ISBL_700', 'TMP_ISBL_850', 'DEPR_ISBL_850']


def make_model_run_download_urls(model: ModelEnum,
                                 now: datetime,
                                 model_run_hour: int,
                                 prediction_hour: int) -> Tuple[dict, datetime, datetime]:
    """ Return urls to download model runs """

    # hh: model run start, in UTC [00, 12]
    # hhh: prediction hour [000, 003, 006, ..., 240]
    levels: Final = make_model_levels(model)
    # pylint: disable=invalid-name
    hh = '{:02d}'.format(model_run_hour)
    # For the global model, we have prediction at 3 hour intervals up to 240 hours.
    hhh = format(prediction_hour, '03d')

    base_url = make_model_run_base_url(model, hh, hhh)
    date = get_file_date_part(now, model_run_hour)

    adjusted_model_time = adjust_model_day(now, model_run_hour)
    model_run_timestamp = datetime(year=adjusted_model_time.year,
                                   month=adjusted_model_time.month,
                                   day=adjusted_model_time.day,
                                   hour=model_run_hour,
                                   tzinfo=timezone.utc)

    prediction_timestamp = get_prediction_date(model_run_timestamp, prediction_hour)
    urls = {}
    for level in levels:
        filename = make_model_run_filename(model, level, date, hh, hhh)
        urls[level] = base_url + filename

    return urls, model_run_timestamp, prediction_timestamp


class SourceInfo():
    """ Handy class to store source information in . """

    def __init__(self, projection, geotransform, rows: int, cols: int):
        self.projection: str = projection
        self.geotransform = geotransform
        self.rows: int = rows
        self.cols: int = cols


def create_in_memory_band(data: numpy.ndarray, source_info: SourceInfo):
    """ Create an in memory data band to represent a single raster layer.
    See https://gdal.org/user/raster_data_model.html#raster-band for a complete
    description of what a raster band is.
    """
    mem_driver = gdal.GetDriverByName('MEM')

    dataset = mem_driver.Create('memory', source_info.cols, source_info.rows, 1, gdal.GDT_Byte)
    dataset.SetProjection(source_info.projection)
    dataset.SetGeoTransform(source_info.geotransform)
    band = dataset.GetRasterBand(1)
    band.WriteArray(data)

    return dataset, band


def save_data_as_geojson(
        ch_data: numpy.ndarray,
        mask_data: numpy.ndarray,
        source_info: SourceInfo,
        target_filename: str):
    """ Save data as geojson polygon """
    logger.info('Saving output as geojson %s...', target_filename)

    # Create data band.
    data_ds, data_band = create_in_memory_band(
        ch_data, source_info)

    # Create mask band.
    mask_ds, mask_band = create_in_memory_band(
        mask_data, source_info)

    # Create a GeoJSON layer.
    geojson_driver = ogr.GetDriverByName('GeoJSON')
    dst_ds = geojson_driver.CreateDataSource(target_filename)
    dst_layer = dst_ds.CreateLayer('C-Haines')
    field_name = ogr.FieldDefn("severity", ogr.OFTInteger)
    field_name.SetWidth(24)
    dst_layer.CreateField(field_name)

    # Turn the rasters into polygons.
    gdal.Polygonize(data_band, mask_band, dst_layer, 0, [], callback=None)

    # Ensure that all data in the target dataset is written to disk.
    dst_ds.FlushCache()
    # Explicitly clean up (is this needed?)
    del dst_ds, data_ds, mask_ds


def save_geojson_to_database(session: Session,
                             source_projection, filename: str,
                             prediction_timestamp: datetime,
                             model_run: CHainesModelRun):
    """ Open geojson file, iterate through features, saving them into the
    database.
    """
    logger.info('Saving geojson for model run %s, prediction %s to database...',
                model_run.model_run_timestamp,  prediction_timestamp)
    # Open the geojson file.
    with open(filename) as file:
        data = json.load(file)

    # Source coordinate system, must match source data.
    proj_from = Proj(projparams=source_projection)
    # Destination coordinate systems (NAD83, geographic coordinates)
    proj_to = Proj(NAD83)
    project = Transformer.from_proj(proj_from, proj_to, always_xy=True)

    # Create a prediction record to hang everything off of:
    prediction = CHainesPrediction(model_run=model_run,
                                   prediction_timestamp=prediction_timestamp)
    session.add(prediction)
    # Convert each feature into a shapely geometry and save to database.
    for feature in data['features']:
        # Create polygon:
        source_geometry = shape(feature['geometry'])
        # Transform polygon from source to NAD83
        geometry = transform(project.transform, source_geometry)
        # Create data model object.
        polygon = CHainesPoly(
            geom=geometry.wkt,
            c_haines_index=get_severity_string(feature['properties']['severity']),
            c_haines_prediction=prediction)
        # Add to current session.
        session.add(polygon)
    # Only commit once we have everything.
    session.commit()


def generate_severity_data(c_haines_data):
    """ Generate severity index data, iterating over c-haines data.
    NOTE: Iterating to generate c-haines, and then iterating again to generate severity is a bit slower,
    but results in much cleaner code.
    """
    logger.info('Generating c-haines severity index data.')
    severity_data = []
    mask_data = []
    for row in c_haines_data:
        severity_row = []
        mask_row = []
        for cell in row:
            severity = get_severity(cell)
            severity_row.append(severity)
            # We ignore severity 0.
            if severity == 0:
                mask_row.append(0)
            else:
                mask_row.append(1)
        severity_data.append(severity_row)
        mask_data.append(mask_row)
    return numpy.array(severity_data), numpy.array(mask_data)


class EnvCanadaPayload():
    """ Handy class to store payload information in . """

    def __init__(self):
        self.filename_tmp_700: str = None
        self.filename_tmp_850: str = None
        self.filename_dew_850: str = None
        self.model: ModelEnum = None
        self.model_run_timestamp: datetime = None
        self.prediction_timestamp: datetime = None


def re_project_and_classify_geojson(source_json_filename: str,
                                    source_projection: str,
                                    target_json_filename: str,
                                    target_epsg: int):
    """ Given a geojson file in a specified projection, re-project it and save it
    to a new file. While you're at it, re-classify the "severity index" as a c_haines_index string.
    """
    # pylint: disable=too-many-locals
    geojson_driver = ogr.GetDriverByName('GeoJSON')

    # prepare spatial references & coordinate transformation.
    source_spatial_reference = osr.SpatialReference()
    source_spatial_reference.ImportFromWkt(source_projection)
    target_spatial_reference = osr.SpatialReference()
    target_spatial_reference.ImportFromEPSG(target_epsg)
    coordinate_transformation = osr.CoordinateTransformation(
        source_spatial_reference, target_spatial_reference)

    # open source and target data set & layer.
    source_data_set = geojson_driver.Open(source_json_filename)
    source_layer = source_data_set.GetLayer()
    if os.path.exists(target_json_filename):
        geojson_driver.DeleteDataSource(target_json_filename)
    target_data_set = geojson_driver.CreateDataSource(target_json_filename)
    target_layer = target_data_set.CreateLayer('C-Haines')
    target_field_def = ogr.FieldDefn("c_haines_index", ogr.OFTString)
    target_field_def.SetWidth(24)
    target_layer.CreateField(target_field_def)
    target_layer_definition = target_layer.GetLayerDefn()

    # Iterate through features.
    source_feature = source_layer.GetNextFeature()
    while source_feature:
        # get input geom.
        geom = source_feature.GetGeometryRef()
        # reproject to target projection.
        geom.Transform(coordinate_transformation)
        # copy the feature - reclassifying with severity string.
        target_feature = ogr.Feature(target_layer_definition)
        target_feature.SetGeometry(geom)
        target_feature.SetField(target_field_def.GetNameRef(),
                                get_severity_string(source_feature.GetField(0)))
        # add the feature to the target.
        target_layer.CreateFeature(target_feature)

        # explicit delete to ensure flushing happens nicely.
        del target_feature

        # get next feature
        source_feature = source_layer.GetNextFeature()

    # be explicit about freeing resources here, or else flush on output might
    # not happen!
    del source_data_set
    del target_data_set


def save_as_geojson_to_s3(client: Minio,  # pylint: disable=too-many-arguments
                          bucket: str,
                          source_json_filename: str,
                          source_projection: str,
                          prediction_model: str,
                          model_run_timestamp: datetime,
                          prediction_timestamp: datetime,
                          temporary_path: str):
    """ Given a geojson file, ensure it's in the correct projection and then store to S3 """
    target_path = generate_full_object_store_path(
        prediction_model, model_run_timestamp, prediction_timestamp, ObjectTypeEnum.GEOJSON)
    # let's save some time, and check if the file doesn't already exists.
    # it's super important we do this, since there are many c-haines cronjobs running in dev, all
    # pointing to the same s3 bucket.
    if object_exists(client, bucket, target_path):
        logger.info('json (%s) already exists - skipping', target_path)
        return

    # re-project the geojson file from whatever it was, to WGS84.
    tmp_geojson_filename = os.path.join(temporary_path, 'reprojected.json')
    re_project_and_classify_geojson(
        source_json_filename,
        source_projection,
        tmp_geojson_filename,
        WGS84_EPSG)
    # smash the file into the object store.
    logger.info('uploading %s', target_path)
    client.fput_object(bucket, target_path, tmp_geojson_filename)


class CHainesSeverityGenerator():
    """ Class responsible for orchestrating the generation of Continous Haines severity
    index polygons.

    Steps for generation of severity level as follows:
    1) Download grib files.
    2) Iterate through raster rows, generating an in memory raster containing c-haines severity indices.
    3) Turn raster data into polygons, storing in intermediary GeoJSON file.
    4) Write polygons to database.
    """

    def __init__(self, model: ModelEnum, projection: ProjectionEnum, session: Session):
        self.model = model
        self.projection = projection
        self.c_haines_generator = CHainesGenerator()
        self.session = session
        client, bucket = get_minio_client()
        self.client: Minio = client
        self.bucket: str = bucket

    def _collect_payload(self,
                         urls: dict,
                         model: ModelEnum,
                         model_run_timestamp: datetime,
                         prediction_timestamp: datetime,
                         temporary_path: str) -> Union[EnvCanadaPayload, None]:
        """ Collect all the different things that make up our payload: our downloaded files,
        model run, and prediction timestamp. """

        def _download_files(urls: dict,
                            model: ModelEnum,
                            temporary_path: str) -> Union[List[str], None]:
            """ Try to download all the files """
            filenames = []
            for key in make_model_levels(model):
                # Try to download this file.
                filename = download(urls[key], temporary_path)
                if not filename:
                    # If we fail to download one of files, quit, don't try the others.
                    logger.warning('failed to download %s', urls[key])
                    return None
                filenames.append(filename)
            return filenames

        filenames = _download_files(urls, self.model, temporary_path)
        if filenames:
            filename_tmp_700, filename_tmp_850, filename_dew_850 = filenames
            payload = EnvCanadaPayload()
            payload.filename_tmp_700 = filename_tmp_700
            payload.filename_tmp_850 = filename_tmp_850
            payload.filename_dew_850 = filename_dew_850
            payload.model = model
            payload.model_run_timestamp = model_run_timestamp
            payload.prediction_timestamp = prediction_timestamp
            return payload
        return None

<<<<<<< HEAD
    def _assets_exist(self, model: ModelEnum,
                      model_run_timestamp: datetime,
                      prediction_timestamp: datetime) -> bool:
        """ Return True if kml and geojson assets already exist, otherwise False """
        kml_path = generate_full_object_store_path(
            model,
            model_run_timestamp,
            prediction_timestamp,
            ObjectTypeEnum.KML)
        kml_exists = object_exists(self.client, self.bucket, kml_path)

        json_path = generate_full_object_store_path(
            model,
            model_run_timestamp,
            prediction_timestamp,
            ObjectTypeEnum.GEOJSON)
        json_exists = object_exists(self.client, self.bucket, json_path)

=======
    def _assets_exist(self, prediction_model_abbreviation: str,
                      model_run_timestamp: datetime,
                      prediction_timestamp: datetime) -> bool:
        """ Return True if kml and geojson assets already exist, otherwise False """
        kml_path = generate_full_kml_path(
            prediction_model_abbreviation,
            model_run_timestamp,
            prediction_timestamp)
        kml_exists = object_exists(self.client, self.bucket, kml_path)
        json_exists = False  # TODO: Implement this check
>>>>>>> 4e6321a0
        return kml_exists and json_exists

    def _get_payloads(self, temporary_path) -> Generator[EnvCanadaPayload, None, None]:
        """ Iterator that yields the next to process. """
        utc_now = get_utc_now()
        for model_hour in get_model_run_hours(self.model):
            for prediction_hour in model_prediction_hour_iterator(self.model):

                urls, model_run_timestamp, prediction_timestamp = make_model_run_download_urls(
                    self.model, utc_now, model_hour, prediction_hour)

                # If the GeoJSON and the KML already exist, then we can skip this one.
<<<<<<< HEAD
                if self._assets_exist(self.model,
                                      model_run_timestamp,
                                      prediction_timestamp):
=======
                if self._assets_exist(prediction_model.abbreviation,
                                      model_run_timestamp,
                                      prediction_timestamp):
                    logger.info('%s: already processed %s-%s',
                                self.model,
                                model_run_timestamp, prediction_timestamp)
                    continue

                # TODO: section below soon to be redundant
                if model_run is None:
                    model_run = get_or_create_c_haines_model_run(
                        self.session, model_run_timestamp, prediction_model)
                if record_exists(self.session, model_run, prediction_timestamp):
>>>>>>> 4e6321a0
                    logger.info('%s: already processed %s-%s',
                                self.model,
                                model_run_timestamp, prediction_timestamp)
                    continue
                # TODO: ^^ section above soon to be redundant.

                payload = self._collect_payload(urls,
                                                self.model,
                                                model_run_timestamp,
                                                prediction_timestamp,
                                                temporary_path)
                if payload:
                    yield payload
                else:
                    # If you didn't get one of them - you probably won't get the rest either!
                    logger.info('Failed to download one of the model files - skipping the rest')
                    return

    def _generate_c_haines_data(
            self,
            payload: EnvCanadaPayload):

        # Open the grib files.
        with open_gdal(payload.filename_tmp_700,
                       payload.filename_tmp_850,
                       payload.filename_dew_850) as source_data:
            # Generate c_haines data
            c_haines_data = self.c_haines_generator.generate_c_haines(source_data)
            # Store the projection and geotransform for later.
            projection = source_data.grib_tmp_700.GetProjection()
            geotransform = source_data.grib_tmp_700.GetGeoTransform()
            # Store the dimensions for later.
            band = source_data.grib_tmp_700.GetRasterBand(1)
            rows = band.YSize
            cols = band.XSize
            # Package source info nicely.
            source_info = SourceInfo(projection=projection,
                                     geotransform=geotransform, rows=rows, cols=cols)

        return c_haines_data, source_info

    def _persist_severity_data(self,
                               payload: EnvCanadaPayload,
                               c_haines_severity_data,
                               c_haines_mask_data,
                               source_info: SourceInfo):
        with tempfile.TemporaryDirectory() as temporary_path:
            json_filename = os.path.join(os.getcwd(), temporary_path, 'c-haines.geojson')
            save_data_as_geojson(
                c_haines_severity_data,
                c_haines_mask_data,
                source_info,
                json_filename)

            save_as_kml_to_s3(self.client, self.bucket, json_filename, source_info.projection,
<<<<<<< HEAD
                              payload.model,
                              payload.model_run_timestamp, payload.prediction_timestamp)

            save_as_geojson_to_s3(self.client, self.bucket, json_filename, source_info.projection,
                                  payload.model,
                                  payload.model_run_timestamp, payload.prediction_timestamp,
                                  temporary_path)
=======
                              payload.model_run.prediction_model.abbreviation,
                              payload.model_run.model_run_timestamp, payload.prediction_timestamp)

            save_geojson_to_database(self.session,
                                     source_info.projection,
                                     json_filename,
                                     payload.prediction_timestamp,
                                     payload.model_run)
>>>>>>> 4e6321a0

    def generate(self):
        """ Entry point for generating and storing c-haines severity index. """
        # Iterate through payloads that need processing.
        with tempfile.TemporaryDirectory() as temporary_path:
            for payload in self._get_payloads(temporary_path):
                # Generate the c_haines data.
                c_haines_data, source_info = self._generate_c_haines_data(payload)
                # Generate the severity index and mask data.
                c_haines_severity_data, c_haines_mask_data = generate_severity_data(c_haines_data)
                # We're done with the c_haines data, so we can clean up some memory.
                del c_haines_data
<<<<<<< HEAD
                # Save to s3.
=======
                # Save to database and s3.
>>>>>>> 4e6321a0
                self._persist_severity_data(payload,
                                            c_haines_severity_data,
                                            c_haines_mask_data,
                                            source_info)
                # Delete temporary files
                os.remove(payload.filename_dew_850)
                os.remove(payload.filename_tmp_700)
                os.remove(payload.filename_tmp_850)<|MERGE_RESOLUTION|>--- conflicted
+++ resolved
@@ -14,32 +14,18 @@
 from shapely.ops import transform
 from shapely.geometry import shape
 from sqlalchemy.orm import Session
-<<<<<<< HEAD
 from app.utils.s3 import get_minio_client, object_exists
 from app.utils.time import get_utc_now
 from app.db.models.c_haines import CHainesPoly, CHainesPrediction, CHainesModelRun, get_severity_string
 from app.weather_models import ModelEnum, ProjectionEnum
 from app.geospatial import NAD83, WGS84_EPSG
-=======
-from app.utils.minio import get_minio_client, object_exists
-from app.utils.time import get_utc_now
-from app.db.models.c_haines import CHainesPoly, CHainesPrediction, CHainesModelRun, get_severity_string
-from app.db.crud.weather_models import get_prediction_model
-from app.db.crud.c_haines import (get_c_haines_prediction, get_or_create_c_haines_model_run)
-from app.weather_models import ModelEnum, ProjectionEnum
-from app.geospatial import NAD83
->>>>>>> 4e6321a0
 from app.weather_models.env_canada import (get_model_run_hours,
                                            get_file_date_part, adjust_model_day, download,
                                            UnhandledPredictionModelType)
 from app.c_haines.c_haines_index import CHainesGenerator
 from app.c_haines import GDALData
-<<<<<<< HEAD
 from app.c_haines.object_store import (ObjectTypeEnum, generate_full_object_store_path)
 from app.c_haines.kml import save_as_kml_to_s3
-=======
-from app.c_haines.kml import generate_full_kml_path, save_as_kml_to_s3
->>>>>>> 4e6321a0
 
 
 logger = logging.getLogger(__name__)
@@ -83,19 +69,6 @@
         del grib_tmp_700, grib_tmp_850, grib_dew_850
 
 
-<<<<<<< HEAD
-=======
-def record_exists(
-        session,
-        model_run: CHainesModelRun,
-        prediction_timestamp: datetime):
-    """ Check if we have a c-haines record """
-    # TODO: this function will soon be made redundant.
-    result = get_c_haines_prediction(session, model_run, prediction_timestamp)
-    return result.count() > 0
-
-
->>>>>>> 4e6321a0
 def get_prediction_date(model_run_timestamp, hour) -> datetime:
     """ Construct the part of the filename that contains the model run date
     """
@@ -476,7 +449,6 @@
             return payload
         return None
 
-<<<<<<< HEAD
     def _assets_exist(self, model: ModelEnum,
                       model_run_timestamp: datetime,
                       prediction_timestamp: datetime) -> bool:
@@ -495,18 +467,6 @@
             ObjectTypeEnum.GEOJSON)
         json_exists = object_exists(self.client, self.bucket, json_path)
 
-=======
-    def _assets_exist(self, prediction_model_abbreviation: str,
-                      model_run_timestamp: datetime,
-                      prediction_timestamp: datetime) -> bool:
-        """ Return True if kml and geojson assets already exist, otherwise False """
-        kml_path = generate_full_kml_path(
-            prediction_model_abbreviation,
-            model_run_timestamp,
-            prediction_timestamp)
-        kml_exists = object_exists(self.client, self.bucket, kml_path)
-        json_exists = False  # TODO: Implement this check
->>>>>>> 4e6321a0
         return kml_exists and json_exists
 
     def _get_payloads(self, temporary_path) -> Generator[EnvCanadaPayload, None, None]:
@@ -519,25 +479,9 @@
                     self.model, utc_now, model_hour, prediction_hour)
 
                 # If the GeoJSON and the KML already exist, then we can skip this one.
-<<<<<<< HEAD
                 if self._assets_exist(self.model,
                                       model_run_timestamp,
                                       prediction_timestamp):
-=======
-                if self._assets_exist(prediction_model.abbreviation,
-                                      model_run_timestamp,
-                                      prediction_timestamp):
-                    logger.info('%s: already processed %s-%s',
-                                self.model,
-                                model_run_timestamp, prediction_timestamp)
-                    continue
-
-                # TODO: section below soon to be redundant
-                if model_run is None:
-                    model_run = get_or_create_c_haines_model_run(
-                        self.session, model_run_timestamp, prediction_model)
-                if record_exists(self.session, model_run, prediction_timestamp):
->>>>>>> 4e6321a0
                     logger.info('%s: already processed %s-%s',
                                 self.model,
                                 model_run_timestamp, prediction_timestamp)
@@ -593,7 +537,6 @@
                 json_filename)
 
             save_as_kml_to_s3(self.client, self.bucket, json_filename, source_info.projection,
-<<<<<<< HEAD
                               payload.model,
                               payload.model_run_timestamp, payload.prediction_timestamp)
 
@@ -601,16 +544,6 @@
                                   payload.model,
                                   payload.model_run_timestamp, payload.prediction_timestamp,
                                   temporary_path)
-=======
-                              payload.model_run.prediction_model.abbreviation,
-                              payload.model_run.model_run_timestamp, payload.prediction_timestamp)
-
-            save_geojson_to_database(self.session,
-                                     source_info.projection,
-                                     json_filename,
-                                     payload.prediction_timestamp,
-                                     payload.model_run)
->>>>>>> 4e6321a0
 
     def generate(self):
         """ Entry point for generating and storing c-haines severity index. """
@@ -623,11 +556,7 @@
                 c_haines_severity_data, c_haines_mask_data = generate_severity_data(c_haines_data)
                 # We're done with the c_haines data, so we can clean up some memory.
                 del c_haines_data
-<<<<<<< HEAD
                 # Save to s3.
-=======
-                # Save to database and s3.
->>>>>>> 4e6321a0
                 self._persist_severity_data(payload,
                                             c_haines_severity_data,
                                             c_haines_mask_data,
