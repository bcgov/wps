""" Parsers that extract fields from WFWX API responses and build ours"""

import math
import logging
from datetime import datetime, timezone
from typing import Generator, List, Optional
from app.db.models.observations import HourlyActual
from app.schemas.fba_calc import FuelTypeEnum
from app.schemas.stations import WeatherStation
from app.utils import cffdrs
from app.utils.dewpoint import compute_dewpoint
from app.data.ecodivision_seasons import EcodivisionSeasons
from app.schemas.observations import WeatherReading
from app.schemas.hfi_calc import StationDaily
from app.utils.fuel_types import FUEL_TYPE_DEFAULTS
from app.fba_calculator import calculate_cfb, get_fire_size, get_fire_type
from app.utils.time import get_julian_date_now
from app.wildfire_one.util import is_station_valid, is_station_fire_zone_valid, get_zone_code_prefix
from app.schemas.fba import FireCentre, FireCenterStation

logger = logging.getLogger(__name__)


class WFWXWeatherStation():
    """ A WFWX station includes a code and WFWX API specific id """

    def __init__(self,  # pylint: disable=too-many-arguments
                 wfwx_id: str, code: int, latitude: float, longitude: float, elevation: int,
                 name: str, zone_code: Optional[str]):
        self.wfwx_id = wfwx_id
        self.code = code
        self.name = name
        self.lat = latitude
        self.long = longitude
        self.elevation = elevation
        self.zone_code = zone_code


async def station_list_mapper(raw_stations: Generator[dict, None, None]):
    """ Maps raw stations to WeatherStation list"""
    stations = []
    # Iterate through "raw" station data.
    async for raw_station in raw_stations:
        # If the station is valid, add it to our list of stations.
        if is_station_valid(raw_station):
            stations.append(WeatherStation(code=raw_station['stationCode'],
                                           name=raw_station['displayLabel'],
                                           lat=raw_station['latitude'],
                                           long=raw_station['longitude']))
    return stations


async def wfwx_station_list_mapper(raw_stations: Generator[dict, None, None]) -> List[WFWXWeatherStation]:
    """ Maps raw stations to WFWXWeatherStation list"""
    stations = []
    # Iterate through "raw" station data.
    async for raw_station in raw_stations:
        # If the station is valid, add it to our list of stations.
        if is_station_valid(raw_station):
            stations.append(WFWXWeatherStation(wfwx_id=raw_station['id'],
                                               code=raw_station['stationCode'],
                                               latitude=raw_station['latitude'],
                                               longitude=raw_station['longitude'],
                                               elevation=raw_station['elevation'],
                                               name=raw_station['displayLabel'],
                                               zone_code=construct_zone_code(
                                                   raw_station)
                                               ))
    return stations


async def fire_center_mapper(raw_stations: Generator[dict, None, None]):
<<<<<<< HEAD
    """ Maps raw stations to FireCenter dict"""
=======
    """ Maps raw stations to their respective fire centers. """
>>>>>>> 5ac0ad8e
    fire_centers = {}
    # Iterate through "raw" station data.
    async for raw_station in raw_stations:
        # If the station is valid, add it to our list of stations.
        if is_station_valid(raw_station) and is_station_fire_zone_valid(raw_station):
            raw_fire_center = raw_station['fireCentre']
            fire_center_id = raw_fire_center['id']
            station = FireCenterStation(code=raw_station['stationCode'],
                                        name=raw_station['displayLabel'],
                                        zone=construct_zone_code(raw_station))

            fire_center = fire_centers.get(fire_center_id, None)
            if fire_center is None:
                fire_centers[fire_center_id] = FireCentre(
                    id=raw_fire_center['id'], name=raw_fire_center['displayLabel'], stations=[station])
            else:
                fire_center.stations.append(station)
    return fire_centers


def construct_zone_code(station: any):
    """ Constructs the 2-character zone code for a weather station, using the station's
    zone.alias integer value, prefixed by the fire centre-to-letter mapping.
    """
    if station is None or station['zone'] is None or station['fireCentre'] is None:
        return None
    fire_centre_id = station['fireCentre']['id']
    zone_alias = station['zone']['alias']
    if fire_centre_id is None or zone_alias is None:
        return None
    if get_zone_code_prefix(fire_centre_id) is None:
        return None
    zone_code = get_zone_code_prefix(fire_centre_id) + str(zone_alias)
    return zone_code


def parse_station(station) -> WeatherStation:
    """ Transform from the json object returned by wf1, to our station object.
    """
    # pylint: disable=no-member
    core_seasons = EcodivisionSeasons.instance().get_core_seasons()
    ecodiv_name = EcodivisionSeasons.instance().get_ecodivision_name(
        station['stationCode'], station['latitude'], station['longitude'])
    return WeatherStation(
        code=station['stationCode'],
        name=station['displayLabel'],
        lat=station['latitude'],
        long=station['longitude'],
        ecodivision_name=ecodiv_name,
        core_season=core_seasons[ecodiv_name]['core_season'],
        elevation=station['elevation'],
        wfwx_station_uuid=station['id'])


def parse_hourly(hourly) -> WeatherReading:
    """ Transform from the raw hourly json object returned by wf1, to our hourly object.
    """
    timestamp = datetime.fromtimestamp(
        int(hourly['weatherTimestamp'])/1000, tz=timezone.utc).isoformat()
    return WeatherReading(
        datetime=timestamp,
        temperature=hourly.get('temperature', None),
        relative_humidity=hourly.get('relativeHumidity', None),
        dewpoint=compute_dewpoint(hourly.get(
            'temperature'), hourly.get('relativeHumidity')),
        wind_speed=hourly.get('windSpeed', None),
        wind_direction=hourly.get('windDirection', None),
        barometric_pressure=hourly.get('barometricPressure', None),
        precipitation=hourly.get('precipitation', None),
        ffmc=hourly.get('fineFuelMoistureCode', None),
        isi=hourly.get('initialSpreadIndex', None),
        fwi=hourly.get('fireWeatherIndex', None),
        observation_valid=hourly.get('observationValidInd'),
        observation_valid_comment=hourly.get('observationValidComment')
    )


def calculate_intensity_group(hfi: float) -> int:
    """ Returns a 1-5 integer value indicating Intensity Group based on HFI.
    Intensity groupings are:

    HFI             IG
    0-499            1
    500-999          2
    1000-1999        3
    2000-3999        4
    4000+            5
    """
    if hfi < 500:
        return 1
    if hfi < 1000:
        return 2
    if hfi < 2000:
        return 3
    if hfi < 4000:
        return 4
    return 5


def generate_station_daily(raw_daily,  # pylint: disable=too-many-locals
                           station: WFWXWeatherStation,
                           fuel_type: str) -> StationDaily:
    """ Transform from the raw daily json object returned by wf1, to our daily object.
    """
    # pylint: disable=invalid-name
    # we use the fuel type lookup to get default values.
    pc = FUEL_TYPE_DEFAULTS[fuel_type]["PC"]
    pdf = FUEL_TYPE_DEFAULTS[fuel_type]["PDF"]
    cbh = FUEL_TYPE_DEFAULTS[fuel_type]["CBH"]
    cfl = FUEL_TYPE_DEFAULTS[fuel_type]["CFL"]
    date = raw_daily.get('weatherTimestamp', None)
    isi = raw_daily.get('initialSpreadIndex', None)
    bui = raw_daily.get('buildUpIndex', None)
    ffmc = raw_daily.get('fineFuelMoistureCode', None)
    cc = raw_daily.get('grasslandCuring', None)

    # set default values in case the calculation fails (likely due to missing data)
    fmc, sfc, ros, cfb, hfi, lb_ratio, bros, sixty_minute_fire_size,\
        fire_type, intensity_group = None, None, None, None, None, None, None, None, None, None
    try:
        fmc = cffdrs.foliar_moisture_content(
            station.lat, station.long, station.elevation, get_julian_date_now())
        sfc = cffdrs.surface_fuel_consumption(
            FuelTypeEnum[fuel_type], bui, ffmc, pc)
        if cc is None:
            cc = FUEL_TYPE_DEFAULTS[fuel_type]["CC"]
        ros = cffdrs.rate_of_spread(FuelTypeEnum[fuel_type], isi, bui, fmc, sfc, pc=pc,
                                    cc=cc,
                                    pdf=pdf,
                                    cbh=cbh)
        if sfc is not None:
            cfb = calculate_cfb(FuelTypeEnum[fuel_type], fmc, sfc, ros, cbh)

        if ros is not None and cfb is not None and cfl is not None:
            hfi = cffdrs.head_fire_intensity(fuel_type=FuelTypeEnum[fuel_type],
                                             percentage_conifer=pc,
                                             percentage_dead_balsam_fir=pdf,
                                             ros=ros, cfb=cfb, cfl=cfl, sfc=sfc)

        lb_ratio = cffdrs.length_to_breadth_ratio(FuelTypeEnum[fuel_type], raw_daily.get('windSpeed', None))
        wsv = cffdrs.calculate_wind_speed(FuelTypeEnum[fuel_type],
                                          ffmc=ffmc,
                                          bui=bui,
                                          ws=raw_daily.get('windSpeed', None),
                                          fmc=fmc,
                                          sfc=sfc,
                                          pc=pc,
                                          cc=raw_daily.get('grasslandCuring', None),
                                          pdf=pdf,
                                          cbh=cbh,
                                          isi=isi)

        bros = cffdrs.back_rate_of_spread(FuelTypeEnum[fuel_type],
                                          ffmc=ffmc,
                                          bui=bui,
                                          wsv=wsv,
                                          fmc=fmc, sfc=sfc,
                                          pc=pc,
                                          cc=raw_daily.get('grasslandCuring', None),
                                          pdf=pdf,
                                          cbh=cbh)

        sixty_minute_fire_size = get_fire_size(FuelTypeEnum[fuel_type], ros, bros, 60, cfb, lb_ratio)

        fire_type = get_fire_type(FuelTypeEnum[fuel_type], crown_fraction_burned=cfb)

        if hfi is not None:
            intensity_group = calculate_intensity_group(hfi)
    # pylint: disable=broad-except
    except Exception as exc:
        logger.error('Encountered error while generating StationDaily for station %s', station.code)
        logger.error(exc, exc_info=True)

    return StationDaily(
        code=station.code,
        date=date,
        status=raw_daily.get('recordType', '').get('id', None),
        temperature=raw_daily.get('temperature', None),
        relative_humidity=raw_daily.get('relativeHumidity', None),
        wind_speed=raw_daily.get('windSpeed', None),
        wind_direction=raw_daily.get('windDirection', None),
        precipitation=raw_daily.get('precipitation', None),
        grass_cure_percentage=raw_daily.get('grasslandCuring', None),
        ffmc=ffmc,
        dmc=raw_daily.get('duffMoistureCode', None),
        dc=raw_daily.get('droughtCode', None),
        fwi=raw_daily.get('fireWeatherIndex', None),
        danger_class=raw_daily.get('dailySeverityRating', None),
        isi=isi,
        bui=bui,
        rate_of_spread=ros,
        hfi=hfi,
        observation_valid=raw_daily.get('observationValidInd', None),
        observation_valid_comment=raw_daily.get(
            'observationValidComment', None),
        intensity_group=intensity_group,
        sixty_minute_fire_size=sixty_minute_fire_size,
        fire_type=fire_type,
        error=raw_daily.get('observationValidInd', None),
        error_message=raw_daily.get('observationValidComment', None)
    )


def replace_nones_in_hourly_actual_with_nan(hourly_reading: WeatherReading):
    """ Returns WeatherReading where any and all None values are replaced with math.nan
    in preparation for entry into database. Have to do this because Postgres doesn't
    handle None gracefully (it thinks None != None), but it can handle math.nan ok.
    (See HourlyActual db model) """
    if hourly_reading.temperature is None:
        hourly_reading.temperature = math.nan
    if hourly_reading.relative_humidity is None:
        hourly_reading.relative_humidity = math.nan
    if hourly_reading.precipitation is None:
        hourly_reading.precipitation = math.nan
    if hourly_reading.wind_direction is None:
        hourly_reading.wind_direction = math.nan
    if hourly_reading.wind_speed is None:
        hourly_reading.wind_speed = math.nan
    return hourly_reading


def parse_hourly_actual(station_code: int, hourly_reading: WeatherReading):
    """ Maps WeatherReading to HourlyActual """
    temp_valid = hourly_reading.temperature is not None
    rh_valid = hourly_reading.relative_humidity is not None and validate_metric(
        hourly_reading.relative_humidity, 0, 100)
    wdir_valid = hourly_reading.wind_direction is not None and validate_metric(
        hourly_reading.wind_direction, 0, 360)
    wspeed_valid = hourly_reading.wind_speed is not None and validate_metric(
        hourly_reading.wind_speed, 0, math.inf)
    precip_valid = hourly_reading.precipitation is not None and validate_metric(
        hourly_reading.precipitation, 0, math.inf)
    hourly_reading = replace_nones_in_hourly_actual_with_nan(hourly_reading)

    is_valid_wfwx = hourly_reading.observation_valid
    if is_valid_wfwx is False:
        logger.warning("Invalid hourly received from WF1 API for station code %s at time %s: %s",
                       station_code,
                       hourly_reading.datetime.strftime("%b %d %Y %H:%M:%S"),
                       hourly_reading.observation_valid_comment)

    is_obs_invalid = not temp_valid and not rh_valid and not wdir_valid\
        and not wspeed_valid and not precip_valid

    if is_obs_invalid:
        logger.error("Hourly actual not written to DB for station code %s at time %s: %s",
                     station_code, hourly_reading.datetime.strftime(
                         "%b %d %Y %H:%M:%S"),
                     hourly_reading.observation_valid_comment)

    # don't write the HourlyActual to our database if every value is invalid. If even one
    # weather variable observed is valid, write the HourlyActual to DB.
    return None if is_obs_invalid else HourlyActual(
        station_code=station_code,
        weather_date=hourly_reading.datetime,
        temp_valid=temp_valid,
        temperature=hourly_reading.temperature,
        rh_valid=rh_valid,
        relative_humidity=hourly_reading.relative_humidity,
        wspeed_valid=wspeed_valid,
        wind_speed=hourly_reading.wind_speed,
        wdir_valid=wdir_valid,
        wind_direction=hourly_reading.wind_direction,
        precip_valid=precip_valid,
        precipitation=hourly_reading.precipitation,
        dewpoint=hourly_reading.dewpoint,
        ffmc=hourly_reading.ffmc,
        isi=hourly_reading.isi,
        fwi=hourly_reading.fwi,
    )


def validate_metric(value, low, high):
    """ Validate metric with it's range of accepted values """
    return low <= value <= high<|MERGE_RESOLUTION|>--- conflicted
+++ resolved
@@ -70,11 +70,7 @@
 
 
 async def fire_center_mapper(raw_stations: Generator[dict, None, None]):
-<<<<<<< HEAD
-    """ Maps raw stations to FireCenter dict"""
-=======
     """ Maps raw stations to their respective fire centers. """
->>>>>>> 5ac0ad8e
     fire_centers = {}
     # Iterate through "raw" station data.
     async for raw_station in raw_stations:
