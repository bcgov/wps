""" Parsers that extract fields from WFWX API responses and build ours"""

import math
import logging
from datetime import datetime, timezone
from typing import Generator, List, Optional
from app.db.models.observations import HourlyActual
from app.schemas.fba_calc import FuelTypeEnum
from app.schemas.stations import WeatherStation
from app.utils import cffdrs
from app.utils.dewpoint import compute_dewpoint
from app.data.ecodivision_seasons import EcodivisionSeasons
from app.schemas.observations import WeatherReading
from app.schemas.hfi_calc import StationDaily
from app.utils.fuel_types import FUEL_TYPE_DEFAULTS
<<<<<<< HEAD
from app.fba_calculator import calculate_cfb, get_fire_size
=======
from app.fba_calculator import calculate_cfb, get_fire_type
>>>>>>> 25b086c7
from app.utils.time import get_julian_date_now
from app.wildfire_one.util import is_station_valid, get_zone_code_prefix

logger = logging.getLogger(__name__)


async def station_list_mapper(raw_stations: Generator[dict, None, None]):
    """ Maps raw stations to WeatherStation list"""
    stations = []
    # Iterate through "raw" station data.
    async for raw_station in raw_stations:
        # If the station is valid, add it to our list of stations.
        if is_station_valid(raw_station):
            stations.append(WeatherStation(code=raw_station['stationCode'],
                                           name=raw_station['displayLabel'],
                                           lat=raw_station['latitude'],
                                           long=raw_station['longitude']))
    return stations


class WFWXWeatherStation():
    """ A WFWX station includes a code and WFWX API specific id """

    def __init__(self,  # pylint: disable=too-many-arguments
                 wfwx_id: str, code: int, latitude: float, longitude: float, elevation: int,
                 name: str, zone_code: Optional[str]):
        self.wfwx_id = wfwx_id
        self.code = code
        self.name = name
        self.lat = latitude
        self.long = longitude
        self.elevation = elevation
        self.zone_code = zone_code


async def wfwx_station_list_mapper(raw_stations: Generator[dict, None, None]) -> List[WFWXWeatherStation]:
    """ Maps raw stations to WFWXWeatherStation list"""
    stations = []
    # Iterate through "raw" station data.
    async for raw_station in raw_stations:
        # If the station is valid, add it to our list of stations.
        if is_station_valid(raw_station):
            stations.append(WFWXWeatherStation(wfwx_id=raw_station['id'],
                                               code=raw_station['stationCode'],
                                               latitude=raw_station['latitude'],
                                               longitude=raw_station['longitude'],
                                               elevation=raw_station['elevation'],
                                               name=raw_station['displayLabel'],
                                               zone_code=construct_zone_code(
                                                   raw_station)
                                               ))
    return stations


def construct_zone_code(station: any):
    """ Constructs the 2-character zone code for a weather station, using the station's
    zone.alias integer value, prefixed by the fire centre-to-letter mapping.
    """
    if station is None or station['zone'] is None or station['fireCentre'] is None:
        return None
    fire_centre_id = station['fireCentre']['id']
    zone_alias = station['zone']['alias']
    if fire_centre_id is None or zone_alias is None:
        return None
    if get_zone_code_prefix(fire_centre_id) is None:
        return None
    zone_code = get_zone_code_prefix(fire_centre_id) + str(zone_alias)
    return zone_code


def parse_station(station) -> WeatherStation:
    """ Transform from the json object returned by wf1, to our station object.
    """
    # pylint: disable=no-member
    core_seasons = EcodivisionSeasons.instance().get_core_seasons()
    ecodiv_name = EcodivisionSeasons.instance().get_ecodivision_name(
        station['stationCode'], station['latitude'], station['longitude'])
    return WeatherStation(
        code=station['stationCode'],
        name=station['displayLabel'],
        lat=station['latitude'],
        long=station['longitude'],
        ecodivision_name=ecodiv_name,
        core_season=core_seasons[ecodiv_name]['core_season'],
        elevation=station['elevation'],
        wfwx_station_uuid=station['id'])


def parse_hourly(hourly) -> WeatherReading:
    """ Transform from the raw hourly json object returned by wf1, to our hourly object.
    """
    timestamp = datetime.fromtimestamp(
        int(hourly['weatherTimestamp'])/1000, tz=timezone.utc).isoformat()
    return WeatherReading(
        datetime=timestamp,
        temperature=hourly.get('temperature', None),
        relative_humidity=hourly.get('relativeHumidity', None),
        dewpoint=compute_dewpoint(hourly.get(
            'temperature'), hourly.get('relativeHumidity')),
        wind_speed=hourly.get('windSpeed', None),
        wind_direction=hourly.get('windDirection', None),
        barometric_pressure=hourly.get('barometricPressure', None),
        precipitation=hourly.get('precipitation', None),
        ffmc=hourly.get('fineFuelMoistureCode', None),
        isi=hourly.get('initialSpreadIndex', None),
        fwi=hourly.get('fireWeatherIndex', None),
        observation_valid=hourly.get('observationValidInd'),
        observation_valid_comment=hourly.get('observationValidComment')
    )


def calculate_intensity_group(hfi: float) -> int:
    """ Returns a 1-5 integer value indicating Intensity Group based on HFI.
    Intensity groupings are:

    HFI             IG
    0-499            1
    500-999          2
    1000-1999        3
    2000-3999        4
    4000+            5
    """
    if hfi < 500:
        return 1
    if hfi < 1000:
        return 2
    if hfi < 2000:
        return 3
    if hfi < 4000:
        return 4
    return 5


def generate_station_daily(raw_daily,  # pylint: disable=too-many-locals
                           station: WFWXWeatherStation,
                           fuel_type: str) -> StationDaily:
    """ Transform from the raw daily json object returned by wf1, to our daily object.
    """
    # pylint: disable=invalid-name
    # we use the fuel type lookup to get default values.
    pc = FUEL_TYPE_DEFAULTS[fuel_type]["PC"]
    pdf = FUEL_TYPE_DEFAULTS[fuel_type]["PDF"]
    cbh = FUEL_TYPE_DEFAULTS[fuel_type]["CBH"]
    cfl = FUEL_TYPE_DEFAULTS[fuel_type]["CFL"]

    isi = raw_daily.get('initialSpreadIndex', None)
    bui = raw_daily.get('buildUpIndex', None)
    ffmc = raw_daily.get('fineFuelMoistureCode', None)
    fmc = cffdrs.foliar_moisture_content(
        station.lat, station.long, station.elevation, get_julian_date_now())
    sfc = cffdrs.surface_fuel_consumption(
        FuelTypeEnum[fuel_type], bui, ffmc, pc)

    cc = raw_daily.get('grasslandCuring')
    if cc is None:
        cc = FUEL_TYPE_DEFAULTS[fuel_type]["CC"]
    ros = cffdrs.rate_of_spread(FuelTypeEnum[fuel_type], isi, bui, fmc, sfc, pc=pc,
                                cc=cc,
                                pdf=pdf,
                                cbh=cbh)

    cfb = None
    try:
        if sfc is not None:
            cfb = calculate_cfb(FuelTypeEnum[fuel_type], fmc, sfc, ros, cbh)
    except cffdrs.CFFDRSException as exception:
        logger.error(exception, exc_info=True)

    hfi = None
    try:
        if ros is not None and cfb is not None and cfl is not None:
            hfi = cffdrs.head_fire_intensity(fuel_type=FuelTypeEnum[fuel_type],
                                             percentage_conifer=pc,
                                             percentage_dead_balsam_fir=pdf,
                                             ros=ros, cfb=cfb, cfl=cfl, sfc=sfc)
    except cffdrs.CFFDRSException as exception:
        logger.error(exception, exc_info=True)

<<<<<<< HEAD
    lb_ratio = cffdrs.length_to_breadth_ratio(FuelTypeEnum[fuel_type], raw_daily.get('windSpeed', None))
    wsv = cffdrs.calculate_wind_speed(FuelTypeEnum[fuel_type],
                                      ffmc=ffmc,
                                      bui=bui,
                                      ws=raw_daily.get('windSpeed', None),
                                      fmc=fmc,
                                      sfc=sfc,
                                      pc=pc,
                                      cc=raw_daily.get('grasslandCuring', None),
                                      pdf=pdf,
                                      cbh=cbh,
                                      isi=isi)
    bros = cffdrs.back_rate_of_spread(FuelTypeEnum[fuel_type],
                                      ffmc=ffmc,
                                      bui=bui,
                                      wsv=wsv,
                                      fmc=fmc, sfc=sfc,
                                      pc=pc,
                                      cc=raw_daily.get('grasslandCuring', None),
                                      pdf=pdf,
                                      cbh=cbh)
    sixty_minute_fire_size = get_fire_size(FuelTypeEnum[fuel_type], ros, bros, 60, cfb, lb_ratio)
=======
    fire_type = get_fire_type(FuelTypeEnum[fuel_type], crown_fraction_burned=cfb)
>>>>>>> 25b086c7

    return StationDaily(
        code=station.code,
        status=raw_daily.get('recordType', '').get('id', None),
        temperature=raw_daily.get('temperature', None),
        relative_humidity=raw_daily.get('relativeHumidity', None),
        wind_speed=raw_daily.get('windSpeed', None),
        wind_direction=raw_daily.get('windDirection', None),
        precipitation=raw_daily.get('precipitation', None),
        grass_cure_percentage=raw_daily.get('grasslandCuring', None),
        ffmc=ffmc,
        dmc=raw_daily.get('duffMoistureCode', None),
        dc=raw_daily.get('droughtCode', None),
        fwi=raw_daily.get('fireWeatherIndex', None),
        danger_class=raw_daily.get('dailySeverityRating', None),
        isi=isi,
        bui=bui,
        rate_of_spread=ros,
        hfi=hfi,
        observation_valid=raw_daily.get('observationValidInd', None),
        observation_valid_comment=raw_daily.get(
            'observationValidComment', None),
        intensity_group=calculate_intensity_group(hfi),
<<<<<<< HEAD
        sixty_minute_fire_size=sixty_minute_fire_size
=======
        fire_type=fire_type
>>>>>>> 25b086c7
    )


def replace_nones_in_hourly_actual_with_nan(hourly_reading: WeatherReading):
    """ Returns WeatherReading where any and all None values are replaced with math.nan
    in preparation for entry into database. Have to do this because Postgres doesn't
    handle None gracefully (it thinks None != None), but it can handle math.nan ok.
    (See HourlyActual db model) """
    if hourly_reading.temperature is None:
        hourly_reading.temperature = math.nan
    if hourly_reading.relative_humidity is None:
        hourly_reading.relative_humidity = math.nan
    if hourly_reading.precipitation is None:
        hourly_reading.precipitation = math.nan
    if hourly_reading.wind_direction is None:
        hourly_reading.wind_direction = math.nan
    if hourly_reading.wind_speed is None:
        hourly_reading.wind_speed = math.nan
    return hourly_reading


def parse_hourly_actual(station_code: int, hourly_reading: WeatherReading):
    """ Maps WeatherReading to HourlyActual """
    temp_valid = hourly_reading.temperature is not None
    rh_valid = hourly_reading.relative_humidity is not None and validate_metric(
        hourly_reading.relative_humidity, 0, 100)
    wdir_valid = hourly_reading.wind_direction is not None and validate_metric(
        hourly_reading.wind_direction, 0, 360)
    wspeed_valid = hourly_reading.wind_speed is not None and validate_metric(
        hourly_reading.wind_speed, 0, math.inf)
    precip_valid = hourly_reading.precipitation is not None and validate_metric(
        hourly_reading.precipitation, 0, math.inf)
    hourly_reading = replace_nones_in_hourly_actual_with_nan(hourly_reading)

    is_valid_wfwx = hourly_reading.observation_valid
    if is_valid_wfwx is False:
        logger.warning("Invalid hourly received from WF1 API for station code %s at time %s: %s",
                       station_code,
                       hourly_reading.datetime.strftime("%b %d %Y %H:%M:%S"),
                       hourly_reading.observation_valid_comment)

    is_obs_invalid = not temp_valid and not rh_valid and not wdir_valid\
        and not wspeed_valid and not precip_valid

    if is_obs_invalid:
        logger.error("Hourly actual not written to DB for station code %s at time %s: %s",
                     station_code, hourly_reading.datetime.strftime(
                         "%b %d %Y %H:%M:%S"),
                     hourly_reading.observation_valid_comment)

    # don't write the HourlyActual to our database if every value is invalid. If even one
    # weather variable observed is valid, write the HourlyActual to DB.
    return None if is_obs_invalid else HourlyActual(
        station_code=station_code,
        weather_date=hourly_reading.datetime,
        temp_valid=temp_valid,
        temperature=hourly_reading.temperature,
        rh_valid=rh_valid,
        relative_humidity=hourly_reading.relative_humidity,
        wspeed_valid=wspeed_valid,
        wind_speed=hourly_reading.wind_speed,
        wdir_valid=wdir_valid,
        wind_direction=hourly_reading.wind_direction,
        precip_valid=precip_valid,
        precipitation=hourly_reading.precipitation,
        dewpoint=hourly_reading.dewpoint,
        ffmc=hourly_reading.ffmc,
        isi=hourly_reading.isi,
        fwi=hourly_reading.fwi,
    )


def validate_metric(value, low, high):
    """ Validate metric with it's range of accepted values """
    return low <= value <= high<|MERGE_RESOLUTION|>--- conflicted
+++ resolved
@@ -13,11 +13,7 @@
 from app.schemas.observations import WeatherReading
 from app.schemas.hfi_calc import StationDaily
 from app.utils.fuel_types import FUEL_TYPE_DEFAULTS
-<<<<<<< HEAD
-from app.fba_calculator import calculate_cfb, get_fire_size
-=======
-from app.fba_calculator import calculate_cfb, get_fire_type
->>>>>>> 25b086c7
+from app.fba_calculator import calculate_cfb, get_fire_size, get_fire_type
 from app.utils.time import get_julian_date_now
 from app.wildfire_one.util import is_station_valid, get_zone_code_prefix
 
@@ -196,7 +192,6 @@
     except cffdrs.CFFDRSException as exception:
         logger.error(exception, exc_info=True)
 
-<<<<<<< HEAD
     lb_ratio = cffdrs.length_to_breadth_ratio(FuelTypeEnum[fuel_type], raw_daily.get('windSpeed', None))
     wsv = cffdrs.calculate_wind_speed(FuelTypeEnum[fuel_type],
                                       ffmc=ffmc,
@@ -219,9 +214,7 @@
                                       pdf=pdf,
                                       cbh=cbh)
     sixty_minute_fire_size = get_fire_size(FuelTypeEnum[fuel_type], ros, bros, 60, cfb, lb_ratio)
-=======
     fire_type = get_fire_type(FuelTypeEnum[fuel_type], crown_fraction_burned=cfb)
->>>>>>> 25b086c7
 
     return StationDaily(
         code=station.code,
@@ -245,11 +238,8 @@
         observation_valid_comment=raw_daily.get(
             'observationValidComment', None),
         intensity_group=calculate_intensity_group(hfi),
-<<<<<<< HEAD
-        sixty_minute_fire_size=sixty_minute_fire_size
-=======
+        sixty_minute_fire_size=sixty_minute_fire_size,
         fire_type=fire_type
->>>>>>> 25b086c7
     )
 
 
