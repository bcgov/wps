--- conflicted
+++ resolved
@@ -1,10 +1,6 @@
 """ Code relating to processing HFI GeoTIFF files, and storing resultant data.
 """
-<<<<<<< HEAD
-from inspect import CO_GENERATOR
-=======
 # pylint: skip-file
->>>>>>> 6246ff96
 import logging
 import os
 from enum import Enum
