""" Code relating to processing HFI GeoTIFF files, and storing resultant data.
"""
# pylint: skip-file
import logging
import os
from enum import Enum
from datetime import date, datetime
from time import perf_counter
import tempfile
from shapely import wkb, wkt
from shapely.validation import make_valid
from shapely.geometry import MultiPolygon
<<<<<<< HEAD
from osgeo import ogr, osr, gdal
from sqlalchemy.exc import IntegrityError
=======
from osgeo import ogr, osr
>>>>>>> 583fb997
from sqlalchemy.sql import text
from sqlalchemy.orm import Session
from app import config
<<<<<<< HEAD
from app.db.models.auto_spatial_advisory import ClassifiedHfi, HfiClassificationThreshold, RunTypeEnum, RunParameters, HighHfiArea
from app.db.database import get_async_read_session_scope, get_async_write_session_scope
=======
from app.db.models.auto_spatial_advisory import ClassifiedHfi, HfiClassificationThreshold, RunTypeEnum
from app.db.database import get_async_read_session_scope, get_async_write_session_scope, get_sync_tileserv_db_scope
>>>>>>> 583fb997
from app.db.crud.auto_spatial_advisory import (
    save_hfi, get_hfi_classification_threshold, HfiClassificationThresholdEnum, save_run_parameters,
    get_run_parameters_id, calculate_high_hfi_areas, save_high_hfi_area)
from app.auto_spatial_advisory.classify_hfi import classify_hfi
from app.auto_spatial_advisory.polygonize import polygonize_in_memory
from app.geospatial import NAD83_BC_ALBERS


logger = logging.getLogger(__name__)


class RunType(Enum):
    FORECAST = 'forecast'
    ACTUAL = 'actual'

    @staticmethod
    def from_str(label):
        if label in ('forecast', 'Forecast', 'FORECAST'):
            return RunType.FORECAST
        elif label in ('actual', 'Actual', 'ACTUAL'):
            return RunType.ACTUAL
        else:
            raise NotImplementedError


class UnknownHFiClassification(Exception):
    """ Raised when the hfi classification is not one of the expected values. """


def write_classified_hfi_to_tileserver(session: Session,
                                       feature: ogr.Feature,
                                       coordinate_transform: osr.CoordinateTransformation,
                                       for_date: date,
                                       run_datetime: datetime,
                                       run_type: RunType,
                                       advisory: HfiClassificationThreshold,
                                       warning: HfiClassificationThreshold):
    """
    Given an ogr.Feature with an assigned HFI threshold value, write it to the tileserv database as a vector.
    """
    # https://gdal.org/api/python/osgeo.ogr.html#osgeo.ogr.Geometry
    geometry: ogr.Geometry = feature.GetGeometryRef()
    # Make sure the geometry is in target_srs!
    geometry.Transform(coordinate_transform)
    # Would be very nice to go directly from the ogr.Geometry into the database,
    # but Sybrand can't figure out how to have the wkt output also include the fact that
    # the SRID is target_srs. So we're doing this redundant step of creating a shapely
    # geometry from wkt, then dumping it back into wkb, with target srid.
    # NOTE: geometry.ExportToIsoWkb isn't consistent in it's return value between
    # different versions of gdal (bytearray vs. bytestring) - so we're opting for
    # wkt instead of wkb here for better compatibility.
    polygon = wkt.loads(geometry.ExportToIsoWkt())
    polygon = make_valid(polygon)
    polygon = MultiPolygon([polygon])

    threshold = get_threshold_from_hfi(feature, advisory, warning)

    statement = text(
        'INSERT INTO hfi (hfi, for_date, run_date, run_type, geom) VALUES (:hfi, :for_date, :run_date, :run_type, ST_GeomFromText(:geom, 3005))')
    session.execute(statement, {'hfi': threshold.description, 'for_date': for_date,
                    'run_date': run_datetime, 'run_type': run_type.value, 'geom': wkt.dumps(polygon)})
    session.commit()


def get_threshold_from_hfi(feature: ogr.Feature, advisory: HfiClassificationThreshold, warning: HfiClassificationThreshold):
    """
    Parses the HFI id value (1 or 2) attributed to an ogr.Feature, and returns the id of the
    appropriate HfiClassificationThreshold record in the database.
    """
    hfi = feature.GetField(0)
    if hfi == 1:
        return advisory
    elif hfi == 2:
        return warning
    else:
        raise UnknownHFiClassification(f'unknown hfi value: {hfi}')


def create_model_object(feature: ogr.Feature,
                        advisory: HfiClassificationThreshold,
                        warning: HfiClassificationThreshold,
                        coordinate_transform: osr.CoordinateTransformation,
                        run_type: RunType,
                        run_datetime: datetime,
                        for_date: date) -> ClassifiedHfi:
    threshold = get_threshold_from_hfi(feature, advisory, warning)
    # https://gdal.org/api/python/osgeo.ogr.html#osgeo.ogr.Geometry
    geometry: ogr.Geometry = feature.GetGeometryRef()
    # Make sure the geometry is in EPSG:3005!
    geometry.Transform(coordinate_transform)
    # Would be very nice to go directly from the ogr.Geometry into the database,
    # but I can't figure out how to have the wkt output also include the fact that
    # the SRID is EPSG:3005. So we're doing this redundant step of creating a shapely
    # geometry from wkt, then dumping it back into wkb, with srid=3005.
    # NOTE: geometry.ExportToIsoWkb isn't consistent in it's return value between
    # different versions of gdal (bytearray vs. bytestring) - so we're opting for
    # wkt instead of wkb here for better compatibility.
    polygon = wkt.loads(geometry.ExportToIsoWkt())
    polygon = make_valid(polygon)
    return ClassifiedHfi(threshold=threshold.id,
                         run_type=RunTypeEnum(run_type.value),
                         run_datetime=run_datetime,
                         for_date=for_date,
                         geom=wkb.dumps(polygon,
                                        hex=True,
                                        srid=NAD83_BC_ALBERS))


<<<<<<< HEAD
async def write_high_hfi_area(session: AsyncSession, row: any, run_parameters_id: int):
    high_hfi_area = HighHfiArea(advisory_shape_id=row.shape_id,
                                run_parameters=run_parameters_id,
                                advisory_area=row.advisory_area,
                                warn_area=row.warn_area)
    await save_high_hfi_area(session, high_hfi_area)


async def process_hfi(run_type: RunType, run_date: datetime, for_date: date):
=======
async def process_hfi(run_type: RunType, run_date: date, run_datetime: datetime, for_date: date):
>>>>>>> 583fb997
    """ Create a new hfi record for the given date.

    :param run_type: The type of run to process. (is it a forecast or actual run?)
    :param run_date: The date of the run to process. (when was the hfi file created?)
    :param for_date: The date of the hfi to process. (when is the hfi for?)
    """
    logger.info('Processing HFI %s for run date: %s, for date: %s', run_type, run_date, for_date)
    perf_start = perf_counter()

    bucket = config.get('OBJECT_STORE_BUCKET')
    # TODO what really has to happen, is that we grab the most recent prediction for the given date,
    # but this method doesn't even belong here, it's just a shortcut for now!
    for_date_string = f'{for_date.year}{for_date.month:02d}{for_date.day:02d}'

    # The filename in our object store, prepended with "vsis3" - which tells GDAL to use
    # it's S3 virtual file system driver to read the file.
    # https://gdal.org/user/virtual_file_systems.html
    key = f'/vsis3/{bucket}/sfms/uploads/{run_type.value}/{run_date.isoformat()}/hfi{for_date_string}.tif'
    with tempfile.TemporaryDirectory() as temp_dir:
        temp_filename = os.path.join(temp_dir, 'classified.tif')
        classify_hfi(key, temp_filename)
        with polygonize_in_memory(temp_filename) as layer:

            spatial_reference: osr.SpatialReference = layer.GetSpatialRef()
            target_srs = osr.SpatialReference()
            target_srs.ImportFromEPSG(NAD83_BC_ALBERS)
            target_srs.SetAxisMappingStrategy(osr.OAMS_TRADITIONAL_GIS_ORDER)
            coordinate_transform = osr.CoordinateTransformation(spatial_reference, target_srs)

            async with get_async_read_session_scope() as session:
                advisory = await get_hfi_classification_threshold(session, HfiClassificationThresholdEnum.ADVISORY)
                warning = await get_hfi_classification_threshold(session, HfiClassificationThresholdEnum.WARNING)

            async with get_async_write_session_scope() as session:
                logger.info('Writing HFI advisory zones to API database...')
                for i in range(layer.GetFeatureCount()):
                    # https://gdal.org/api/python/osgeo.ogr.html#osgeo.ogr.Feature
                    feature: ogr.Feature = layer.GetFeature(i)
                    obj = create_model_object(feature,
                                              advisory,
                                              warning,
                                              coordinate_transform,
                                              run_type,
                                              run_datetime,
                                              for_date)
                    await save_hfi(session, obj)

            with get_sync_tileserv_db_scope() as session:
                logger.info('Writing HFI vectors to tileserv...')
                for i in range(layer.GetFeatureCount()):
                    feature: ogr.Feature = layer.GetFeature(i)
                    write_classified_hfi_to_tileserver(
                        session, feature, coordinate_transform, for_date, run_datetime, run_type, advisory, warning)

        try:
            async with get_async_write_session_scope() as session:
                logger.info('Writing run parameters to API database...')
                run_parameters = RunParameters(run_type=run_type.value,
                                               run_datetime=run_date, for_date=for_date)
                await save_run_parameters(session, run_parameters)
        except IntegrityError as e:
            # Catch IntegrityError in case these run parameters already exist and continue processing.
            logger.error(e)

        async with get_async_read_session_scope() as session:
            run_parameters_id = await get_run_parameters_id(session, run_type.value, run_date, for_date)

        async with get_async_read_session_scope() as session:
            logger.info('Getting high HFI area per zone...')
            high_hfi_areas = await calculate_high_hfi_areas(session, run_parameters_id)

        async with get_async_write_session_scope() as session:
            logger.info('Writing high HFI areas...')
            for row in high_hfi_areas:
                await write_high_hfi_area(session, row, run_parameters_id)

    perf_end = perf_counter()
    delta = perf_end - perf_start
    logger.info('%f delta count before and after processing HFI', delta)<|MERGE_RESOLUTION|>--- conflicted
+++ resolved
@@ -10,22 +10,14 @@
 from shapely import wkb, wkt
 from shapely.validation import make_valid
 from shapely.geometry import MultiPolygon
-<<<<<<< HEAD
-from osgeo import ogr, osr, gdal
+from osgeo import ogr, osr
 from sqlalchemy.exc import IntegrityError
-=======
-from osgeo import ogr, osr
->>>>>>> 583fb997
 from sqlalchemy.sql import text
+from sqlalchemy.ext.asyncio import AsyncSession
 from sqlalchemy.orm import Session
 from app import config
-<<<<<<< HEAD
 from app.db.models.auto_spatial_advisory import ClassifiedHfi, HfiClassificationThreshold, RunTypeEnum, RunParameters, HighHfiArea
-from app.db.database import get_async_read_session_scope, get_async_write_session_scope
-=======
-from app.db.models.auto_spatial_advisory import ClassifiedHfi, HfiClassificationThreshold, RunTypeEnum
 from app.db.database import get_async_read_session_scope, get_async_write_session_scope, get_sync_tileserv_db_scope
->>>>>>> 583fb997
 from app.db.crud.auto_spatial_advisory import (
     save_hfi, get_hfi_classification_threshold, HfiClassificationThresholdEnum, save_run_parameters,
     get_run_parameters_id, calculate_high_hfi_areas, save_high_hfi_area)
@@ -134,7 +126,6 @@
                                         srid=NAD83_BC_ALBERS))
 
 
-<<<<<<< HEAD
 async def write_high_hfi_area(session: AsyncSession, row: any, run_parameters_id: int):
     high_hfi_area = HighHfiArea(advisory_shape_id=row.shape_id,
                                 run_parameters=run_parameters_id,
@@ -143,10 +134,7 @@
     await save_high_hfi_area(session, high_hfi_area)
 
 
-async def process_hfi(run_type: RunType, run_date: datetime, for_date: date):
-=======
 async def process_hfi(run_type: RunType, run_date: date, run_datetime: datetime, for_date: date):
->>>>>>> 583fb997
     """ Create a new hfi record for the given date.
 
     :param run_type: The type of run to process. (is it a forecast or actual run?)
