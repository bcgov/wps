--- conflicted
+++ resolved
@@ -157,13 +157,7 @@
     a ISO date string in PST, then grab the YYYY-MM-DD part.
     The PST part is critical, so that the date doesn't change due to timezone switches.
     """
-<<<<<<< HEAD
-    selected_prep_date: Optional[date]
     date_range: Optional[DateRange]
-=======
-    start_date: Optional[date]
-    end_date: Optional[date]
->>>>>>> 444fc978
     # TODO: Remove when fuel type config implemented
     selected_station_code_ids: List[int]
     # Each planning area has a list of stations
@@ -179,13 +173,7 @@
     Response that contains daily data, num prep days, selected station codes,
     selected fire centre, fire starts, HFI results.
     """
-<<<<<<< HEAD
-    selected_prep_date: date
     date_range: DateRange
-=======
-    start_date: date
-    end_date: date
->>>>>>> 444fc978
     # TODO: Remove when fuel type config implemented
     selected_station_code_ids: List[int]
     planning_area_station_info: Optional[Mapping[int, List[StationInfo]]]
