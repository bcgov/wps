--- conflicted
+++ resolved
@@ -27,11 +27,8 @@
     rate_of_spread: Optional[float] = None
     hfi: Optional[float] = None
     intensity_group: Optional[int] = None
-<<<<<<< HEAD
     sixty_minute_fire_size: Optional[float]
-=======
     fire_type: Optional[str]
->>>>>>> 25b086c7
 
 
 class StationDailyResponse(BaseModel):
