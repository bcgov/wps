""" This module contains pydantic models related to the new formal/non-tinker fba. """

from typing import List, Optional
from pydantic import BaseModel


class FireCenterStation(BaseModel):
    """ A fire weather station has a code, name and geographical coordinate. """
    code: int
    name: str
    zone: Optional[str]


class FireCentre(BaseModel):
    """ The highest-level organizational unit for wildfire planning. Each fire centre
    has 1 or more planning areas within it. """
    id: str
    name: str
    stations: List[FireCenterStation]


class FireCenterListResponse(BaseModel):
    """ Response for all fire centers, in a list """
    fire_centers: List[FireCentre]


class FireZoneArea(BaseModel):
    """ A zone is a grouping of planning areas within a fire centre. """
    mof_fire_zone_id: int
    elevated_hfi_area: float
    elevated_hfi_percentage: float


class FireZoneAreaListResponse(BaseModel):
    """ Response for all planning areas, in a list """
    zones: List[FireZoneArea]


class FireZoneHighHfiAreas(BaseModel):
    """ A fire zone and the area exceeding HFI thresholds. """
    mof_fire_zone_id: int
    advisory_area: float
    warn_area: float


class FireZoneHighHfiAreasListResponse(BaseModel):
    """ Response for all fire zones and their areas exceeding high HFI thresholds. """
    zones: List[FireZoneHighHfiAreas]


class HfiThresholdAreaByFuelType(BaseModel):
    """ Total area in sq.m. within HFI threshold for a specific fuel type """
    fuel_type_id: int
    threshold: int
    area: float


<<<<<<< HEAD
class HfiThreshold(BaseModel):
    """ An HFI Classification threshold """
    id: int
    name: str
    description: str


class SFMSFuelType(BaseModel):
    """ Data for fuel types used by SFMS system to calculate HFI spatially. """
    fuel_type_id: int
    fuel_type_code: str
    description: str


class ClassifiedHfiThresholdFuelTypeArea(BaseModel):
    """ Collection of data objects recording the area within an advisory shape
    that meets a particular HfiThreshold for a specific SFMSFuelType
    """
    fuel_type: SFMSFuelType
    threshold: HfiThreshold
    area: float
=======
class FireZoneElevationStats(BaseModel):
    """ Basic elevation statistics for a firezone """
    minimum: float
    quartile_25: float
    median: float
    quartile_75: float
    maximum: float


class FireZoneElevationStatsByThreshold(BaseModel):
    """ Elevation statistics for a firezone by threshold"""
    threshold: int
    stats: FireZoneElevationStats


class FireZoneElevationStatsListResponse(BaseModel):
    """ Response for a firezone that includes elevation statistics by threshold for the run parameters of interest """
    data: List[FireZoneElevationStatsByThreshold]
>>>>>>> 1f302ff3
<|MERGE_RESOLUTION|>--- conflicted
+++ resolved
@@ -55,7 +55,6 @@
     area: float
 
 
-<<<<<<< HEAD
 class HfiThreshold(BaseModel):
     """ An HFI Classification threshold """
     id: int
@@ -77,7 +76,8 @@
     fuel_type: SFMSFuelType
     threshold: HfiThreshold
     area: float
-=======
+
+
 class FireZoneElevationStats(BaseModel):
     """ Basic elevation statistics for a firezone """
     minimum: float
@@ -95,5 +95,4 @@
 
 class FireZoneElevationStatsListResponse(BaseModel):
     """ Response for a firezone that includes elevation statistics by threshold for the run parameters of interest """
-    data: List[FireZoneElevationStatsByThreshold]
->>>>>>> 1f302ff3
+    data: List[FireZoneElevationStatsByThreshold]