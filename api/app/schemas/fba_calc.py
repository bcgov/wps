""" This module contains pydantic models related to Fire Behaviour Advisory Calculator. """

from typing import List, Optional, Tuple
from datetime import date
from pydantic import BaseModel


class StationRequest(BaseModel):
    """ Request for one individual weather station. """
    station_code: int
    date: Optional[date]  # TODO: remove this date field
    fuel_type: str
    percentage_conifer: Optional[float]
    percentage_dead_balsam_fir: Optional[float]
    grass_cure: Optional[float]
    crown_base_height: Optional[float]
    wind_speed: Optional[float]


class StationListRequest(BaseModel):
    """ Request for a list of stations """
    date: Optional[date]
    stations: List[StationRequest]


class StationResponse(BaseModel):
    """ Response for one individual weather station.
    NOTE: Most of the values are optional, since if an observation/forecast isn't available,
    there's not much we can do.
    """
    station_code: int
    station_name: str
    date: date
    elevation: int
    fuel_type: str
    status: str
    temp: Optional[float]
    rh: Optional[float]
    wind_direction: Optional[int]
    wind_speed: Optional[float]
    precipitation: Optional[float]
    grass_cure: Optional[float]
    fine_fuel_moisture_code: Optional[float]
    drought_code: Optional[float]
    initial_spread_index: Optional[float]
    build_up_index: Optional[float]
    duff_moisture_code: Optional[float]
    fire_weather_index: Optional[float]
    head_fire_intensity: Optional[float]
    rate_of_spread: Optional[float]
    fire_type: Optional[str]
    percentage_crown_fraction_burned: Optional[float]
    flame_length: Optional[float]
    sixty_minute_fire_size: Optional[float]
    thirty_minute_fire_size: Optional[float]
    # FFMC corresponding to an HFI of approx. 4000
    ffmc_for_hfi_4000: Optional[float]
    # HFI when FFMC is equal to value stored in ffmc_for_hfi_4000
    # (this is used bc max. FFMC is 101. In some cases, HFI will never reach 4000 even with FFMC=101)
    hfi_when_ffmc_equals_ffmc_for_hfi_4000: Optional[float]
    # FFMC corresponding to an HFI of approx. 10,000
    ffmc_for_hfi_10000: Optional[float]
    # HFI when FFMC is equal to value stored in ffmc_for_hfi_10000
    # (this is used bc max. FFMC is 101. In some cases, HFI will never reach 10,000 even with FFMC=101)
<<<<<<< HEAD
    hfi_when_ffmc_equals_ffmc_for_hfi_10000: float
    critical_hours_hfi_4000: Optional[Tuple[float, float]] = None
    critical_hours_hfi_10000: Optional[Tuple[float, float]] = None
=======
    hfi_when_ffmc_equals_ffmc_for_hfi_10000: Optional[float]
>>>>>>> 299019f1


class StationsListResponse(BaseModel):
    """ Response for all weather stations, in a list """
    stations: List[StationResponse]<|MERGE_RESOLUTION|>--- conflicted
+++ resolved
@@ -62,13 +62,9 @@
     ffmc_for_hfi_10000: Optional[float]
     # HFI when FFMC is equal to value stored in ffmc_for_hfi_10000
     # (this is used bc max. FFMC is 101. In some cases, HFI will never reach 10,000 even with FFMC=101)
-<<<<<<< HEAD
-    hfi_when_ffmc_equals_ffmc_for_hfi_10000: float
+    hfi_when_ffmc_equals_ffmc_for_hfi_10000: Optional[float]
     critical_hours_hfi_4000: Optional[Tuple[float, float]] = None
     critical_hours_hfi_10000: Optional[Tuple[float, float]] = None
-=======
-    hfi_when_ffmc_equals_ffmc_for_hfi_10000: Optional[float]
->>>>>>> 299019f1
 
 
 class StationsListResponse(BaseModel):
