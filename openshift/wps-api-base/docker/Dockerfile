# As per https://fastapi.tiangolo.com/deployment/, we use the provided docker image from docker
# tianglo/uvicorn-gunicorn-fastapi:python3.8
# see: https://github.com/tiangolo/uvicorn-gunicorn-fastapi-docker for available images.
#
# When building in openshift, you'll need the latest image in openshift:
# 1) get the latest:
# docker pull tiangolo/uvicorn-gunicorn-fastapi:python3.8
# 2) tag it for upload:
# docker tag tiangolo/uvicorn-gunicorn-fastapi:python3.8 image-registry.apps.silver.devops.gov.bc.ca/e1e498-tools/uvicorn-gunicorn-fastapi:python3.8
# 3) log into openshift:
# docker login -u developer -p $(oc whoami -t) image-registry.apps.silver.devops.gov.bc.ca
# 4) push to openshift:
# docker push image-registry.apps.silver.devops.gov.bc.ca/e1e498-tools/uvicorn-gunicorn-fastapi:python3.8


# When building in openshift, you can reference the image in openshift:
# FROM image-registry.openshift-image-registry.svc:5000/e1e498-tools/uvicorn-gunicorn-fastapi:python3.8
#
# When building local, you can reference the docker image:
FROM tiangolo/uvicorn-gunicorn-fastapi:python3.8

# Install old (2.4.*; current debian) version of gdal and R
RUN apt-get -y update
RUN apt-get -y install libgdal-dev

# Install R
RUN apt-get update --fix-missing && apt-get -y install r-base

# Install cffdrs
RUN R -e "install.packages('cffdrs')"

# Install JDK
RUN apt-get -y install openjdk-11-jdk

# Update pip  
RUN python -m pip install --upgrade pip

# According to the stackexchange thread below, we need to install numpy before
# installing gdal or we could end up missing _gdal_array
# https://gis.stackexchange.com/questions/153199/import-error-no-module-named-gdal-array
RUN python -m pip install numpy

# Install gdal
# We don't have much control over what version of gdal we're getting, it's pretty much whatever is
# available to us. As such, gdal is not installed by poetry, since the version will differ between
# platforms.
RUN python -m pip install gdal==$(gdal-config --version)

# Install poetry https://python-poetry.org/docs/#installation
RUN cd /tmp && \
    curl -sSL https://raw.githubusercontent.com/python-poetry/poetry/master/get-poetry.py > get-poetry.py && \
<<<<<<< HEAD
    POETRY_HOME=/opt/poetry python get-poetry.py --version 1.1.7 && \
=======
    POETRY_HOME=/opt/poetry python get-poetry.py --version 1.1.8 && \
>>>>>>> b1ac2e62
    cd /usr/local/bin && \
    ln -s /opt/poetry/bin/poetry && \
    poetry config virtualenvs.create false<|MERGE_RESOLUTION|>--- conflicted
+++ resolved
@@ -49,11 +49,7 @@
 # Install poetry https://python-poetry.org/docs/#installation
 RUN cd /tmp && \
     curl -sSL https://raw.githubusercontent.com/python-poetry/poetry/master/get-poetry.py > get-poetry.py && \
-<<<<<<< HEAD
-    POETRY_HOME=/opt/poetry python get-poetry.py --version 1.1.7 && \
-=======
     POETRY_HOME=/opt/poetry python get-poetry.py --version 1.1.8 && \
->>>>>>> b1ac2e62
     cd /usr/local/bin && \
     ln -s /opt/poetry/bin/poetry && \
     poetry config virtualenvs.create false