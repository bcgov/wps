""" Simple script for pruning backups
"""
import asyncio
from datetime import datetime, timedelta
from typing import Set, List
from aiobotocore.session import get_session
from decouple import config


async def fetch_file_list(client, bucket) -> List:
    """ Fetch the list of files from Object Store. (it comes back sorted)"""
    # pylint: disable=invalid-name
    PG_HOSTNAME = config('PG_HOSTNAME')
    PG_DATABASE = config('PG_DATABASE')
    folder = f'backup/{PG_HOSTNAME}_{PG_DATABASE}'
    result = await client.list_objects_v2(Bucket=bucket, Prefix=folder)
    contents = result.get('Contents', None)
    file_list = list([])
    if contents:
        for content in contents:
            file_list.append(content.get('Key'))
    return file_list


async def delete_files(client, bucket, files: Set):
    """ Delete files in Object Store. """
    result = await client.delete_objects(Bucket=bucket, Delete={
        'Objects': [{'Key': file} for file in files]
    })
    print(result)


def extract_datetime(filename) -> datetime:
    """ Extract date object from filename """
    date_part = filename[-26:-7]
    return datetime.strptime(date_part, '%Y-%m-%d_%H-%M-%S')


class Desire:  # pylint: disable=too-few-public-methods
    """ Structure for defining and keeping track of desired backups """

    def __init__(self, desired_backups: int, interval: timedelta) -> None:
        """
        desired_backups: Number of backups desired
        interval: Desired interval (in days) between backups
        """
        self.desired_backups = desired_backups
        self.interval = interval
        self.files_to_keep = []

    def evaluate(self, new_filename) -> None:
        """ Consider the file, and manage the list of files we're deciding to keep. """
        self.files_to_keep.append(new_filename)
        self.files_to_keep.sort()
        # If we have more files than we desire:
        if len(self.files_to_keep) > self.desired_backups:
            prev_timestamp = None
            for file in self.files_to_keep:
                timestamp = extract_datetime(file)
                if prev_timestamp is None:
                    prev_timestamp = timestamp
                    continue
                # If the time difference between two files is less than the desired interval:
                if timestamp - prev_timestamp < self.interval:
                    self.files_to_keep.remove(file)
                    break
                # If the time difference between two files is greater than or equal to the interval:
                if timestamp - prev_timestamp >= self.interval:
                    prev_timestamp = timestamp
<<<<<<< HEAD
                    continue
=======
>>>>>>> 7fba935a
            # If we have too many files, get rid of the oldest one:
            if len(self.files_to_keep) > self.desired_backups:
                self.files_to_keep.pop(0)


def decide_files_to_keep(files: list) -> Set:
    """ Decide what files to keep
    Expects a list of filenames sorted from most recent to least recent """
    desires = [
        Desire(desired_backups=5, interval=timedelta(hours=1)),  # retain 5 hourly backups
        Desire(desired_backups=5, interval=timedelta(days=1)),  # retain 5 daily backups
        Desire(desired_backups=5, interval=timedelta(weeks=1)),  # retain 5 weekly backups
        Desire(desired_backups=5, interval=timedelta(weeks=4))]  # retain 5 monthly

    files.sort()

    for filename in files:
        for desire in desires:
            desire.evaluate(filename)

    files_to_keep = set()
    for desire in desires:
        for file in desire.files_to_keep:
            files_to_keep.add(file)

    return files_to_keep


def decide_files_to_delete(files: list) -> Set:
    """ Decide what files to delete """
    files_to_keep = decide_files_to_keep(files)
    file_set = set(files)
    # using set theory: files_to_delete = files - files_to_keep
    return file_set.difference(files_to_keep)


async def main():
    """ Entry point. """

    # Open connection to object store.
    server = config('AWS_HOSTNAME')
    user_id = config('AWS_ACCESS_KEY')
    secret_key = config('AWS_SECRET_KEY')
    bucket = config('AWS_BUCKET')

    session = get_session()
    async with session.create_client('s3',
                                     endpoint_url=f'https://{server}',
                                     aws_secret_access_key=secret_key,
                                     aws_access_key_id=user_id) as client:
        try:
            # Get list of backup files
            files = await fetch_file_list(client, bucket)
            files_to_delete = decide_files_to_delete(files)

            # for debugging, list the files to delete
            for file in files_to_delete:
                print(file)

            if len(files_to_delete) > 0:
                await delete_files(client, bucket, files_to_delete)
        finally:
            del client


if __name__ == '__main__':
    loop = asyncio.get_event_loop()
    loop.run_until_complete(main())
    loop.close()<|MERGE_RESOLUTION|>--- conflicted
+++ resolved
@@ -67,10 +67,6 @@
                 # If the time difference between two files is greater than or equal to the interval:
                 if timestamp - prev_timestamp >= self.interval:
                     prev_timestamp = timestamp
-<<<<<<< HEAD
-                    continue
-=======
->>>>>>> 7fba935a
             # If we have too many files, get rid of the oldest one:
             if len(self.files_to_keep) > self.desired_backups:
                 self.files_to_keep.pop(0)
