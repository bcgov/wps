--- conflicted
+++ resolved
@@ -292,14 +292,6 @@
     description: |
       The image tag used to specify which image you would like deployed.
       Don't use `latest`.
-<<<<<<< HEAD
-    # NOTE: testing out new image - if this works, then
-    # 1. tag v12-2022-09-12 as v12
-    # 2. update this reference
-    # OR
-    # just keep using this tag?
-=======
->>>>>>> 572a33f8
     value: "v12-2022-09-12"
   - name: PVC_SIZE
     description: The size of the persistent volume to create.
