pipeline {
    agent none
    environment {
        // Pipeline-wide vars
        ver = "0.0.1"
        projTools = "e1e498-tools"
        projDev = "e1e498-dev"
        projProd = "e1e498-prod"
        suffix = "pr-${env.CHANGE_ID}"
    }
    options {
        disableResume()
    }
    stages {
        stage('Startup') {
            agent { label 'build' }
            steps {
                echo "Aborting all running jobs ..."
                script {
                    abortAllPreviousBuildInProgress(currentBuild)
                }
            }
        }
        stage('Promote (PROD)') {
            agent { label 'deploy' }
            input {
                message "Should we promote this deployment to PRODUCTION?"
                ok "Yes!"
            }
            steps {
                script {
                    sh "PROJ_TOOLS=e1e498-tools IMAGE_REGISTRY=image-registry.openshift-image-registry.svc:5000 ./openshift/scripts/oc_promote.sh ${suffix} apply"
                }
            }
        }
        stage('Deploy (PROD)') {
            agent { label 'deploy' }
            steps {
                script {
                    // Update database template:
                    // The PVC_SIZE size does NOT match the currently provisioned size.
                    // The size of the storage is in fact 30Gi ; The volume claim for a
                    // stateful set cannot be altered. The stateful set needs to be re-created
                    // and data needs to be restored from backup.
                    sh "CPU_REQUEST=100m CPU_LIMIT=2000m MEMORY_REQUEST=4Gi MEMORY_LIMIT=8Gi PVC_SIZE=25Gi PROJ_TARGET=${projProd} PROJ_TOOLS=e1e498-tools IMAGE_STREAM_NAMESPACE=e1e498-tools ./openshift/scripts/oc_provision_db.sh prod apply"
                    // Deploy API
                    sh "CPU_REQUEST=500m CPU_LIMIT=500m MEMORY_REQUEST=2Gi MEMORY_LIMIT=2Gi REPLICAS=3 PROJ_TARGET=${projProd} PROJ_TOOLS=e1e498-tools POSTGRES_USER=wps POSTGRES_DATABASE=wps IMAGE_REGISTRY=image-registry.openshift-image-registry.svc:5000 SECOND_LEVEL_DOMAIN=apps.silver.devops.gov.bc.ca POSTGRES_WRITE_HOST=patroni-wps-prod-leader POSTGRES_READ_HOST=patroni-wps-prod-replica ./openshift/scripts/oc_deploy.sh prod apply"
                    // Env Canada Subscriber
                    sh "PROJ_TARGET=${projProd} PROJ_TOOLS=e1e498-tools IMAGE_REGISTRY=image-registry.openshift-image-registry.svc:5000 POSTGRES_WRITE_HOST=patroni-wps-prod-leader POSTGRES_READ_HOST=patroni-wps-prod-replica POSTGRES_DATABASE=wps POSTGRES_USER=wps ./openshift/scripts/oc_provision_ec_gdps_cronjob.sh prod apply"
                    sh "PROJ_TARGET=${projProd} PROJ_TOOLS=e1e498-tools IMAGE_REGISTRY=image-registry.openshift-image-registry.svc:5000 POSTGRES_WRITE_HOST=patroni-wps-prod-leader POSTGRES_READ_HOST=patroni-wps-prod-replica POSTGRES_DATABASE=wps POSTGRES_USER=wps ./openshift/scripts/oc_provision_ec_hrdps_cronjob.sh prod apply"
                    sh "PROJ_TARGET=${projProd} PROJ_TOOLS=e1e498-tools IMAGE_REGISTRY=image-registry.openshift-image-registry.svc:5000 POSTGRES_WRITE_HOST=patroni-wps-prod-leader POSTGRES_READ_HOST=patroni-wps-prod-replica POSTGRES_DATABASE=wps POSTGRES_USER=wps ./openshift/scripts/oc_provision_ec_rdps_cronjob.sh prod apply"
                    // BC FireWeather cronjobs
                    sh "PROJ_TARGET=${projProd} PROJ_TOOLS=e1e498-tools IMAGE_REGISTRY=image-registry.openshift-image-registry.svc:5000 POSTGRES_WRITE_HOST=patroni-wps-prod-leader POSTGRES_READ_HOST=patroni-wps-prod-replica POSTGRES_DATABASE=wps POSTGRES_USER=wps SCHEDULE=\"30 8,16 * * *\" ./openshift/scripts/oc_provision_bcfw_p1_forecasts_cronjob.sh prod apply"
                    sh "PROJ_TARGET=${projProd} PROJ_TOOLS=e1e498-tools IMAGE_REGISTRY=image-registry.openshift-image-registry.svc:5000 POSTGRES_WRITE_HOST=patroni-wps-prod-leader POSTGRES_READ_HOST=patroni-wps-prod-replica POSTGRES_DATABASE=wps POSTGRES_USER=wps SCHEDULE=\"15 * * * *\" ./openshift/scripts/oc_provision_bcfw_p1_hourly_actuals_cronjob.sh prod apply"
                    // TODO: Apply these additional steps:
<<<<<<< HEAD
                    // // Env Canada Subscriber
                    // sh "PROJ_TARGET=${projProd} PROJ_TOOLS=e1e498-tools ./openshift/scripts/oc_provision_ec_gdps_cronjob.sh prod apply"
                    // sh "PROJ_TARGET=${projProd} PROJ_TOOLS=e1e498-tools ./openshift/scripts/oc_provision_ec_hrdps_cronjob.sh prod apply"
                    // sh "PROJ_TARGET=${projProd} PROJ_TOOLS=e1e498-tools ./openshift/scripts/oc_provision_ec_rdps_cronjob.sh prod apply"
                    // // BC FireWeather cronjobs
                    // sh "PROJ_TARGET=${projProd} PROJ_TOOLS=e1e498-tools SCHEDULE=\"30 8,16 * * *\" ./openshift/scripts/oc_provision_bcfw_p1_forecasts_cronjob.sh prod apply"
                    // sh "PROJ_TARGET=${projProd} PROJ_TOOLS=e1e498-tools SCHEDULE=\"15 * * * *\" ./openshift/scripts/oc_provision_bcfw_p1_hourly_actuals_cronjob.sh prod apply"
                    // // Configure backups
                    sh "PROJ_TARGET=${projProd} PROJ_TOOLS=e1e498-tools IMAGE_NAMESPACE=e1e498-tools BACKUP_VOLUME_SIZE=15Gi ./openshift/scripts/oc_provision_backup_postgres.sh prod apply"
                    sh "PROJ_TARGET=${projProd} PROJ_TOOLS=e1e498-tools IMAGE_NAMESPACE=e1e498-tools ./openshift/scripts/oc_provision_backup_postgres_cronjob.sh prod apply"
=======
                    // Configure backups
>>>>>>> 5ce5712e
                    // sh "PROJ_TARGET=${projProd} PROJ_TOOLS=e1e498-tools BACKUP_VOLUME_NAME=bk-auzhsi-prod-lenk19vmffnx ./openshift/scripts/oc_provision_matomo_backup.sh prod apply"
                    // sh "PROJ_TARGET=${projProd} PROJ_TOOLS=e1e498-tools JOB_PERSISTENT_STORAGE_NAME=bk-auzhsi-prod-lenk19vmffnx ./openshift/scripts/oc_provision_matomo_backup_cronjob.sh prod apply"
                }
            }
        }
    }
}<|MERGE_RESOLUTION|>--- conflicted
+++ resolved
@@ -52,21 +52,10 @@
                     // BC FireWeather cronjobs
                     sh "PROJ_TARGET=${projProd} PROJ_TOOLS=e1e498-tools IMAGE_REGISTRY=image-registry.openshift-image-registry.svc:5000 POSTGRES_WRITE_HOST=patroni-wps-prod-leader POSTGRES_READ_HOST=patroni-wps-prod-replica POSTGRES_DATABASE=wps POSTGRES_USER=wps SCHEDULE=\"30 8,16 * * *\" ./openshift/scripts/oc_provision_bcfw_p1_forecasts_cronjob.sh prod apply"
                     sh "PROJ_TARGET=${projProd} PROJ_TOOLS=e1e498-tools IMAGE_REGISTRY=image-registry.openshift-image-registry.svc:5000 POSTGRES_WRITE_HOST=patroni-wps-prod-leader POSTGRES_READ_HOST=patroni-wps-prod-replica POSTGRES_DATABASE=wps POSTGRES_USER=wps SCHEDULE=\"15 * * * *\" ./openshift/scripts/oc_provision_bcfw_p1_hourly_actuals_cronjob.sh prod apply"
-                    // TODO: Apply these additional steps:
-<<<<<<< HEAD
-                    // // Env Canada Subscriber
-                    // sh "PROJ_TARGET=${projProd} PROJ_TOOLS=e1e498-tools ./openshift/scripts/oc_provision_ec_gdps_cronjob.sh prod apply"
-                    // sh "PROJ_TARGET=${projProd} PROJ_TOOLS=e1e498-tools ./openshift/scripts/oc_provision_ec_hrdps_cronjob.sh prod apply"
-                    // sh "PROJ_TARGET=${projProd} PROJ_TOOLS=e1e498-tools ./openshift/scripts/oc_provision_ec_rdps_cronjob.sh prod apply"
-                    // // BC FireWeather cronjobs
-                    // sh "PROJ_TARGET=${projProd} PROJ_TOOLS=e1e498-tools SCHEDULE=\"30 8,16 * * *\" ./openshift/scripts/oc_provision_bcfw_p1_forecasts_cronjob.sh prod apply"
-                    // sh "PROJ_TARGET=${projProd} PROJ_TOOLS=e1e498-tools SCHEDULE=\"15 * * * *\" ./openshift/scripts/oc_provision_bcfw_p1_hourly_actuals_cronjob.sh prod apply"
-                    // // Configure backups
+                    // Configure backups
                     sh "PROJ_TARGET=${projProd} PROJ_TOOLS=e1e498-tools IMAGE_NAMESPACE=e1e498-tools BACKUP_VOLUME_SIZE=15Gi ./openshift/scripts/oc_provision_backup_postgres.sh prod apply"
                     sh "PROJ_TARGET=${projProd} PROJ_TOOLS=e1e498-tools IMAGE_NAMESPACE=e1e498-tools ./openshift/scripts/oc_provision_backup_postgres_cronjob.sh prod apply"
-=======
-                    // Configure backups
->>>>>>> 5ce5712e
+                    // TODO: Apply these additional steps:
                     // sh "PROJ_TARGET=${projProd} PROJ_TOOLS=e1e498-tools BACKUP_VOLUME_NAME=bk-auzhsi-prod-lenk19vmffnx ./openshift/scripts/oc_provision_matomo_backup.sh prod apply"
                     // sh "PROJ_TARGET=${projProd} PROJ_TOOLS=e1e498-tools JOB_PERSISTENT_STORAGE_NAME=bk-auzhsi-prod-lenk19vmffnx ./openshift/scripts/oc_provision_matomo_backup_cronjob.sh prod apply"
                 }
