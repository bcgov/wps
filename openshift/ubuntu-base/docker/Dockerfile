--- conflicted
+++ resolved
@@ -29,11 +29,7 @@
 RUN apt-get -y install curl
 RUN cd /tmp && \
     curl -sSL https://raw.githubusercontent.com/python-poetry/poetry/master/get-poetry.py > get-poetry.py && \
-<<<<<<< HEAD
-    POETRY_HOME=/opt/poetry python3 get-poetry.py --version 1.1.7 && \
-=======
     POETRY_HOME=/opt/poetry python3 get-poetry.py --version 1.1.8 && \
->>>>>>> b1ac2e62
     cd /usr/local/bin && \
     ln -s /opt/poetry/bin/poetry && \
     poetry config virtualenvs.create false