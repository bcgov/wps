--- conflicted
+++ resolved
@@ -1,19 +1,12 @@
 ARG DOCKER_IMAGE=image-registry.openshift-image-registry.svc:5000/e1e498-tools/wps-api-base:python3.9-latest
-<<<<<<< HEAD
-# SUPER IMPORTANT: NODE_OPTIONS="--v8-pool-size=2"
-=======
 # SUPER IMPORTANT: NODE_OPTIONS="--v8-pool-size=1"
->>>>>>> 4e77ba79
 # A pod running in our openshift cluster, will report a ridiculous amount of cpu's available, as
 # it's reporting on the underlying hardware. Node, in it's wisdom, will try to scale to using a
 # huge amount of cpu's, which in turn results in massive memory usage. It's very important to
 # limit the cpu pool size to something realistic.
 ARG NODE_OPTIONS="--v8-pool-size=1"
-<<<<<<< HEAD
-=======
 # Source maps are not required for production builds, only for development builds to assist
 # in debugging. We set this to false, to reduce memory usage.
->>>>>>> 4e77ba79
 ARG GENERATE_SOURCEMAP=false
 
 # PHASE 1 - build static html.
@@ -25,12 +18,8 @@
 USER 0
 
 ADD web .
-<<<<<<< HEAD
 # NOTE: Can't use "--production=true", because we need react-scripts for yarn run build.
 RUN npm install -g npm@latest && npm install -g yarn@latest && yarn install --frozen-lockfile
-=======
-RUN npm i yarn && yarn install --frozen-lockfile
->>>>>>> 4e77ba79
 RUN yarn run build
 
 # Switch back to default user
