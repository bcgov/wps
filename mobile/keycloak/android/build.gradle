--- conflicted
+++ resolved
@@ -11,11 +11,7 @@
         mavenCentral()
     }
     dependencies {
-<<<<<<< HEAD
-        classpath 'com.android.tools.build:gradle:8.8.0'
-=======
         classpath 'com.android.tools.build:gradle:8.13.0'
->>>>>>> 39e7c58b
     }
 }
 
@@ -56,14 +52,9 @@
     implementation fileTree(dir: 'libs', include: ['*.jar'])
     implementation project(':capacitor-android')
     implementation "androidx.appcompat:appcompat:$androidxAppCompatVersion"
-<<<<<<< HEAD
-    implementation 'androidx.browser:browser:1.8.0'
-    implementation 'com.squareup.okhttp3:okhttp:5.1.0'
-    implementation 'net.openid:appauth:0.11.1'
-=======
     implementation 'androidx.browser:browser:1.9.0'
     implementation 'com.squareup.okhttp3:okhttp:5.2.1'
->>>>>>> 39e7c58b
+    implementation 'net.openid:appauth:0.11.1'
     testImplementation "junit:junit:$junitVersion"
     androidTestImplementation "androidx.test.ext:junit:$androidxJunitVersion"
     androidTestImplementation "androidx.test.espresso:espresso-core:$androidxEspressoCoreVersion"
