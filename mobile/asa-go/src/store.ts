--- conflicted
+++ resolved
@@ -16,10 +16,7 @@
 export const selectFireShapeAreas = (state: RootState) => state.fireShapeAreas;
 export const selectFireCenters = (state: RootState) => state.fireCenters;
 export const selectGeolocation = (state: RootState) => state.geolocation;
+export const selectAuthentication = (state: RootState) => state.authentication;
 export const selectNetworkStatus = (state: RootState) => state.networkStatus;
-<<<<<<< HEAD
-export const selectGeolocation = (state: RootState) => state.geolocation;
-export const selectAuthentication = (state: RootState) => state.authentication;
-=======
-export const selectFireCentreTPIStats = (state: RootState) => state.fireCentreTPIStats
->>>>>>> 45eb7e7d
+export const selectFireCentreTPIStats = (state: RootState) =>
+  state.fireCentreTPIStats;