--- conflicted
+++ resolved
@@ -50,27 +50,7 @@
     expect(screen.getByText("Protected")).toBeInTheDocument();
   });
 
-  it("renders login button when unauthenticated and not authenticating", () => {
-    vi.spyOn(capacitor.Capacitor, "getPlatform").mockReturnValue("web");
-    vi.spyOn(selectors, "selectAuthentication").mockReturnValue({
-      isAuthenticated: false,
-      authenticating: false,
-      error: null,
-      tokenRefreshed: false,
-      idToken: undefined,
-      token: "test-token",
-    });
-
-    renderWithProviders();
-
-    expect(screen.getByText("Login")).toBeInTheDocument();
-  });
-
-<<<<<<< HEAD
   it("renders children when not authenticated and offline", () => {
-=======
-  it("renders app description and title when unauthenticated and not authenticating", () => {
->>>>>>> 22601024
     vi.spyOn(capacitor.Capacitor, "getPlatform").mockReturnValue("web");
     vi.spyOn(selectors, "selectAuthentication").mockReturnValue({
       isAuthenticated: false,
@@ -105,12 +85,9 @@
 
     renderWithProviders();
 
-    expect(screen.getByText("ASA Go")).toBeInTheDocument();
-    const description = screen.getByTestId("app-description");
-    expect(description).toBeInTheDocument();
+    expect(screen.getByText("Login")).toBeInTheDocument();
   });
 
-<<<<<<< HEAD
   it("renders app description and title when unauthenticated and not authenticating", () => {
     vi.spyOn(capacitor.Capacitor, "getPlatform").mockReturnValue("web");
     vi.spyOn(selectors, "selectAuthentication").mockReturnValue({
@@ -132,8 +109,13 @@
     expect(description).toBeInTheDocument();
   });
 
-=======
->>>>>>> 22601024
+    renderWithProviders();
+
+    expect(screen.getByText("ASA Go")).toBeInTheDocument();
+    const description = screen.getByTestId("app-description");
+    expect(description).toBeInTheDocument();
+  });
+
   it("renders loading spinner when authenticating", () => {
     vi.spyOn(capacitor.Capacitor, "getPlatform").mockReturnValue("web");
     vi.spyOn(selectors, "selectAuthentication").mockReturnValue({
