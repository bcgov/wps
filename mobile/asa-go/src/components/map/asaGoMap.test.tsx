import { render, screen } from "@testing-library/react";
import { Provider } from "react-redux";
import { DateTime } from "luxon";
import { describe, expect, it, vi, beforeEach } from "vitest";
import ASAGoMap, { ASAGoMapProps } from "@/components/map/ASAGoMap";
import { createTestStore } from "@/testUtils";
import { geolocationInitialState } from "@/slices/geolocationSlice";
import { RunType } from "@/api/fbaAPI";

class ResizeObserver {
  observe() {
    // mock no-op
  }
  unobserve() {
    // mock no-op
  }
  disconnect() {
    // mock no-op
  }
}

describe("ASAGoMap", () => {
  beforeAll(() => {
    window.ResizeObserver = ResizeObserver;
  });

<<<<<<< HEAD
  const defaultProps: ASAGoMapProps = {
    selectedFireCenter: undefined,
    selectedFireShape: undefined,
    advisoryThreshold: 0,
    date: DateTime.now(),
    setDate: vi.fn(),
    runType: RunType.FORECAST,
    runDatetime: DateTime.now(),
=======
  const defaultProps = {
    testId: "asa-go-map",
    selectedFireShape: undefined,
    setSelectedFireShape: vi.fn(),
    fireShapeAreas: [],
    advisoryThreshold: 0,
    date: DateTime.now(),
    setDate: vi.fn(),
    setTab: vi.fn(),
    startWatching: vi.fn(),
>>>>>>> 7b660ead
  };

  const mockPosition = {
    coords: {
      latitude: 49.2827,
      longitude: -123.1207,
      accuracy: 10,
      altitude: null,
      altitudeAccuracy: null,
      heading: null,
      speed: null,
    },
    timestamp: Date.now(),
  };

  beforeEach(() => {
    vi.clearAllMocks();
  });

  it("should render the map", () => {
    const store = createTestStore();
    const { getByTestId } = render(
      <Provider store={store}>
        <ASAGoMap {...defaultProps} />
      </Provider>
    );

    const mobileMap = getByTestId(defaultProps.testId);
    expect(mobileMap).toBeVisible();
  });

  it("renders the location button and location indicator", () => {
    const store = createTestStore({
      geolocation: {
        ...geolocationInitialState,
        position: mockPosition,
      },
    });

    render(
      <Provider store={store}>
        <ASAGoMap {...defaultProps} />
      </Provider>
    );

    const locationButton = screen.getByTestId("location-button");
    const locationIndicator = screen.getByTestId("user-location-indicator");
    expect(locationIndicator).toBeInTheDocument();
    expect(locationButton).toBeInTheDocument();
    expect(locationButton).not.toBeDisabled();
  });
});<|MERGE_RESOLUTION|>--- conflicted
+++ resolved
@@ -24,16 +24,6 @@
     window.ResizeObserver = ResizeObserver;
   });
 
-<<<<<<< HEAD
-  const defaultProps: ASAGoMapProps = {
-    selectedFireCenter: undefined,
-    selectedFireShape: undefined,
-    advisoryThreshold: 0,
-    date: DateTime.now(),
-    setDate: vi.fn(),
-    runType: RunType.FORECAST,
-    runDatetime: DateTime.now(),
-=======
   const defaultProps = {
     testId: "asa-go-map",
     selectedFireShape: undefined,
@@ -43,8 +33,8 @@
     date: DateTime.now(),
     setDate: vi.fn(),
     setTab: vi.fn(),
-    startWatching: vi.fn(),
->>>>>>> 7b660ead
+    runType: RunType.FORECAST,
+    runDatetime: DateTime.now(),
   };
 
   const mockPosition = {
