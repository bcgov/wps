import MapIconButton from "@/components/MapIconButton";
import ScaleContainer from "@/components/ScaleContainer";
import TodayTomorrowSwitch from "@/components/TodayTomorrowSwitch";
import { MapContext } from "@/context/MapContext";
<<<<<<< HEAD
import { fireShapeStyler } from "@/featureStylers";
import { extentsMap } from "@/fireCentreExtents";
=======
import {
  fireCentreLabelStyler,
  fireCentreLineStyler,
  fireShapeLabelStyler,
  fireShapeStyler,
  fireShapeLineStyler,
  hfiStyler,
} from "@/featureStylers";
>>>>>>> 7b660ead
import { fireZoneExtentsMap } from "@/fireZoneUnitExtents";
import {
  createBasemapLayer,
  createHFILayer,
  loadStaticPMTilesLayers,
  LOCAL_BASEMAP_LAYER_NAME,
} from "@/layerDefinitions";
import {
  AppDispatch,
  selectGeolocation,
  selectNetworkStatus,
  selectFireShapeAreas,
} from "@/store";
<<<<<<< HEAD
import { CENTER_OF_BC } from "@/utils/constants";
=======
import { CENTER_OF_BC, NavPanel } from "@/utils/constants";
import { PMTilesCache } from "@/utils/pmtilesCache";
import { PMTilesFileVectorSource } from "@/utils/pmtilesVectorSource";
import { Filesystem } from "@capacitor/filesystem";
>>>>>>> 7b660ead
import MyLocationIcon from "@mui/icons-material/MyLocation";
import GpsOffIcon from "@mui/icons-material/GpsOff";
import { Box } from "@mui/material";
import { FireShape, RunType } from "api/fbaAPI";
import { cloneDeep, isNull, isUndefined } from "lodash";
import { DateTime } from "luxon";
import { Map, MapBrowserEvent, Overlay, View } from "ol";
import { defaults as defaultControls } from "ol/control";
import { defaults as defaultInteractions } from "ol/interaction";
import ScaleLine from "ol/control/ScaleLine";
import { boundingExtent } from "ol/extent";
import TileLayer from "ol/layer/Tile";
import VectorTileLayer from "ol/layer/VectorTile";
import "ol/ol.css";
import { fromLonLat } from "ol/proj";
import React, { useEffect, useRef, useState } from "react";
import { useDispatch, useSelector } from "react-redux";
import { BC_EXTENT } from "utils/constants";
import UserLocationIndicator from "@/components/map/LocationIndicator";
import { startWatchingLocation } from "@/slices/geolocationSlice";
import MapPopup from "@/components/map/MapPopup";

// used for setting the initial map extent
const bcExtent = boundingExtent(BC_EXTENT.map((coord) => fromLonLat(coord)));

// used for bounding the map extent, limit panning to BC + buffer
const buffer = 1_500_000;
const BC_FULL_MAP_EXTENT_3857 = [
  bcExtent[0] - buffer,
  bcExtent[1] - buffer,
  bcExtent[2] + buffer,
  bcExtent[3] + buffer,
];

export interface ASAGoMapProps {
  testId?: string;
  selectedFireShape: FireShape | undefined;
  setSelectedFireShape: React.Dispatch<
    React.SetStateAction<FireShape | undefined>
  >;
  advisoryThreshold: number;
  date: DateTime;
  setDate: React.Dispatch<React.SetStateAction<DateTime>>;
<<<<<<< HEAD
  runType: RunType | null;
  runDatetime: DateTime | null;
=======
  setTab: React.Dispatch<React.SetStateAction<NavPanel>>;
>>>>>>> 7b660ead
}

const ASAGoMap = ({
  testId,
  selectedFireShape,
  setSelectedFireShape,
  advisoryThreshold,
  date,
  setDate,
  setTab,
}: ASAGoMapProps) => {
  const dispatch: AppDispatch = useDispatch();

  // selectors & hooks
  const { position, error, loading } = useSelector(selectGeolocation);
  const { networkStatus } = useSelector(selectNetworkStatus);

  // state
  const [map, setMap] = useState<Map | null>(null);
  const [scaleVisible, setScaleVisible] = useState<boolean>(true);
  const { fireShapeAreas } = useSelector(selectFireShapeAreas);
  const [basemapLayer] = useState<TileLayer>(createBasemapLayer());
  const [localBasemapVectorLayer, setLocalBasemapVectorLayer] =
    useState<VectorTileLayer>(() => {
      const layer = new VectorTileLayer();
      layer.set("name", LOCAL_BASEMAP_LAYER_NAME);
      return layer;
    });
  const [centerOnLocation, setCenterOnLocation] = useState<boolean>(false);

  const [fireZoneFileLayer] = useState<VectorTileLayer>(
    new VectorTileLayer({
      style: fireShapeStyler(
        cloneDeep(fireShapeAreas),
        advisoryThreshold,
        true
      ),
      zIndex: 53,
      properties: { name: "fireShapeVector" },
    })
  );

  const [fireZoneHighlightFileLayer] = useState<VectorTileLayer>(
    new VectorTileLayer({
      style: fireShapeLineStyler(
        cloneDeep(fireShapeAreas),
        advisoryThreshold,
        selectedFireShape
      ),
      zIndex: 54,
      properties: { name: "fireZoneHighlightVector" },
    })
  );

  const mapRef = useRef<HTMLDivElement | null>(
    null
  ) as React.MutableRefObject<HTMLElement>;
  const scaleRef = useRef<HTMLDivElement | null>(
    null
  ) as React.MutableRefObject<HTMLElement>;
  const popupRef = useRef<HTMLDivElement | null>(
    null
  ) as React.MutableRefObject<HTMLElement>;

  const [popup] = useState<Overlay>(
    new Overlay({
      autoPan: {
        animation: {
          duration: 250,
        },
      },
    })
  );

  // hfi layer ref, used to add/remove it from map
  const hfiLayerRef = useRef<VectorTileLayer | null>(null);

  const removeLayerByName = (map: Map, layerName: string) => {
    const layer = map
      .getLayers()
      .getArray()
      .find((l) => l.getProperties()?.name === layerName);
    if (layer) {
      map.removeLayer(layer);
    }
  };

  /**
   *
   * - If location tracking is not active, dispatches an action to start tracking.
   * - Sets a flag to center the map on the user's location upon update.
   * - If location tracking is already active and we have a position,
   *   it centers the map on the user's current position.
   */
  const handleLocationButtonClick = async () => {
    if (!map) return;

    if (!position || error) {
      dispatch(startWatchingLocation());
      setCenterOnLocation(true); // center map when position arrives
      return;
    }
    const pos = fromLonLat([
      position.coords.longitude,
      position.coords.latitude,
    ]);
    map.getView().animate({
      center: pos,
      zoom: 7.5,
      duration: 1000,
    });
  };

  // center map when position is updated after requesting location
  useEffect(() => {
    if (centerOnLocation && position && map) {
      const pos = fromLonLat([
        position.coords.longitude,
        position.coords.latitude,
      ]);
      map.getView().animate({
        center: pos,
        zoom: 7.5,
        duration: 1000,
      });
      setCenterOnLocation(false); // Reset flag
    }
  }, [centerOnLocation, position, map]);

  useEffect(() => {
    fireZoneFileLayer.setStyle(
      fireShapeStyler(cloneDeep(fireShapeAreas), advisoryThreshold, true)
    );
    fireZoneHighlightFileLayer.setStyle(
      fireShapeLineStyler(
        cloneDeep(fireShapeAreas),
        advisoryThreshold,
        selectedFireShape
      )
    );
    fireZoneFileLayer.changed();
    fireZoneHighlightFileLayer.changed();
    // eslint-disable-next-line react-hooks/exhaustive-deps
  }, [fireShapeAreas]);

  useEffect(() => {
    if (!map) return;

    fireZoneHighlightFileLayer.setStyle(
      fireShapeLineStyler(
        cloneDeep(fireShapeAreas),
        advisoryThreshold,
        selectedFireShape
      )
    );
    // eslint-disable-next-line react-hooks/exhaustive-deps
  }, [selectedFireShape]);

  useEffect(() => {
    // Toggle basemap visibility based on network connection status.
    if (networkStatus.connected === true) {
      localBasemapVectorLayer.setVisible(false);
      basemapLayer.setVisible(true);
    } else {
      basemapLayer.setVisible(false);
      localBasemapVectorLayer.setVisible(true);
    }
    // eslint-disable-next-line react-hooks/exhaustive-deps
  }, [networkStatus]);

  useEffect(() => {
    // The locally cached basemap pmtiles layer loads async, so add it
    // to the map once it is loaded and state updated.
    if (isNull(map) || isNull(localBasemapVectorLayer)) {
      return;
    }
    if (networkStatus.connected) {
      localBasemapVectorLayer.setVisible(false);
    }
    // Remove the placeholder VTL and then add the new localBasemapVectorLayer
    removeLayerByName(map, LOCAL_BASEMAP_LAYER_NAME);
    map.addLayer(localBasemapVectorLayer);
    // eslint-disable-next-line react-hooks/exhaustive-deps
  }, [localBasemapVectorLayer]);

  useEffect(() => {
    // The React ref is used to attach to the div rendered in our
    // return statement of which this map's target is set to.
    // The ref is a div of type  HTMLDivElement.

    // Pattern copied from web/src/features/map/Map.tsx
    if (!mapRef.current) return;

    // Create the map with the options above and set the target
    // To the ref above so that it is rendered in that div
    const mapObject = new Map({
      view: new View({
        zoom: 5,
        center: fromLonLat(CENTER_OF_BC),
        extent: BC_FULL_MAP_EXTENT_3857,
      }),
      layers: [],
      overlays: [],
      controls: defaultControls({
        zoom: false,
      }),
      interactions: defaultInteractions({
        doubleClickZoom: true,
      }),
    });
    mapObject.setTarget(mapRef.current);

    /******* Start scale line ******/

    const scaleBar = new ScaleLine({});
    scaleBar.setTarget(scaleRef.current);
    mapObject.addControl(scaleBar);
    const setScalelineVisibility = () => {
      setScaleVisible(true);
    };

    // Make the scale line visible when the user zooms in/out
    mapObject.getView().on("change:resolution", setScalelineVisibility);

    /******* End scale line ******/

    /******* Start map popup ******/
    popup.setElement(popupRef.current);
    mapObject.addOverlay(popup);
    const mapClickHandler = (event: MapBrowserEvent<UIEvent>) => {
      fireZoneFileLayer.getFeatures(event.pixel).then((features) => {
        if (!features.length) {
          popup.setPosition(undefined);
          setSelectedFireShape(undefined);
          return;
        }
        const feature = features[0];
        const zonePlacename = `${feature.getProperties().FIRE_ZONE_} - ${
          feature.getProperties().FIRE_ZON_1
        }`;
        const fireZone: FireShape = {
          fire_shape_id: feature.getProperties().OBJECTID,
          mof_fire_zone_name: zonePlacename,
          mof_fire_centre_name: feature.getProperties().FIRE_CENTR,
          area_sqm: feature.getProperties().Shape_Area,
        };
        popup.setPosition(event.coordinate);
        setSelectedFireShape(fireZone);
      });
    };
    mapObject.on("singleclick", mapClickHandler);

    /******* End map popup ******/

    mapObject.getView().fit(bcExtent, { padding: [50, 50, 50, 50] });

    setMap(mapObject);

<<<<<<< HEAD
    loadStaticPMTilesLayers(
      mapObject,
      fireZoneFileLayer,
      props.selectedFireCenter,
      props.selectedFireShape,
      setLocalBasemapVectorLayer
    );

    mapObject.addLayer(basemapLayer);
=======
    const loadPMTiles = async () => {
      // TODO make for date, run type, run date configurable from UI
      const hfiVectorSource = await PMTilesFileVectorSource.createHFILayer(
        new PMTilesCache(Filesystem),
        {
          filename: "hfi.pmtiles",
          for_date: DateTime.fromFormat("2024/08/08", "yyyy/MM/dd"),
          run_type: RunType.FORECAST,
          run_date: DateTime.fromFormat("2024/08/08", "yyyy/MM/dd"),
        }
      );

      const fireCentresSource = await PMTilesFileVectorSource.createStaticLayer(
        new PMTilesCache(Filesystem),
        {
          filename: "fireCentres.pmtiles",
        }
      );

      const fireCentreLabelVectorSource =
        await PMTilesFileVectorSource.createStaticLayer(
          new PMTilesCache(Filesystem),
          {
            filename: "fireCentreLabels.pmtiles",
          }
        );

      const fireZoneSource = await PMTilesFileVectorSource.createStaticLayer(
        new PMTilesCache(Filesystem),
        {
          filename: "fireZoneUnits.pmtiles",
        }
      );

      fireZoneFileLayer.setSource(fireZoneSource);
      fireZoneHighlightFileLayer.setSource(fireZoneSource);

      const fireZoneLabelVectorSource =
        await PMTilesFileVectorSource.createStaticLayer(
          new PMTilesCache(Filesystem),
          {
            filename: "fireZoneUnitLabels.pmtiles",
          }
        );
      if (mapObject) {
        const fireCentreFileLayer = new VectorTileLayer({
          source: fireCentresSource,
          style: fireCentreLineStyler(undefined),
          zIndex: 52,
        });

        const fireCentreLabelsFileLayer = new VectorTileLayer({
          source: fireCentreLabelVectorSource,
          style: fireCentreLabelStyler,
          zIndex: 100,
          maxZoom: 6,
        });

        const fireZoneLabelFileLayer = new VectorTileLayer({
          source: fireZoneLabelVectorSource,
          declutter: true,
          style: fireShapeLabelStyler(selectedFireShape),
          zIndex: 99,
          minZoom: 6,
        });

        const hfiFileLayer = new VectorTileLayer({
          source: hfiVectorSource,
          style: hfiStyler,
          zIndex: 52,
        });

        const localBasemapLayer = await createLocalBasemapVectorLayer();
        setLocalBasemapVectorLayer(localBasemapLayer);

        mapObject.addLayer(basemapLayer);
        mapObject.addLayer(hfiFileLayer);
        mapObject.addLayer(fireCentreFileLayer);
        mapObject.addLayer(fireCentreLabelsFileLayer);
        mapObject.addLayer(fireZoneFileLayer);
        mapObject.addLayer(fireZoneHighlightFileLayer);
        mapObject.addLayer(fireZoneLabelFileLayer);
      }
    };
    loadPMTiles();
>>>>>>> 7b660ead

    return () => {
      mapObject.removeControl(scaleBar);
      mapObject.un("click", mapClickHandler);
      mapObject.getView().un("change:resolution", setScalelineVisibility);
      mapObject.setTarget("");
    };
  }, []); // eslint-disable-line react-hooks/exhaustive-deps

<<<<<<< HEAD
  useEffect(() => {
    if (!map) return;
    if (isNull(props.runType) || isNull(props.runDatetime)) {
      if (hfiLayerRef.current) {
        map.removeLayer(hfiLayerRef.current);
        hfiLayerRef.current = null;
      }
      return;
    }

    let isMounted = true;
    (async () => {
      let hfiLayer: VectorTileLayer | null = null;
      if (!isNull(props.runType) && !isNull(props.runDatetime)) {
        hfiLayer = await createHFILayer({
          filename: "hfi.pmtiles",
          for_date: props.date,
          run_type: props.runType,
          run_date: props.runDatetime,
        });
      }

      // remove previous HFI layer
      if (hfiLayerRef.current) {
        map.removeLayer(hfiLayerRef.current);
      }
      if (hfiLayer && isMounted) {
        map.addLayer(hfiLayer);
        hfiLayerRef.current = hfiLayer;
      }
    })();

    return () => {
      isMounted = false;
    };
  }, [map, props.runType, props.runDatetime, props.date]);
=======
  const handlePopupClose = () => {
    popup.setPosition(undefined);
  };

  const handleZoomToSelectedFireShape = () => {
    if (isNull(map)) {
      return;
    }
    if (selectedFireShape) {
      const zoneExtent = fireZoneExtentsMap.get(
        selectedFireShape.fire_shape_id.toString()
      );
      if (!isUndefined(zoneExtent)) {
        map.getView().fit(zoneExtent, {
          duration: 400,
          padding: [100, 100, 100, 100],
          maxZoom: 8,
        });
      }
    }
    popup.setPosition(undefined);
  };
>>>>>>> 7b660ead

  return (
    <MapContext.Provider value={map}>
      <Box
        ref={mapRef}
        data-testid={testId}
        sx={{
          display: "flex",
          flex: 1,
          position: "relative",
          backgroundColor: "grey.300",
        }}
      >
        <UserLocationIndicator map={map} position={position} error={error} />

        <Box
          sx={{
            position: "absolute",
            left: "8px",
            bottom: "8px",
            zIndex: 1,
            display: "flex",
            flexDirection: "column",
            gap: 1,
          }}
        >
          <MapIconButton
            onClick={handleLocationButtonClick}
            icon={error ? <GpsOffIcon color="error" /> : <MyLocationIcon />}
            testid="location-button"
            loading={loading}
          />
          <TodayTomorrowSwitch date={date} setDate={setDate} />
        </Box>
        <ScaleContainer
          visible={scaleVisible}
          setVisible={setScaleVisible}
          ref={scaleRef}
        />
        <MapPopup
          ref={popupRef}
          selectedFireShape={selectedFireShape}
          onClose={handlePopupClose}
          onSelectProfile={() => setTab(NavPanel.PROFILE)}
          onSelectReport={() => setTab(NavPanel.ADVISORY)}
          onSelectZoom={handleZoomToSelectedFireShape}
        />
      </Box>
    </MapContext.Provider>
  );
};

export default React.memo(ASAGoMap);<|MERGE_RESOLUTION|>--- conflicted
+++ resolved
@@ -2,19 +2,8 @@
 import ScaleContainer from "@/components/ScaleContainer";
 import TodayTomorrowSwitch from "@/components/TodayTomorrowSwitch";
 import { MapContext } from "@/context/MapContext";
-<<<<<<< HEAD
 import { fireShapeStyler } from "@/featureStylers";
 import { extentsMap } from "@/fireCentreExtents";
-=======
-import {
-  fireCentreLabelStyler,
-  fireCentreLineStyler,
-  fireShapeLabelStyler,
-  fireShapeStyler,
-  fireShapeLineStyler,
-  hfiStyler,
-} from "@/featureStylers";
->>>>>>> 7b660ead
 import { fireZoneExtentsMap } from "@/fireZoneUnitExtents";
 import {
   createBasemapLayer,
@@ -28,14 +17,10 @@
   selectNetworkStatus,
   selectFireShapeAreas,
 } from "@/store";
-<<<<<<< HEAD
-import { CENTER_OF_BC } from "@/utils/constants";
-=======
 import { CENTER_OF_BC, NavPanel } from "@/utils/constants";
 import { PMTilesCache } from "@/utils/pmtilesCache";
 import { PMTilesFileVectorSource } from "@/utils/pmtilesVectorSource";
 import { Filesystem } from "@capacitor/filesystem";
->>>>>>> 7b660ead
 import MyLocationIcon from "@mui/icons-material/MyLocation";
 import GpsOffIcon from "@mui/icons-material/GpsOff";
 import { Box } from "@mui/material";
@@ -79,12 +64,9 @@
   advisoryThreshold: number;
   date: DateTime;
   setDate: React.Dispatch<React.SetStateAction<DateTime>>;
-<<<<<<< HEAD
+  setTab: React.Dispatch<React.SetStateAction<NavPanel>>;
   runType: RunType | null;
   runDatetime: DateTime | null;
-=======
-  setTab: React.Dispatch<React.SetStateAction<NavPanel>>;
->>>>>>> 7b660ead
 }
 
 const ASAGoMap = ({
@@ -343,17 +325,6 @@
 
     setMap(mapObject);
 
-<<<<<<< HEAD
-    loadStaticPMTilesLayers(
-      mapObject,
-      fireZoneFileLayer,
-      props.selectedFireCenter,
-      props.selectedFireShape,
-      setLocalBasemapVectorLayer
-    );
-
-    mapObject.addLayer(basemapLayer);
-=======
     const loadPMTiles = async () => {
       // TODO make for date, run type, run date configurable from UI
       const hfiVectorSource = await PMTilesFileVectorSource.createHFILayer(
@@ -439,7 +410,6 @@
       }
     };
     loadPMTiles();
->>>>>>> 7b660ead
 
     return () => {
       mapObject.removeControl(scaleBar);
@@ -449,7 +419,29 @@
     };
   }, []); // eslint-disable-line react-hooks/exhaustive-deps
 
-<<<<<<< HEAD
+  const handlePopupClose = () => {
+    popup.setPosition(undefined);
+  };
+
+  const handleZoomToSelectedFireShape = () => {
+    if (isNull(map)) {
+      return;
+    }
+    if (selectedFireShape) {
+      const zoneExtent = fireZoneExtentsMap.get(
+        selectedFireShape.fire_shape_id.toString()
+      );
+      if (!isUndefined(zoneExtent)) {
+        map.getView().fit(zoneExtent, {
+          duration: 400,
+          padding: [100, 100, 100, 100],
+          maxZoom: 8,
+        });
+      }
+    }
+    popup.setPosition(undefined);
+  };
+
   useEffect(() => {
     if (!map) return;
     if (isNull(props.runType) || isNull(props.runDatetime)) {
@@ -486,30 +478,6 @@
       isMounted = false;
     };
   }, [map, props.runType, props.runDatetime, props.date]);
-=======
-  const handlePopupClose = () => {
-    popup.setPosition(undefined);
-  };
-
-  const handleZoomToSelectedFireShape = () => {
-    if (isNull(map)) {
-      return;
-    }
-    if (selectedFireShape) {
-      const zoneExtent = fireZoneExtentsMap.get(
-        selectedFireShape.fire_shape_id.toString()
-      );
-      if (!isUndefined(zoneExtent)) {
-        map.getView().fit(zoneExtent, {
-          duration: 400,
-          padding: [100, 100, 100, 100],
-          maxZoom: 8,
-        });
-      }
-    }
-    popup.setPosition(undefined);
-  };
->>>>>>> 7b660ead
 
   return (
     <MapContext.Provider value={map}>
