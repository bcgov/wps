import { centerOnFireShape } from "@/components/map/fireShapeCentering";
import {
  defaultLayerVisibility,
  LayerVisibility,
  loadLayerVisibility,
  saveLayerVisibility,
  setDefaultLayerVisibility,
  setZoneStatusLayerVisibility,
} from "@/components/map/layerVisibility";
import UserLocationIndicator from "@/components/map/LocationIndicator";
import MapPopup from "@/components/map/MapPopup";
import ScaleContainer from "@/components/map/ScaleContainer";
import MapIconButton from "@/components/MapIconButton";
import TodayTomorrowSwitch from "@/components/TodayTomorrowSwitch";
import { MapContext } from "@/context/MapContext";
import {
  fireCentreLabelStyler,
  fireCentreLineStyler,
  fireShapeLabelStyler,
  fireShapeLineStyler,
  fireShapeStyler,
} from "@/featureStylers";
import { fireZoneExtentsMap } from "@/fireZoneUnitExtents";
import { useFireShapeAreasForDate } from "@/hooks/dataHooks";
import { useRunParameterForDate } from "@/hooks/useRunParameterForDate";
import {
  createBasemapLayer,
  createHFILayer,
  createLocalBasemapVectorLayer,
  ZONE_STATUS_LAYER_NAME,
  LOCAL_BASEMAP_LAYER_NAME,
  HFI_LAYER_NAME,
} from "@/layerDefinitions";
import { startWatchingLocation } from "@/slices/geolocationSlice";
<<<<<<< HEAD
import { AppDispatch, selectGeolocation, selectNetworkStatus } from "@/store";
import { CENTER_OF_BC, NavPanel } from "@/utils/constants";
=======
import {
  AppDispatch,
  selectFireShapeAreas,
  selectGeolocation,
  selectNetworkStatus,
  selectRunParameter,
} from "@/store";
import { NavPanel } from "@/utils/constants";
>>>>>>> b444bd94
import { PMTilesCache } from "@/utils/pmtilesCache";
import { PMTilesFileVectorSource } from "@/utils/pmtilesVectorSource";
import { Filesystem } from "@capacitor/filesystem";
import GpsOffIcon from "@mui/icons-material/GpsOff";
import MyLocationIcon from "@mui/icons-material/MyLocation";
import LayersIcon from "@mui/icons-material/Layers";
import { Box } from "@mui/material";
import { FireCenter, FireShape } from "api/fbaAPI";
import { cloneDeep, isNil, isNull, isUndefined } from "lodash";
import { DateTime } from "luxon";
import { Map, MapBrowserEvent, Overlay, View } from "ol";
import { defaults as defaultControls } from "ol/control";
import ScaleLine from "ol/control/ScaleLine";
import { boundingExtent } from "ol/extent";
import { defaults as defaultInteractions } from "ol/interaction";
import TileLayer from "ol/layer/Tile";
import VectorTileLayer from "ol/layer/VectorTile";
import "ol/ol.css";
import { fromLonLat } from "ol/proj";
import React, { useEffect, useRef, useState } from "react";
import { useDispatch, useSelector } from "react-redux";
import { BC_EXTENT } from "utils/constants";
import LegendPopover from "@/components/map/LegendPopover";
import { loadMapViewState, saveMapViewState } from "@/components/map/mapView";

// used for setting the initial map extent
const bcExtent = boundingExtent(BC_EXTENT.map((coord) => fromLonLat(coord)));

// used for bounding the map extent, limit panning to BC + buffer
const buffer = 1_500_000;
const BC_FULL_MAP_EXTENT_3857 = [
  bcExtent[0] - buffer,
  bcExtent[1] - buffer,
  bcExtent[2] + buffer,
  bcExtent[3] + buffer,
];

export interface ASAGoMapProps {
  testId: string;
  selectedFireShape: FireShape | undefined;
  setSelectedFireShape: React.Dispatch<
    React.SetStateAction<FireShape | undefined>
  >;
  setSelectedFireCenter: React.Dispatch<
    React.SetStateAction<FireCenter | undefined>
  >;
  advisoryThreshold: number;
  date: DateTime;
  setDate: React.Dispatch<React.SetStateAction<DateTime>>;
  setTab: React.Dispatch<React.SetStateAction<NavPanel>>;
}

const ASAGoMap = ({
  testId,
  selectedFireShape,
  setSelectedFireShape,
  setSelectedFireCenter,
  advisoryThreshold,
  date,
  setDate,
  setTab,
}: ASAGoMapProps) => {
  const dispatch: AppDispatch = useDispatch();

  // selectors & hooks
  const { position, error, loading } = useSelector(selectGeolocation);
  const { networkStatus } = useSelector(selectNetworkStatus);

  // hooks
  const fireShapeAreas = useFireShapeAreasForDate(date);
  const runParameter = useRunParameterForDate(date);

  // state
  const [map, setMap] = useState<Map | null>(null);
  const [scaleVisible, setScaleVisible] = useState<boolean>(true);
  const [basemapLayer] = useState<TileLayer>(createBasemapLayer());
  const [localBasemapVectorLayer, setLocalBasemapVectorLayer] =
    useState<VectorTileLayer>(() => {
      const layer = new VectorTileLayer();
      layer.set("name", LOCAL_BASEMAP_LAYER_NAME);
      return layer;
    });
  const [centerOnLocation, setCenterOnLocation] = useState<boolean>(false);
  const [layerVisibility, setLayerVisibility] = useState<LayerVisibility>(
    defaultLayerVisibility
  );
  const [legendAnchorEl, setLegendAnchorEl] =
    useState<HTMLButtonElement | null>(null);

  const [fireZoneFileLayer] = useState<VectorTileLayer>(
    new VectorTileLayer({
      style: fireShapeStyler(
        cloneDeep(fireShapeAreas),
        advisoryThreshold,
        layerVisibility[ZONE_STATUS_LAYER_NAME]
      ),
      zIndex: 53,
      properties: { name: ZONE_STATUS_LAYER_NAME },
    })
  );

  const [fireZoneHighlightFileLayer] = useState<VectorTileLayer>(
    new VectorTileLayer({
      style: fireShapeLineStyler(
        cloneDeep(fireShapeAreas),
        advisoryThreshold,
        selectedFireShape
      ),
      zIndex: 54,
      properties: { name: "fireZoneHighlightVector" },
    })
  );

  const toggleLayersRef = useRef<Record<string, VectorTileLayer | null>>({});

  const mapRef = useRef<HTMLDivElement | null>(
    null
  ) as React.MutableRefObject<HTMLElement>;
  const scaleRef = useRef<HTMLDivElement | null>(
    null
  ) as React.MutableRefObject<HTMLElement>;
  const popupRef = useRef<HTMLDivElement | null>(
    null
  ) as React.MutableRefObject<HTMLElement>;
  const clickSourceRef = useRef<boolean>(false);

  const [popup] = useState<Overlay>(
    new Overlay({
      autoPan: {
        animation: {
          duration: 250,
        },
      },
    })
  );

  const removeLayerByName = (map: Map, layerName: string) => {
    const layer = map
      .getLayers()
      .getArray()
      .find((l) => l.getProperties()?.name === layerName);
    if (layer) {
      map.removeLayer(layer);
    }
  };

  const replaceMapLayer = React.useCallback(
    (layerName: string, layer: VectorTileLayer | null) => {
      if (!map) return;
      if (toggleLayersRef.current[layerName]) {
        map.removeLayer(toggleLayersRef.current[layerName]);
      }
      if (layer) {
        map.addLayer(layer);
      }
      toggleLayersRef.current[layerName] = layer;
    },
    [map]
  );

  /**
   *
   * - If location tracking is not active, dispatches an action to start tracking.
   * - Sets a flag to center the map on the user's location upon update.
   * - If location tracking is already active and we have a position,
   *   it centers the map on the user's current position.
   */
  const handleLocationButtonClick = async () => {
    if (!map) return;

    if (!position || error) {
      dispatch(startWatchingLocation());
      setCenterOnLocation(true); // center map when position arrives
      return;
    }
    const pos = fromLonLat([
      position.coords.longitude,
      position.coords.latitude,
    ]);
    map.getView().animate({
      center: pos,
      zoom: 7.5,
      duration: 1000,
    });
  };

  const handleLegendButtonClick = (
    event: React.MouseEvent<HTMLButtonElement>
  ) => {
    setLegendAnchorEl(event.currentTarget);
  };

  const handleLegendClose = () => {
    setLegendAnchorEl(null);
  };

  useEffect(() => {
    const fetchVisibility = async () => {
      const loaded = await loadLayerVisibility(defaultLayerVisibility);
      setLayerVisibility(loaded);
    };
    fetchVisibility();
  }, []);

  useEffect(() => {
    saveLayerVisibility(layerVisibility);
  }, [layerVisibility]);

  // center map when position is updated after requesting location
  useEffect(() => {
    if (centerOnLocation && position && map) {
      const pos = fromLonLat([
        position.coords.longitude,
        position.coords.latitude,
      ]);
      map.getView().animate({
        center: pos,
        zoom: 7.5,
        duration: 1000,
      });
      setCenterOnLocation(false); // Reset flag
    }
  }, [centerOnLocation, position, map]);

  useEffect(() => {
    fireZoneFileLayer.setStyle(
      fireShapeStyler(
        cloneDeep(fireShapeAreas),
        advisoryThreshold,
        layerVisibility[ZONE_STATUS_LAYER_NAME]
      )
    );
    fireZoneHighlightFileLayer.setStyle(
      fireShapeLineStyler(
        cloneDeep(fireShapeAreas),
        advisoryThreshold,
        selectedFireShape
      )
    );
    fireZoneFileLayer.changed();
    fireZoneHighlightFileLayer.changed();
    // eslint-disable-next-line react-hooks/exhaustive-deps
  }, [fireShapeAreas]);

  useEffect(() => {
    if (!map) return;

    fireZoneHighlightFileLayer.setStyle(
      fireShapeLineStyler(
        cloneDeep(fireShapeAreas),
        advisoryThreshold,
        selectedFireShape
      )
    );

    // Only center if the change didn't come from a click
    if (!clickSourceRef.current) {
      centerOnFireShape(map, selectedFireShape, fireZoneExtentsMap, popup);
    }

    // Reset the flag for next change
    clickSourceRef.current = false;

    // eslint-disable-next-line react-hooks/exhaustive-deps
  }, [selectedFireShape]);

  useEffect(() => {
    // Toggle basemap visibility based on network connection status.
    if (networkStatus.connected === true) {
      localBasemapVectorLayer.setVisible(false);
      basemapLayer.setVisible(true);
    } else {
      basemapLayer.setVisible(false);
      localBasemapVectorLayer.setVisible(true);
    }
    // eslint-disable-next-line react-hooks/exhaustive-deps
  }, [networkStatus]);

  useEffect(() => {
    // The locally cached basemap pmtiles layer loads async, so add it
    // to the map once it is loaded and state updated.
    if (isNull(map) || isNull(localBasemapVectorLayer)) {
      return;
    }
    if (networkStatus.connected) {
      localBasemapVectorLayer.setVisible(false);
    }
    // Remove the placeholder VTL and then add the new localBasemapVectorLayer
    removeLayerByName(map, LOCAL_BASEMAP_LAYER_NAME);
    map.addLayer(localBasemapVectorLayer);
    // eslint-disable-next-line react-hooks/exhaustive-deps
  }, [localBasemapVectorLayer]);

  useEffect(() => {
    // The React ref is used to attach to the div rendered in our
    // return statement of which this map's target is set to.
    // The ref is a div of type  HTMLDivElement.

    // Pattern copied from web/src/features/map/Map.tsx
    if (!mapRef.current) return;

    // Create the map with the options above and set the target
    // To the ref above so that it is rendered in that div
    const mapObject = new Map({
      view: new View({
        extent: BC_FULL_MAP_EXTENT_3857, // constrains panning
      }),
      layers: [],
      overlays: [],
      controls: defaultControls({
        zoom: false,
      }),
      interactions: defaultInteractions({
        doubleClickZoom: true,
      }),
    });
    mapObject.setTarget(mapRef.current);

    /******* Start scale line ******/

    const scaleBar = new ScaleLine({});
    scaleBar.setTarget(scaleRef.current);
    mapObject.addControl(scaleBar);
    const setScalelineVisibility = () => {
      setScaleVisible(true);
    };

    // Make the scale line visible when the user zooms in/out
    mapObject.getView().on("change:resolution", setScalelineVisibility);

    /******* End scale line ******/

    /******* Start map popup ******/
    popup.setElement(popupRef.current);
    mapObject.addOverlay(popup);
    const mapClickHandler = (event: MapBrowserEvent<UIEvent>) => {
      fireZoneFileLayer.getFeatures(event.pixel).then((features) => {
        clickSourceRef.current = true; // Mark as click source
        if (!features.length) {
          popup.setPosition(undefined);
          setSelectedFireCenter(undefined);
          setSelectedFireShape(undefined);
          return;
        }
        const feature = features[0];
        const zonePlacename = `${feature.getProperties().FIRE_ZONE_} - ${
          feature.getProperties().FIRE_ZON_1
        }`;
        const fireZone: FireShape = {
          fire_shape_id: feature.getProperties().OBJECTID,
          mof_fire_zone_name: zonePlacename,
          mof_fire_centre_name: feature.getProperties().FIRE_CENTR,
          area_sqm: feature.getProperties().Shape_Area,
        };
        popup.setPosition(event.coordinate);
        setSelectedFireShape(fireZone);
      });
    };
    mapObject.on("singleclick", mapClickHandler);

    /******* End map popup ******/

    setMap(mapObject);

    const loadPMTiles = async () => {
      const fireCentresSource = await PMTilesFileVectorSource.createStaticLayer(
        new PMTilesCache(Filesystem),
        {
          filename: "fireCentres.pmtiles",
        }
      );

      const fireCentreLabelVectorSource =
        await PMTilesFileVectorSource.createStaticLayer(
          new PMTilesCache(Filesystem),
          {
            filename: "fireCentreLabels.pmtiles",
          }
        );

      const fireZoneSource = await PMTilesFileVectorSource.createStaticLayer(
        new PMTilesCache(Filesystem),
        {
          filename: "fireZoneUnits.pmtiles",
        }
      );

      fireZoneFileLayer.setSource(fireZoneSource);
      fireZoneHighlightFileLayer.setSource(fireZoneSource);

      const fireZoneLabelVectorSource =
        await PMTilesFileVectorSource.createStaticLayer(
          new PMTilesCache(Filesystem),
          {
            filename: "fireZoneUnitLabels.pmtiles",
          }
        );
      if (mapObject) {
        const fireCentreFileLayer = new VectorTileLayer({
          source: fireCentresSource,
          style: fireCentreLineStyler(undefined),
          zIndex: 52,
        });

        const fireCentreLabelsFileLayer = new VectorTileLayer({
          source: fireCentreLabelVectorSource,
          style: fireCentreLabelStyler,
          zIndex: 100,
          maxZoom: 6,
        });

        const fireZoneLabelFileLayer = new VectorTileLayer({
          source: fireZoneLabelVectorSource,
          declutter: true,
          style: fireShapeLabelStyler(selectedFireShape),
          zIndex: 99,
          minZoom: 6,
        });

        const localBasemapLayer = await createLocalBasemapVectorLayer();
        setLocalBasemapVectorLayer(localBasemapLayer);

        mapObject.addLayer(basemapLayer);
        mapObject.addLayer(fireCentreFileLayer);
        mapObject.addLayer(fireCentreLabelsFileLayer);
        mapObject.addLayer(fireZoneFileLayer);
        mapObject.addLayer(fireZoneHighlightFileLayer);
        mapObject.addLayer(fireZoneLabelFileLayer);
      }
    };
    loadPMTiles();

    return () => {
      mapObject.removeControl(scaleBar);
      mapObject.un("click", mapClickHandler);
      mapObject.getView().un("change:resolution", setScalelineVisibility);
      mapObject.setTarget("");
    };
  }, []); // eslint-disable-line react-hooks/exhaustive-deps

  // map state storage and restoration
  useEffect(() => {
    if (!map) return;
    (async () => {
      const savedState = await loadMapViewState();
      if (savedState) {
        map.getView().setZoom(savedState.zoom);
        map.getView().setCenter(savedState.center);
      } else {
        map.getView().fit(bcExtent, { padding: [50, 50, 50, 50] });
      }
    })();

    const saveStateHandler = () => {
      const view = map.getView();
      const zoom = view.getZoom();
      const center = view.getCenter();
      if (zoom && center) {
        saveMapViewState({
          zoom,
          center,
        });
      }
    };
    map.on("moveend", saveStateHandler);

    return () => {
      map.un("moveend", saveStateHandler);
    };
  }, [map]);

  useEffect(() => {
    if (!map) return;

    (async () => {
      let hfiLayer: VectorTileLayer | null = null;
      if (
        !isNil(runParameter?.run_type) &&
        !isNil(runParameter?.run_datetime)
      ) {
        hfiLayer = await createHFILayer(
          {
            filename: "hfi.pmtiles",
            for_date: date,
            run_type: runParameter.run_type,
            run_date: DateTime.fromISO(runParameter.run_datetime),
          },
          layerVisibility[HFI_LAYER_NAME]
        );
      }
      replaceMapLayer(HFI_LAYER_NAME, hfiLayer);
    })();
  }, [map, runParameter, date, layerVisibility, replaceMapLayer]);

  const handlePopupClose = () => {
    popup.setPosition(undefined);
  };

  const handleZoomToSelectedFireShape = () => {
    if (isNull(map)) {
      return;
    }
    if (selectedFireShape) {
      const zoneExtent = fireZoneExtentsMap.get(
        selectedFireShape.fire_shape_id.toString()
      );
      if (!isUndefined(zoneExtent)) {
        map.getView().fit(zoneExtent, {
          duration: 400,
          padding: [50, 50, 50, 50],
          maxZoom: 10,
        });
      }
    }
    popup.setPosition(undefined);
  };

  const handleLayerVisibilityChange = (
    layerName: string,
    visible: boolean
  ): void => {
    setLayerVisibility((prev) => ({
      ...prev,
      [layerName]: visible,
    }));

    // The Zone Status layer is unique because it's always visible, but we'll change it's style
    // so it isn't filled in anymore if it's "off".
    if (layerName === ZONE_STATUS_LAYER_NAME) {
      setZoneStatusLayerVisibility(
        fireZoneFileLayer,
        fireShapeAreas,
        advisoryThreshold,
        visible
      );
    } else {
      setDefaultLayerVisibility(toggleLayersRef.current, layerName, visible);
    }
  };

  return (
    <MapContext.Provider value={map}>
      <Box
        ref={mapRef}
        data-testid={testId}
        sx={{
          display: "flex",
          flex: 1,
          position: "relative",
          backgroundColor: "grey.300",
        }}
      >
        <UserLocationIndicator map={map} position={position} error={error} />

        <Box
          sx={{
            position: "absolute",
            left: "8px",
            bottom: "8px",
            zIndex: 2,
            display: "flex",
            flexDirection: "column",
            gap: 1,
          }}
        >
          <MapIconButton
            onClick={handleLegendButtonClick}
            icon={<LayersIcon />}
            testid="legend-toggle-button"
          />
          <MapIconButton
            onClick={handleLocationButtonClick}
            icon={error ? <GpsOffIcon color="error" /> : <MyLocationIcon />}
            testid="location-button"
            loading={loading}
          />
          <TodayTomorrowSwitch date={date} setDate={setDate} />
        </Box>

        <LegendPopover
          anchorEl={legendAnchorEl}
          onClose={handleLegendClose}
          layerVisibility={layerVisibility}
          onLayerVisibilityChange={handleLayerVisibilityChange}
        />

        <ScaleContainer
          visible={scaleVisible}
          setVisible={setScaleVisible}
          ref={scaleRef}
        />
        <MapPopup
          ref={popupRef}
          selectedFireShape={selectedFireShape}
          onClose={handlePopupClose}
          onSelectProfile={() => {
            setTab(NavPanel.PROFILE);
            handlePopupClose();
          }}
          onSelectReport={() => {
            setTab(NavPanel.ADVISORY);
            handlePopupClose();
          }}
          onSelectZoom={handleZoomToSelectedFireShape}
        />
      </Box>
    </MapContext.Provider>
  );
};

export default React.memo(ASAGoMap);<|MERGE_RESOLUTION|>--- conflicted
+++ resolved
@@ -32,10 +32,8 @@
   HFI_LAYER_NAME,
 } from "@/layerDefinitions";
 import { startWatchingLocation } from "@/slices/geolocationSlice";
-<<<<<<< HEAD
 import { AppDispatch, selectGeolocation, selectNetworkStatus } from "@/store";
 import { CENTER_OF_BC, NavPanel } from "@/utils/constants";
-=======
 import {
   AppDispatch,
   selectFireShapeAreas,
@@ -43,8 +41,6 @@
   selectNetworkStatus,
   selectRunParameter,
 } from "@/store";
-import { NavPanel } from "@/utils/constants";
->>>>>>> b444bd94
 import { PMTilesCache } from "@/utils/pmtilesCache";
 import { PMTilesFileVectorSource } from "@/utils/pmtilesVectorSource";
 import { Filesystem } from "@capacitor/filesystem";
