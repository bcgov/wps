--- conflicted
+++ resolved
@@ -9,11 +9,7 @@
   fireCentreLineStyler,
   fireShapeLabelStyler,
   fireShapeLineStyler,
-<<<<<<< HEAD
-=======
   fireShapeStyler,
-  hfiStyler,
->>>>>>> 1175d9dc
 } from "@/featureStylers";
 import { fireZoneExtentsMap } from "@/fireZoneUnitExtents";
 import {
@@ -28,11 +24,7 @@
   selectFireShapeAreas,
   selectGeolocation,
   selectNetworkStatus,
-<<<<<<< HEAD
-  selectFireShapeAreas,
   selectRunParameter,
-=======
->>>>>>> 1175d9dc
 } from "@/store";
 import { CENTER_OF_BC, NavPanel } from "@/utils/constants";
 import { PMTilesCache } from "@/utils/pmtilesCache";
