--- conflicted
+++ resolved
@@ -51,19 +51,18 @@
             ]
         },
         {
-<<<<<<< HEAD
             "name": "fuel layer processor job",
             "type": "debugpy",
             "request": "launch",
             "module": "wps_jobs.fuel_raster",
             "console": "integratedTerminal",
             "args": []
-=======
+        },
+        {
             "name": "ecmwf IFS",
             "type": "python",
             "request": "launch",
             "module": "wps_jobs.weather_model_jobs.ecmwf",
->>>>>>> ff210c76
         },
     ]
 }