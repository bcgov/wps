# feeling sad? remember to validate this file!
# curl --data-binary @codecov.yml https://codecov.io/validate
coverage:
  # https://docs.codecov.com/docs/commit-status
  status:
<<<<<<< HEAD
    patch:  
      default:      
=======
    patch:
      default:
>>>>>>> 699e558b
        threshold: 2%
    project:
      # https://docs.codecov.com/docs/commit-status#project-status
      default:
        # target: minimum coverage ratio that the commit must meet
        target: 80%
        # threshold: Allow the coverage to drop by X%, and posting a success status.
        threshold: 1%
      # https://docs.codecov.com/docs/commit-status#splitting-up-projects-example
      api:
        paths:
          - api/app
      web:
        paths:
          - web/src
        # web isn't quite amazing yet - would be nice to push it up to 80&
        target: 73%<|MERGE_RESOLUTION|>--- conflicted
+++ resolved
@@ -3,13 +3,8 @@
 coverage:
   # https://docs.codecov.com/docs/commit-status
   status:
-<<<<<<< HEAD
-    patch:  
-      default:      
-=======
     patch:
       default:
->>>>>>> 699e558b
         threshold: 2%
     project:
       # https://docs.codecov.com/docs/commit-status#project-status
