--- conflicted
+++ resolved
@@ -30,11 +30,7 @@
 pytest-mock = "^3"
 coverage = "^7.6.4"
 ruff = "^0.11.5"
-<<<<<<< HEAD
-testcontainers = {extras = ["postgres"], version = "^4.10.0"}
-=======
 testcontainers = { extras = ["postgres"], version = "^4.10.0" }
->>>>>>> 61d8a172
 pytest-cov = "^6.1.1"
 
 [build-system]
