--- conflicted
+++ resolved
@@ -3,19 +3,10 @@
 from wps_shared.db.models.fire_watch import BurnStatusEnum, FireWatch, FireWatchWeather, PrescriptionStatus
 from wps_shared.db.models.hfi_calc import FireCentre
 
-<<<<<<< HEAD
-
-async def get_all_active_fire_watches(session: AsyncSession):
-    statement = select(FireWatch).where(FireWatch.status == BurnStatusEnum.ACTIVE)
-    result = await session.execute(statement)
-    return result.scalars().all()
-
-=======
 async def get_all_fire_watches(session: AsyncSession):
     statement = select(FireWatch, FireCentre).join(FireCentre, FireWatch.fire_centre == FireCentre.id)
     result = await session.execute(statement)
     return result.all()
->>>>>>> e517741e
 
 async def get_fire_centre_by_name(session: AsyncSession, name: str) -> FireCentre:
     statement = select(FireCentre).where(FireCentre.name.ilike(name))
