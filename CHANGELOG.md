--- conflicted
+++ resolved
@@ -1,10 +1,10 @@
-<<<<<<< HEAD
-## 2022-04-27 HFI Calc [#1869](https://github.com/bcgov/wps/issues/1869)
+
+## 2022-05-1 HFI Calc [#1869](https://github.com/bcgov/wps/issues/1869)
 
 ### Features
 
 - **hfi calculator:** Introduce role permission for editing HFI prep fire starts.
-=======
+
 ## 2022-04-28 HFI Calc - Refactor + Grass Cure Display Bug
 
 ### Bug
@@ -20,7 +20,7 @@
 ### Features
 
 - **hfi calculator [#1555](https://github.com/bcgov/wps/issues/1555):** Change fuel type for weather stations in HFI calculation.
->>>>>>> 6bc8409b
+
 
 ## 2022-04-26 HFI Calc - Migrate Material UI from v4 to v5, Part1 [#1896](https://app.zenhub.com/workspaces/wildfire-predictive-services-5e321393e038fba5bbe203b8/issues/bcgov/wps/1896)
 
