--- conflicted
+++ resolved
@@ -1,12 +1,9 @@
-<<<<<<< HEAD
-## 2022-04-26 Fire Behaviour Calc - 422 bug caused by missing station
+## 2022-04-28 Fire Behaviour Calc - 422 bug caused by missing station
 
 ### Bug
 
 - Fixed [#1964](https://github.com/bcgov/wps/issues/1964): Request failed with status code 422" due to missing station
 
-## 2022-04-26 HFI Calc - Set fuel type
-=======
 ## 2022-04-28 HFI Calc - Refactor + Grass Cure Display Bug
 
 ### Bug
@@ -18,7 +15,6 @@
 - Refactoring code.
 
 ## 2022-04-27 HFI Calc - Set fuel type
->>>>>>> 90f965bc
 
 ### Features
 
