--- conflicted
+++ resolved
@@ -1,10 +1,9 @@
-<<<<<<< HEAD
-## 2022-04-19 HFI Calc [#1869](https://github.com/bcgov/wps/issues/1869)
+## 2022-04-26 HFI Calc [#1869](https://github.com/bcgov/wps/issues/1869)
 
 ### Features
 
 - **hfi calculator:** Introduce role permission for editing HFI prep fire starts.
-=======
+
 ## 2022-04-21 HFI Calc
 
 ### Bug
@@ -16,7 +15,6 @@
 ### Features
 
 - **hfi calculator [#1849](https://github.com/bcgov/wps/issues/1849):** Added West Kelowna (1277) station with fuel type C7 to Penticton planning area as 2nd station in list. Added Station Bay 2 (1359) station with fuel type C5 to Vernon planning area as 3rd station in list
->>>>>>> ac2e156b
 
 ## 2022-04-14 HFI Calc - Bug Fix - PDF Download
 
