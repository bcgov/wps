<<<<<<< HEAD
## 2022-04-26 HFI Calc [#1869](https://github.com/bcgov/wps/issues/1869)

### Features

- **hfi calculator:** Introduce role permission for editing HFI prep fire starts.
=======
## 2022-04-26 HFI Calc - Migrate Material UI from v4 to v5, Part1 [#1896](https://app.zenhub.com/workspaces/wildfire-predictive-services-5e321393e038fba5bbe203b8/issues/bcgov/wps/1896)

### Refactor

- **all products** Added the new libraries, updated component imports and ran the codemod while keeping the existing CSS in JSS libraries in place. Eventually (part 2) we will remove the CSS in JS build library in favor of the direction MaterialUI is going with the emotion CSS engine.
>>>>>>> 958cb74e

## 2022-04-21 HFI Calc

### Bug

- Fixed [#1904](https://github.com/bcgov/wps/issues/1904): Initial load of the page would not render loading spinner

## 2022-04-19 HFI Calc

### Features

- **hfi calculator [#1849](https://github.com/bcgov/wps/issues/1849):** Added West Kelowna (1277) station with fuel type C7 to Penticton planning area as 2nd station in list. Added Station Bay 2 (1359) station with fuel type C5 to Vernon planning area as 3rd station in list

## 2022-04-14 HFI Calc - Bug Fix - PDF Download

### Bug

- Fixed: PDF request was returning PDF for start date only, and would not honour station selected & fire starts for prep periods in excess of one day.

## 2022-04-13 HFI Calc - Refactor Request & Response Structure [#1555](https://github.com/bcgov/wps/issues/1555)

### Refactor

- **hfi calculator** Changed HFI request and result structure, remove selected_station_code_ids and made request/response structure more strict.

## 2022-04-12 HFI Calc : Success Snackbar [#1634](https://github.com/bcgov/wps/issues/1634)

### Features

- **hfi calculator:** Add a success snackbar that shows when user has successfully made a change to prep.

## 2022-04-11 HFI Calc : Prep Period [#1634](https://github.com/bcgov/wps/issues/1634)

### Features

- **hfi calculator:** Load the most recently saved prep record that overlaps with the current date. (Previous behaviour was to load the most recently modified prep record.)
- **hfi calculator:** Changing the prep period date does not result in a write to the database. Users can change thus change dates without affecting other users. (Previous behaviour was to create/update a prep record when changing the date.)
- **hfi calculator:** When a fire starts are changed or weather stations are toggled, a prep period record is created in the database.
- **hfi calculator:** Changing the prep period end date results in losing fire starts & weather station toggles. (Previous behaviour would retain fire starts & weather station toggles if the start date was unchanged.)
- **hfi calculator:** Changed warning message from "Any changes made to dates, fire starts or selected stations ..." to "Any changes made to fire starts or selected stations..."<|MERGE_RESOLUTION|>--- conflicted
+++ resolved
@@ -1,16 +1,14 @@
-<<<<<<< HEAD
-## 2022-04-26 HFI Calc [#1869](https://github.com/bcgov/wps/issues/1869)
+## 2022-04-27 HFI Calc [#1869](https://github.com/bcgov/wps/issues/1869)
 
 ### Features
 
 - **hfi calculator:** Introduce role permission for editing HFI prep fire starts.
-=======
+
 ## 2022-04-26 HFI Calc - Migrate Material UI from v4 to v5, Part1 [#1896](https://app.zenhub.com/workspaces/wildfire-predictive-services-5e321393e038fba5bbe203b8/issues/bcgov/wps/1896)
 
 ### Refactor
 
 - **all products** Added the new libraries, updated component imports and ran the codemod while keeping the existing CSS in JSS libraries in place. Eventually (part 2) we will remove the CSS in JS build library in favor of the direction MaterialUI is going with the emotion CSS engine.
->>>>>>> 958cb74e
 
 ## 2022-04-21 HFI Calc
 
