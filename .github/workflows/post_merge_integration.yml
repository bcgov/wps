--- conflicted
+++ resolved
@@ -133,13 +133,9 @@
         if: steps.cache-venv.outputs.cache-hit != 'true'
         working-directory: ./api
         run: |
-<<<<<<< HEAD
-          poetry run pylint --rcfile=.pylintrc advisory/*.py advisory/**/*.py app/*.py app/**/*.py
-=======
           poetry run python -m pip install --upgrade pip
           poetry install
           poetry run python -m pip install gdal==$(gdal-config --version)
->>>>>>> b739ba39
       - uses: r-lib/actions/setup-r@v2
         with:
           r-version: ${{ matrix.R }}
