name: Integration

on:
  pull_request:
    branches:
      - main
jobs:
  lint-and-test:
    name: Lint, Test with Coverage & SonarQube
    runs-on: ubuntu-20.04
    strategy:
      matrix:
        python-version: [3.8]
        node-version: [14.x]
    steps:
      - name: Checkout repo
        uses: actions/checkout@v2
        with:
          # For sonar-scanner to work properly we can't use a shallow fetch.
          fetch-depth: 0

      - name: Setup kernel for react, increase watchers
        run: echo fs.inotify.max_user_watches=524288 | sudo tee -a /etc/sysctl.conf && sudo sysctl -p

      - name: Setup Python ${{ matrix.python-version }} (api)
        uses: actions/setup-python@v1
        with:
          python-version: ${{ matrix.python-version }}

      - name: Use Node.js ${{ matrix.node-version }}
        uses: actions/setup-node@v1
        with:
          node-version: ${{ matrix.node-version }}

      - name: Cache poetry installer
        uses: actions/cache@v2
        id: cache-poetry-installer
        env:
          cache-name: cache-poetry-installer
        with:
          path: "~/poetry_installer"
          key: "1.0.8"

      - name: Download poetry installer
        if: steps.cache-poetry-installer.outputs.cache-hit != 'true'
        run: |
<<<<<<< HEAD
=======
          echo
>>>>>>> 9b744996
          mkdir ~/poetry_installer
          curl -sSL https://raw.githubusercontent.com/python-poetry/poetry/master/get-poetry.py > ~/poetry_installer/get-poetry.py

      - name: Install poetry (api)
        run: |
          cd ~/poetry_installer
          python get-poetry.py --version 1.1.4
          source ~/.poetry/env
          poetry config virtualenvs.create true
          poetry config virtualenvs.in-project false

      - name: Install libgdal-dev (api)
        # The python gdal component relies on libgdal-dev being installed.
        run: |
          sudo apt-get update --fix-missing && sudo apt-get -y install libgdal-dev

      - name: Install gdal python (api)
        # We don't have much control over what version of gdal we're getting, it's pretty much whatever is
        # available to us. As such, gdal is not installed by poetry, since the version will differ between
        # platforms.
        # Also have to be absolutely sure that numpy is installed before gdal (otherwise gdal doesn't install
        # correctly, and you'll run into ndarray errors.)
        working-directory: ./api
        run: |
          source ~/.poetry/env
          poetry run pip install numpy
          CPLUS_INCLUDE_PATH=/usr/include/gdal C_INCLUDE_PATH=/usr/include/gdal poetry run pip install gdal==$(gdal-config --version)

      # poetry cache folder: /home/runner/.cache/pypoetry
      - name: Cache poetry
        uses: actions/cache@v2
        env:
          cache-name: cache-poetry
        with:
          path: ~/.cache/pypoetry
          key: ${{ runner.os }}-poetry-cache-${{ hashFiles('**/poetry.lock') }}
          restore-keys: |
            ${{ runner.os }}-poetry-cache-

      - name: Install remaining python dependencies (api)
        working-directory: ./api
        run: |
          source ~/.poetry/env
          poetry install

      - name: Lint (api)
        working-directory: ./api
        run: |
          source ~/.poetry/env
          poetry run pylint --rcfile=.pylintrc app/*.py app/**/*.py

      - name: Unit Test with coverage (api)
        working-directory: ./api
        run: |
          source ~/.poetry/env
          ORIGINS=testorigin poetry run coverage run --source=app -m pytest -o log_cli=true --disable-warnings --verbose

      - name: Create coverage report (api)
        # Create coverage report, and then replace occurrences of
        # 'filename="app' with 'filename="api/app" in coverage-report.xml
        working-directory: ./api
        shell: bash
        run: |
          source ~/.poetry/env
          poetry run coverage report
          poetry run coverage xml -o coverage-reports/coverage-report.xml
          sed -i 's/filename="app/filename="api\/app/' coverage-reports/coverage-report.xml

      - uses: actions/cache@v2
        with:
          path: |
            **/node_modules
            ~/.cache/Cypress
          key: ${{ runner.os }}-modules-${{ hashFiles('**/yarn.lock') }}

      - name: Install node dependencies (web)
        working-directory: ./web
        if: steps.yarn-cache.outputs.cache-hit != 'true'
        run: yarn install

      - name: Lint (web)
        working-directory: ./web
        run: yarn run lint

      # "Error: ENOSPC: System limit for number of file watchers reached" can be addressed
      # with this: https://github.com/guard/listen/wiki/Increasing-the-amount-of-inotify-watchers#the-technical-details
      # It seems unnecessary at the moment because tests pass anyway
      - name: Cypress tests with coverage (web)
        working-directory: ./web
        run: yarn run cypress:ci

      - name: Unit tests (web)
        working-directory: ./web
        run: yarn run test:ci

      - name: Fix code coverage paths (web)
        # Due to the way sonarscanner mounts thing when running in docker, we need to change the coverage file.
        working-directory: ./web/coverage
        run: sed -i 's/\/home\/runner\/work\/wps\/wps\/web\//\/github\/workspace\//g' lcov.info

      - name: SonarCloud Scan
        uses: sonarsource/sonarcloud-github-action@master
        env:
          GITHUB_TOKEN: ${{ secrets.GITHUB_TOKEN }}
          SONAR_TOKEN: ${{ secrets.SONAR_TOKEN }}<|MERGE_RESOLUTION|>--- conflicted
+++ resolved
@@ -44,10 +44,7 @@
       - name: Download poetry installer
         if: steps.cache-poetry-installer.outputs.cache-hit != 'true'
         run: |
-<<<<<<< HEAD
-=======
           echo
->>>>>>> 9b744996
           mkdir ~/poetry_installer
           curl -sSL https://raw.githubusercontent.com/python-poetry/poetry/master/get-poetry.py > ~/poetry_installer/get-poetry.py
 
