--- conflicted
+++ resolved
@@ -26,13 +26,8 @@
 
   prepare-dev-database-backups:
     name: Prepare Dev Database Backups (OCP4)
-<<<<<<< HEAD
-    runs-on: ubuntu-20.04
-    needs: [prepare-database-ocp4]
-=======
-    needs: prepare-dev-database
-    runs-on: ubuntu-20.04
->>>>>>> 6ce47b55
+    needs: [prepare-dev-database]
+    runs-on: ubuntu-20.04
     steps:
       - name: Set Variables
         shell: bash
@@ -66,13 +61,8 @@
           oc login "${{ secrets.OPENSHIFT_CLUSTER }}" --token="${{ secrets.OC4_DEV_TOKEN }}"
           PROJ_TARGET=e1e498-dev PROJ_TOOLS=e1e498-tools IMAGE_NAMESPACE=e1e498-tools EPHEMERAL_STORAGE=True bash openshift/scripts/oc_provision_backup_mariadb_cronjob.sh ${SUFFIX} apply
 
-<<<<<<< HEAD
-  build-and-deploy-ocp4:
-    name: Build, Deploy to Dev & ZAP Baseline Scan (OCP4)
-=======
   build-image:
     name: Build Image
->>>>>>> 6ce47b55
     runs-on: ubuntu-20.04
     steps:
       - name: Set Variables
@@ -147,7 +137,6 @@
           # Do not return failure on warnings - TODO: this has to be resolved!
           cmd_options: "-I"
 
-<<<<<<< HEAD
   build-ubuntu-image:
     # C-Haines relies on a gdal version not currently available in the debian image we use,
     # so we need to create an ubuntu based image.
@@ -158,21 +147,7 @@
       - name: Set Variables
         shell: bash
         run: echo "SUFFIX=pr-${{ github.event.number }}" >> $GITHUB_ENV
-=======
-  prepare-test-database:
-    name: Prepare Test Database (OCP4)
-    runs-on: ubuntu-20.04
-    steps:
-      - name: Set Variables
-        shell: bash
-        run: |
-          echo "SUFFIX=pr-${{ github.event.number }}" >> $GITHUB_ENV
->>>>>>> 6ce47b55
-
-      - name: Checkout
-        uses: actions/checkout@v2
-
-<<<<<<< HEAD
+
       - name: Build Image
         shell: bash
         run: |
@@ -192,7 +167,25 @@
       - name: Set Variables
         shell: bash
         run: echo "SUFFIX=pr-${{ github.event.number }}" >> $GITHUB_ENV
-=======
+
+      - name: C-Haines Cronjob
+        shell: bash
+        run: |
+          oc login "${{ secrets.OPENSHIFT_CLUSTER }}" --token="${{ secrets.OC4_DEV_TOKEN }}"
+          PROJ_TARGET="e1e498-dev" PROJ_TOOLS="e1e498-tools" PROJ_DEV="e1e498-dev" bash openshift/scripts/oc_provision_c_haines_cronjob.sh ${SUFFIX} apply
+
+  prepare-test-database:
+    name: Prepare Test Database (OCP4)
+    runs-on: ubuntu-20.04
+    steps:
+      - name: Set Variables
+        shell: bash
+        run: |
+          echo "SUFFIX=pr-${{ github.event.number }}" >> $GITHUB_ENV
+
+      - name: Checkout
+        uses: actions/checkout@v2
+
       - name: Deploy PostGIS instance
         shell: bash
         run: |
@@ -208,18 +201,10 @@
         shell: bash
         run: |
           echo "SUFFIX=pr-${{ github.event.number }}" >> $GITHUB_ENV
->>>>>>> 6ce47b55
-
-      - name: Checkout
-        uses: actions/checkout@v2
-
-<<<<<<< HEAD
-      - name: C-Haines Cronjob
-        shell: bash
-        run: |
-          oc login "${{ secrets.OPENSHIFT_CLUSTER }}" --token="${{ secrets.OC4_DEV_TOKEN }}"
-          PROJ_TARGET="e1e498-dev" PROJ_TOOLS="e1e498-tools" PROJ_DEV="e1e498-dev" bash openshift/scripts/oc_provision_c_haines_cronjob.sh ${SUFFIX} apply
-=======
+
+      - name: Checkout
+        uses: actions/checkout@v2
+
       - name: Deploy to Test
         shell: bash
         run: |
@@ -232,5 +217,4 @@
         shell: bash
         run: |
           oc login "${{ secrets.OPENSHIFT_CLUSTER }}" --token="${{ secrets.OC4_TEST_TOKEN }}"
-          POSTGRES_WRITE_HOST=patroni-wps-${SUFFIX}-leader POSTGRES_READ_HOST=patroni-wps-${SUFFIX}-replica PROJ_TARGET="e1e498-test" PROJ_TOOLS="e1e498-tools" POSTGRES_USER="wps" POSTGRES_DATABASE="wps" IMAGE_REGISTRY="image-registry.openshift-image-registry.svc:5000" bash openshift/scripts/oc_provision_ec_rdps_cronjob.sh ${SUFFIX} apply
->>>>>>> 6ce47b55
+          POSTGRES_WRITE_HOST=patroni-wps-${SUFFIX}-leader POSTGRES_READ_HOST=patroni-wps-${SUFFIX}-replica PROJ_TARGET="e1e498-test" PROJ_TOOLS="e1e498-tools" POSTGRES_USER="wps" POSTGRES_DATABASE="wps" IMAGE_REGISTRY="image-registry.openshift-image-registry.svc:5000" bash openshift/scripts/oc_provision_ec_rdps_cronjob.sh ${SUFFIX} apply