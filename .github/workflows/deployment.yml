name: Deployment

on:
  pull_request:
    branches:
      - main
      - roles

jobs:
  prepare-dev-database:
    name: Prepare Dev Database
    runs-on: ubuntu-22.04
    steps:
      - name: Set Variables
        shell: bash
        run: |
          echo "SUFFIX=pr-${{ github.event.number }}" >> $GITHUB_ENV

      - name: Checkout
        uses: actions/checkout@v3

      - name: Deploy PostGIS instance
        shell: bash
        run: |
          oc login "${{ secrets.OPENSHIFT_CLUSTER }}" --token="${{ secrets.OC4_DEV_TOKEN }}"
          EPHEMERAL_STORAGE=True bash openshift/scripts/oc_provision_db.sh ${SUFFIX} apply

  prepare-dev-database-backups:
    name: Prepare Dev Database Backups
    needs: [prepare-dev-database]
    runs-on: ubuntu-22.04
    steps:
      - name: Set Variables
        shell: bash
        run: |
          echo "SUFFIX=pr-${{ github.event.number }}" >> $GITHUB_ENV

      - name: Checkout
        uses: actions/checkout@v3

      - name: Postgres Backup Cronjob
        shell: bash
        run: |
          oc login "${{ secrets.OPENSHIFT_CLUSTER }}" --token="${{ secrets.OC4_DEV_TOKEN }}"
          bash openshift/scripts/oc_provision_backup_s3_postgres_cronjob.sh ${SUFFIX} apply

  build-web-image:
    # Declared ahead of build-api-image ; it runs slightly slower than the api build, and putting
    # it here increases the odds that it get's started 1st, so api and web are slightly more likely
    # to finish building at the same time.
    name: Build Web Image
    runs-on: ubuntu-22.04
    steps:
      - name: Set Variables
        shell: bash
        run: |
          echo "SUFFIX=pr-${{ github.event.number }}" >> $GITHUB_ENV

      - name: Checkout
        uses: actions/checkout@v3

      - name: Build wps-web Image
        shell: bash
        run: |
          oc login "${{ secrets.OPENSHIFT_CLUSTER }}" --token="${{ secrets.OC4_TOOL_TOKEN }}"
          GIT_BRANCH=${GITHUB_HEAD_REF} MODULE_NAME=web DOCKER_FILE=Dockerfile.web PATH_BC=openshift/templates/build.web.bc.yaml bash openshift/scripts/oc_build.sh ${SUFFIX} apply

  build-api-image:
    name: Build API Image
    runs-on: ubuntu-22.04
    steps:
      - name: Set Variables
        shell: bash
        run: |
          echo "SUFFIX=pr-${{ github.event.number }}" >> $GITHUB_ENV

      - name: Checkout
        uses: actions/checkout@v3

      - name: Build wps-api Image
        shell: bash
        run: |
          oc login "${{ secrets.OPENSHIFT_CLUSTER }}" --token="${{ secrets.OC4_TOOL_TOKEN }}"
          GIT_BRANCH=${GITHUB_HEAD_REF} MODULE_NAME=api bash openshift/scripts/oc_build.sh ${SUFFIX} apply

  deploy-dev:
    name: Deploy to Dev
<<<<<<< HEAD
    needs: [build-api-image, build-web-image, prepare-dev-database]
    runs-on: ubuntu-22.04
=======
    needs:
      [build-api-image, build-web-image, prepare-dev-database, deploy-dev-queue]
    runs-on: ubuntu-20.04
>>>>>>> 06891485
    steps:
      - name: Set Variables
        shell: bash
        run: |
          echo "SUFFIX=pr-${{ github.event.number }}" >> $GITHUB_ENV

      - name: Checkout
        uses: actions/checkout@v3

      - name: Deploy API to Dev
        shell: bash
        run: |
          oc login "${{ secrets.OPENSHIFT_CLUSTER }}" --token="${{ secrets.OC4_DEV_TOKEN }}"
          MODULE_NAME=api SECOND_LEVEL_DOMAIN="apps.silver.devops.gov.bc.ca" VANITY_DOMAIN="${SUFFIX}-dev-psu.apps.silver.devops.gov.bc.ca" bash openshift/scripts/oc_deploy.sh ${SUFFIX} apply

      - name: Hourly actuals cronjob
        shell: bash
        run: |
          oc login "${{ secrets.OPENSHIFT_CLUSTER }}" --token="${{ secrets.OC4_DEV_TOKEN }}"
          bash openshift/scripts/oc_provision_wfwx_hourly_actuals_cronjob.sh ${SUFFIX} apply

      - name: Noon forecasts cronjob
        shell: bash
        run: |
          oc login "${{ secrets.OPENSHIFT_CLUSTER }}" --token="${{ secrets.OC4_DEV_TOKEN }}"
          bash openshift/scripts/oc_provision_wfwx_noon_forecasts_cronjob.sh ${SUFFIX} apply

      - name: Environment Canada GDPS cronjob
        shell: bash
        run: |
          oc login "${{ secrets.OPENSHIFT_CLUSTER }}" --token="${{ secrets.OC4_DEV_TOKEN }}"
          PROJ_DEV="e1e498-dev" bash openshift/scripts/oc_provision_ec_gdps_cronjob.sh ${SUFFIX} apply

      - name: Environment Canada HRDPS cronjob
        shell: bash
        run: |
          oc login "${{ secrets.OPENSHIFT_CLUSTER }}" --token="${{ secrets.OC4_DEV_TOKEN }}"
          PROJ_DEV="e1e498-dev" bash openshift/scripts/oc_provision_ec_hrdps_cronjob.sh ${SUFFIX} apply

      - name: Environment Canada RDPS cronjob
        shell: bash
        run: |
          oc login "${{ secrets.OPENSHIFT_CLUSTER }}" --token="${{ secrets.OC4_DEV_TOKEN }}"
          PROJ_DEV="e1e498-dev" bash openshift/scripts/oc_provision_ec_rdps_cronjob.sh ${SUFFIX} apply

  deploy-dev-queue:
    name: Deploy Message Queue to Dev
    runs-on: ubuntu-22.04
    steps:
      - name: Set Variables
        shell: bash
        run: |
          echo "SUFFIX=pr-${{ github.event.number }}" >> $GITHUB_ENV

      - name: Checkout
        uses: actions/checkout@v3

      - name: NATS Message Queue
        shell: bash
        run: |
          oc login "${{ secrets.OPENSHIFT_CLUSTER }}" --token="${{ secrets.OC4_DEV_TOKEN }}"
          PROJ_DEV="e1e498-dev" bash openshift/scripts/oc_provision_nats.sh ${SUFFIX} apply

  scan-dev:
    name: ZAP Baseline Scan Dev
    needs: [deploy-dev]
    runs-on: ubuntu-22.04

    steps:
      # f.y.i.: ZAP Scan must be able to log an issue or it will fail.
      - name: ZAP Scan
        uses: zaproxy/action-baseline@v0.7.0
        with:
          target: "https://wps-pr-${{ github.event.number }}.apps.silver.devops.gov.bc.ca"
          rules_file_name: ".zap/rules.tsv"
          # Do not return failure on warnings - TODO: this has to be resolved!
          cmd_options: "-I"

  deploy-c-haines:
    name: Deploy c-haines cronjob
    runs-on: ubuntu-22.04
    # We need
    # - the image to be built before we can deploy.
    # - the database to be there (so we can write to it).
    # - wait for the api deployment, as it's responsible for upgrading the database.
    needs: [build-api-image, prepare-dev-database, deploy-dev]

    steps:
      - name: Set Variables
        shell: bash
        run: echo "SUFFIX=pr-${{ github.event.number }}" >> $GITHUB_ENV

      - name: Checkout
        uses: actions/checkout@v3

      - name: C-Haines Cronjob
        shell: bash
        run: |
          oc login "${{ secrets.OPENSHIFT_CLUSTER }}" --token="${{ secrets.OC4_DEV_TOKEN }}"
          PROJ_TARGET="e1e498-dev" PROJ_TOOLS="e1e498-tools" PROJ_DEV="e1e498-dev" bash openshift/scripts/oc_provision_c_haines_cronjob.sh ${SUFFIX} apply

  prepare-test-database:
    name: Prepare Test Database
    runs-on: ubuntu-22.04
    steps:
      - name: Set Variables
        shell: bash
        run: |
          echo "SUFFIX=pr-${{ github.event.number }}" >> $GITHUB_ENV

      - name: Checkout
        uses: actions/checkout@v3

      - name: Deploy PostGIS instance
        shell: bash
        run: |
          oc login "${{ secrets.OPENSHIFT_CLUSTER }}" --token="${{ secrets.OC4_TEST_TOKEN }}"
          EPHEMERAL_STORAGE=True PROJ_TARGET=e1e498-test APP_USER="wps" IMAGE_STREAM_NAMESPACE=e1e498-tools bash openshift/scripts/oc_provision_db.sh ${SUFFIX} apply

  deploy-test:
    name: Deploy to Test
    needs: [build-api-image, build-web-image, prepare-test-database]
    runs-on: ubuntu-22.04
    steps:
      - name: Set Variables
        shell: bash
        run: |
          echo "SUFFIX=pr-${{ github.event.number }}" >> $GITHUB_ENV

      - name: Checkout
        uses: actions/checkout@v3

      - name: Deploy API to Test
        shell: bash
        run: |
          oc login "${{ secrets.OPENSHIFT_CLUSTER }}" --token="${{ secrets.OC4_TEST_TOKEN }}"
          MODULE_NAME=api PROJ_TARGET="e1e498-test" ENVIRONMENT="-test" VANITY_DOMAIN="${SUFFIX}-test-psu.apps.silver.devops.gov.bc.ca" SECOND_LEVEL_DOMAIN="apps.silver.devops.gov.bc.ca" USE_WFWX="True" bash openshift/scripts/oc_deploy.sh ${SUFFIX} apply

      # Just run 1/3 EnvCan cronjobs so there's some model data in DB for comparison against P3 actuals and forecasts
      # Don't need all model data
      - name: Environment Canada RDPS cronjob (Donald)
        shell: bash
        run: |
          oc login "${{ secrets.OPENSHIFT_CLUSTER }}" --token="${{ secrets.OC4_TEST_TOKEN }}"
          PROJ_TARGET="e1e498-test" bash openshift/scripts/oc_provision_ec_rdps_cronjob.sh ${SUFFIX} apply<|MERGE_RESOLUTION|>--- conflicted
+++ resolved
@@ -85,14 +85,9 @@
 
   deploy-dev:
     name: Deploy to Dev
-<<<<<<< HEAD
-    needs: [build-api-image, build-web-image, prepare-dev-database]
-    runs-on: ubuntu-22.04
-=======
     needs:
       [build-api-image, build-web-image, prepare-dev-database, deploy-dev-queue]
-    runs-on: ubuntu-20.04
->>>>>>> 06891485
+    runs-on: ubuntu-22.04
     steps:
       - name: Set Variables
         shell: bash
