--- conflicted
+++ resolved
@@ -35,11 +35,7 @@
         uses: bcgov/openshift-launchpad-deployment@v1.2
         with:
           AUTH_TOKEN: ${{ secrets.OC4_TOOL_TOKEN }}
-<<<<<<< HEAD
-          SCRIPT: PROJ_TARGET=e1e498-dev PROJ_TOOLS=e1e498-tools PROJ_DEV=e1e498-dev openshift/scripts/oc_cleanup_tools.sh ${SUFFIX} apply
-=======
           SCRIPT: PROJ_TOOLS=e1e498-tools PROJ_DEV=e1e498-dev openshift/scripts/oc_cleanup_tools.sh ${SUFFIX} apply
->>>>>>> 8ba5e57d
 
       - name: Clean up database (OCP3)
         uses: bcgov/openshift-launchpad-deployment@v1.1
