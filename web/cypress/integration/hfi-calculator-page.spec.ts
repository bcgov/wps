--- conflicted
+++ resolved
@@ -14,14 +14,15 @@
 
   it('should have a fire centre label as the first row of the Daily View Table', () => {
     cy.visit(HFI_CALC_ROUTE)
-    cy.get('tr').eq(1).should('contain', 'Fire Centre')
+    cy.get('tr')
+      .eq(1)
+      .should('contain', 'Fire Centre')
   })
-<<<<<<< HEAD
-=======
 
   it('should have at least 15 rows in Daily Table View', () => {
     cy.visit(HFI_CALC_ROUTE)
-    cy.getByTestId('hfi-calc-daily-table').find('tr').should('have.length.at.least', 15)
+    cy.getByTestId('hfi-calc-daily-table')
+      .find('tr')
+      .should('have.length.at.least', 15)
   })
->>>>>>> 45c79183
 })