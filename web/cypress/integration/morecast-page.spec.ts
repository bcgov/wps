--- conflicted
+++ resolved
@@ -26,11 +26,7 @@
     cy.getByTestId('get-wx-data-button').click({ force: true })
     cy.url()
       .should('contain', `${stationCodeQueryKey}=${stationCode}`)
-<<<<<<< HEAD
-      .and('contain', `toi=${timeOfInterest}`)
-=======
-      .and('contain', `${timeOfInterestQueryKey}=${timeOfInterest.slice(0, 19)}`)
->>>>>>> debd35c5
+      .and('contain', `${timeOfInterestQueryKey}=${timeOfInterest}`)
 
     cy.wait('@getRdpsSummaries')
     cy.checkErrorMessage('Error occurred (while fetching hourly observations).')
