--- conflicted
+++ resolved
@@ -21,21 +21,6 @@
     cy.getByTestId('fba-map').should('be.visible')
   })
 
-<<<<<<< HEAD
-  // #TODO: this test is failing
-  it.skip('Sets the fireCenter in local storage when it is changed in dropdown', () => {
-    // clear localstorage, to ensure that other tests aren't affecting us here.
-    cy.clearLocalStorage().should((ls: Storage) => {
-      cy.wait('@getStations')
-      cy.getByTestId('fire-center-dropdown')
-        .click()
-        .type('{downArrow}')
-        .type('{enter}')
-        .should(() => {
-          expect(ls.getItem('preferredFireCenter')).to.equal('50')
-        })
-    })
-=======
   it.skip('Sets the fireCenter in local storage when it is changed in dropdown', () => {
     cy.wait('@getStations')
     cy.getByTestId('fire-center-dropdown')
@@ -45,7 +30,6 @@
       .should(() => {
         expect(localStorage.getItem('preferredFireCenter')).to.equal('50')
       })
->>>>>>> c4708ac8
   })
 
   it('Has the preferredFireCenter in local storage not set if a center has not been selected before', () => {
