{
<<<<<<< HEAD
  "start_date": "2021-08-02",
  "end_date": "2021-08-06",
  "selected_station_code_ids": [
    266,
    280,
    1055,
    298,
    305,
    306,
    309,
    1082,
    322,
    836,
    328,
    334,
    344,
    346,
    239,
    1399
=======
  "date_range": { "start_date": "2021-08-02", "end_date": "2021-08-06" },
  "selected_station_code_ids": [
    1029, 306, 309, 280, 1055, 322, 239, 1082, 305, 266, 836, 1399, 334, 328, 298, 388,
    346, 344, 286
>>>>>>> aceb81ba
  ],
  "planning_area_station_info": null,
  "selected_fire_center_id": 1,
  "planning_area_hfi_results": [
    {
      "planning_area_id": 74,
      "all_dailies_valid": true,
      "highest_daily_intensity_group": 4.0,
      "mean_prep_level": 2.0,
      "daily_results": [
        {
          "date": "2021-08-02",
          "dailies": [
            {
              "daily": {
                "code": 1082,
                "status": "FORECAST",
                "temperature": 21.8,
                "relative_humidity": 71.0,
                "wind_speed": 7.3,
                "wind_direction": 80.0,
                "grass_cure_percentage": null,
                "precipitation": 4.8,
                "ffmc": 60.962,
                "dmc": 90.261,
                "dc": 521.735,
                "isi": 0.627,
                "bui": 126.019,
                "fwi": 3.537,
                "danger_class": null,
                "observation_valid": true,
                "observation_valid_comment": null,
                "rate_of_spread": 0.002561159296112227,
                "hfi": 2.836898615305482,
                "intensity_group": 1,
                "sixty_minute_fire_size": 1.3295582739064132e-06,
                "fire_type": "SUR",
                "error": true,
                "error_message": null,
                "date": "2021-08-02T20:00:00+00:00",
                "last_updated": "2021-08-02T20:22:34.999000+00:00"
              },
              "valid": true
            },
            {
              "daily": {
                "code": 306,
                "status": "FORECAST",
                "temperature": 24.5,
                "relative_humidity": 64.0,
                "wind_speed": 5.5,
                "wind_direction": 206.0,
                "grass_cure_percentage": null,
                "precipitation": 2.4,
                "ffmc": 74.336,
                "dmc": 112.942,
                "dc": 673.066,
                "isi": 0.976,
                "bui": 159.129,
                "fwi": 6.276,
                "danger_class": null,
                "observation_valid": true,
                "observation_valid_comment": null,
                "rate_of_spread": 0.03971288752599414,
                "hfi": 25.79008265620692,
                "intensity_group": 1,
                "sixty_minute_fire_size": 0.0005045474263327012,
                "fire_type": "SUR",
                "error": true,
                "error_message": null,
                "date": "2021-08-02T20:00:00+00:00",
                "last_updated": "2021-08-02T20:11:52.760000+00:00"
              },
              "valid": true
            }
          ],
          "fire_starts": {
            "label": "1-2",
            "id": 2
          },
          "mean_intensity_group": 1.0,
          "prep_level": 1.0
        }
      ]
    }
  ],
  "request_persist_success": true,
  "fire_start_ranges": [
    {
      "label": "0-1",
      "id": 1
    },
    {
      "label": "1-2",
      "id": 2
    },
    {
      "label": "2-3",
      "id": 3
    },
    {
      "label": "3-6",
      "id": 4
    },
    {
      "label": "6+",
      "id": 5
    }
  ]
}<|MERGE_RESOLUTION|>--- conflicted
+++ resolved
@@ -1,7 +1,8 @@
 {
-<<<<<<< HEAD
-  "start_date": "2021-08-02",
-  "end_date": "2021-08-06",
+  "date_range": {
+    "start_date": "2021-08-02",
+    "end_date": "2021-08-06"
+  },
   "selected_station_code_ids": [
     266,
     280,
@@ -19,12 +20,6 @@
     346,
     239,
     1399
-=======
-  "date_range": { "start_date": "2021-08-02", "end_date": "2021-08-06" },
-  "selected_station_code_ids": [
-    1029, 306, 309, 280, 1055, 322, 239, 1082, 305, 266, 836, 1399, 334, 328, 298, 388,
-    346, 344, 286
->>>>>>> aceb81ba
   ],
   "planning_area_station_info": null,
   "selected_fire_center_id": 1,
