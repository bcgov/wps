--- conflicted
+++ resolved
@@ -21,11 +21,7 @@
     "@types/esri-leaflet": "^2.1.6",
     "@types/leaflet": "^1.7.0",
     "@types/lodash": "^4.14.168",
-<<<<<<< HEAD
-    "@types/luxon": "^1.26.0",
-=======
     "@types/luxon": "^1.26.5",
->>>>>>> 365066d2
     "@types/node": "^15.0.1",
     "@types/ol": "^6.4.2",
     "@types/react": "^17.0.4",
