{
  "name": "wps-web",
  "version": "0.1.0",
  "engines": {
    "node": "~14.x",
    "npm": "~8.0.0"
  },
  "license": "Apache-2.0",
  "licenses": [
    {
      "type": "Apache-2.0",
      "url": "https://www.apache.org/licenses/LICENSE-2.0"
    }
  ],
  "dependencies": {
    "@material-ui/core": "^4.11.4",
    "@material-ui/icons": "^4.9.1",
    "@material-ui/lab": "^4.0.0-alpha.58",
    "@reduxjs/toolkit": "^1.5.1",
    "@types/esri-leaflet": "^2.1.6",
    "@types/leaflet": "^1.7.0",
    "@types/lodash": "^4.14.173",
    "@types/luxon": "^2.0.4",
    "@types/node": "^16.9.6",
    "@types/ol": "^6.4.2",
    "@types/react": "^17.0.24",
    "@types/react-dom": "^17.0.3",
    "@types/react-plotly.js": "^2.2.4",
    "@types/react-redux": "^7.1.16",
    "@types/react-router-dom": "^5.3.0",
    "@types/webpack-env": "^1.15.1",
<<<<<<< HEAD
    "@typescript-eslint/eslint-plugin": "^4.31.2",
    "@typescript-eslint/parser": "^5.0.0",
=======
    "@typescript-eslint/eslint-plugin": "^5.0.0",
    "@typescript-eslint/parser": "^4.31.2",
>>>>>>> 70ab5384
    "axios": "^0.21.1",
    "clsx": "^1.1.0",
    "eslint-config-prettier": "^8.3.0",
    "eslint-plugin-prettier": "^4.0.0",
    "esri-leaflet": "3.0.2",
    "filefy": "^0.1.11",
    "leaflet": "^1.7.1",
    "lodash": "^4.17.21",
    "luxon": "^2.0.2",
    "ol": "^6.5.0",
    "plotly.js": "^2.5.1",
    "prettier": "^2.4.1",
    "react": "^17.0.2",
    "react-dom": "^17.0.2",
    "react-plotly.js": "^2.5.1",
    "react-redux": "^7.2.4",
    "react-router-dom": "^5.1.2",
    "react-scripts": "^4.0.3",
    "typescript": "^4.4"
  },
  "scripts": {
    "start": "CI=true react-scripts start",
    "start:cypress": "export $(cat .env.cypress | xargs) && react-scripts -r @cypress/instrument-cra start",
    "build": "react-scripts build",
    "test": "react-scripts test --transformIgnorePatterns \"node_modules/(?!ol)/\"",
    "test:ci": "CI=true npm test",
    "coverage": "npm test -- --coverage --watchAll=false",
    "coverage:ci": "CI=true npm test -- --coverage --watchAll=false",
    "cy:open": "cypress open",
    "cy:run": "cypress run --config watchForFileChanges=false",
    "cypress": "start-server-and-test start:cypress 3030 cy:open",
    "cypress:ci": "start-server-and-test start:cypress 3030 cy:run",
    "eject": "react-scripts eject",
    "lint": "eslint './src/**/*.{ts,tsx}'",
    "lint:fix": "eslint --fix './src/**/*.{ts,tsx}'",
    "format": "prettier --write \"**/*.+(js|jsx|json|yml|yaml|css|md)\"",
    "finalizeCoverage": "node mergeCoverage.js"
  },
  "browserslist": {
    "production": [
      ">0.2%",
      "not dead",
      "not op_mini all"
    ],
    "development": [
      "last 1 chrome version",
      "last 1 firefox version",
      "last 1 safari version"
    ]
  },
  "devDependencies": {
    "@cypress/code-coverage": "^3.9.11",
    "@cypress/instrument-cra": "^1.4.0",
    "@testing-library/jest-dom": "^5.14.1",
    "@testing-library/react": "^12.1.0",
    "@types/jest": "^27.0.2",
    "cypress": "^8.4.1",
    "eslint": "^7.32.0",
    "eslint-plugin-react-hooks": "^4.2.0",
    "start-server-and-test": "^1.11.4"
  },
  "jest": {
    "collectCoverageFrom": [
      "src/**/*.{ts,tsx}",
      "!src/**/*.d.ts",
      "!src/index.tsx",
      "!src/serviceWorker.ts",
      "!src/app/*.{ts,tsx}"
    ]
  },
  "nyc": {
    "report-dir": "coverage-cypress",
    "excludeAfterRemap": true,
    "exclude": [
      "src/serviceWorker.ts",
      "src/app/store.ts"
    ]
  }
}<|MERGE_RESOLUTION|>--- conflicted
+++ resolved
@@ -29,13 +29,8 @@
     "@types/react-redux": "^7.1.16",
     "@types/react-router-dom": "^5.3.0",
     "@types/webpack-env": "^1.15.1",
-<<<<<<< HEAD
-    "@typescript-eslint/eslint-plugin": "^4.31.2",
     "@typescript-eslint/parser": "^5.0.0",
-=======
     "@typescript-eslint/eslint-plugin": "^5.0.0",
-    "@typescript-eslint/parser": "^4.31.2",
->>>>>>> 70ab5384
     "axios": "^0.21.1",
     "clsx": "^1.1.0",
     "eslint-config-prettier": "^8.3.0",
