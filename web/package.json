--- conflicted
+++ resolved
@@ -54,12 +54,8 @@
     "react-dom": "^17.0.2",
     "react-plotly.js": "^2.5.1",
     "react-redux": "^7.2.4",
-<<<<<<< HEAD
     "react-router-dom": "^6.0.0",
-=======
-    "react-router-dom": "^5.1.2",
     "recharts": "^2.1.8",
->>>>>>> 1ac5a3f0
     "typescript": "^4.4"
   },
   "scripts": {
