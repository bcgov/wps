{
  "name": "wps-web",
  "version": "0.1.0",
  "engines": {
    "node": "~14.x",
    "npm": "~5.6"
  },
  "license": "Apache-2.0",
  "licenses": [
    {
      "type": "Apache-2.0",
      "url": "https://www.apache.org/licenses/LICENSE-2.0"
    }
  ],
  "dependencies": {
    "@material-ui/core": "^4.9.2",
    "@material-ui/icons": "^4.9.1",
    "@material-ui/lab": "^4.0.0-alpha.43",
    "@reduxjs/toolkit": "^1.2.5",
<<<<<<< HEAD
    "@storybook/react": "^6.1.11",
    "@types/d3": "^5.7.2",
    "@types/esri-leaflet": "^2.1.6",
    "@types/leaflet": "^1.5.21",
=======
>>>>>>> e8049de8
    "@types/node": "^12.12.26",
    "@types/react": "^16.9.19",
    "@types/react-dom": "^16.9.5",
    "@types/react-plotly.js": "^2.2.4",
    "@types/react-redux": "^7.1.7",
    "@types/react-router-dom": "^5.1.3",
    "@types/webpack-env": "^1.15.1",
    "@typescript-eslint/eslint-plugin": "^3.10.1",
    "@typescript-eslint/parser": "^3.10.1",
    "axios": "^0.21.1",
    "clsx": "^1.1.0",
<<<<<<< HEAD
    "d3": "^5.16.0",
    "esri-leaflet": "2.5.3",
    "leaflet": "^1.7.1",
=======
>>>>>>> e8049de8
    "moment": "^2.26.0",
    "plotly.js": "^1.58.4",
    "react": "^16.12.0",
    "react-dom": "^16.12.0",
    "react-plotly.js": "^2.5.1",
    "react-redux": "^7.2.0",
    "react-router-dom": "^5.1.2",
    "react-scripts": "^3.4.3",
    "typescript": "^3.9.7"
  },
  "resolutions": {
    "@storybook/react/babel-loader": "8.1.0",
    "webpack": "4.42.0"
  },
  "scripts": {
    "start": "CI=true react-scripts start",
    "start:cypress": "export $(cat .env.cypress | xargs) && react-scripts -r @cypress/instrument-cra start",
    "build": "react-scripts build",
    "test": "react-scripts test",
    "test:ci": "CI=true npm test",
    "coverage": "npm test -- --coverage --watchAll=false",
    "coverage:ci": "CI=true npm test -- --coverage --watchAll=false",
    "cy:open": "cypress open",
    "cy:run": "cypress run --config watchForFileChanges=false",
    "cypress": "start-server-and-test start:cypress 3030 cy:open",
    "cypress:ci": "start-server-and-test start:cypress 3030 cy:run",
    "eject": "react-scripts eject",
    "lint": "eslint './src/**/*.{ts,tsx}'",
    "lint:fix": "eslint --fix './src/**/*.{ts,tsx}'",
    "format": "prettier --write \"**/*.+(js|jsx|json|yml|yaml|css|md)\"",
    "storybook": "start-storybook -p 6006 -s public",
    "build-storybook": "build-storybook -s public"
  },
  "browserslist": {
    "production": [
      ">0.2%",
      "not dead",
      "not op_mini all"
    ],
    "development": [
      "last 1 chrome version",
      "last 1 firefox version",
      "last 1 safari version"
    ]
  },
  "devDependencies": {
    "@cypress/code-coverage": "^3.8.1",
    "@cypress/instrument-cra": "^1.3.2",
    "@storybook/addon-actions": "^6.1.11",
    "@storybook/addon-essentials": "^6.1.11",
    "@storybook/addon-links": "^6.1.11",
    "@storybook/node-logger": "^6.1.11",
    "@storybook/preset-create-react-app": "^3.1.5",
    "@types/jest": "^24.9.1",
    "cypress": "^5.2.0",
    "eslint-config-prettier": "^6.10.0",
    "eslint-config-react": "^1.1.7",
    "eslint-plugin-prettier": "^3.1.2",
    "eslint-plugin-react-hooks": "^4.2.0",
    "prettier": "^1.19.1",
    "start-server-and-test": "^1.11.4"
  },
  "jest": {
    "collectCoverageFrom": [
      "src/**/*.{ts,tsx}",
      "!src/**/*.stories.tsx",
      "!src/**/*.d.ts",
      "!src/index.tsx",
      "!src/serviceWorker.ts",
      "!src/app/*.{ts,tsx}"
    ]
  },
  "nyc": {
    "excludeAfterRemap": true,
    "exclude": [
      "src/serviceWorker.ts",
      "src/app/store.ts"
    ]
  }
}<|MERGE_RESOLUTION|>--- conflicted
+++ resolved
@@ -17,13 +17,8 @@
     "@material-ui/icons": "^4.9.1",
     "@material-ui/lab": "^4.0.0-alpha.43",
     "@reduxjs/toolkit": "^1.2.5",
-<<<<<<< HEAD
-    "@storybook/react": "^6.1.11",
-    "@types/d3": "^5.7.2",
     "@types/esri-leaflet": "^2.1.6",
     "@types/leaflet": "^1.5.21",
-=======
->>>>>>> e8049de8
     "@types/node": "^12.12.26",
     "@types/react": "^16.9.19",
     "@types/react-dom": "^16.9.5",
@@ -35,12 +30,8 @@
     "@typescript-eslint/parser": "^3.10.1",
     "axios": "^0.21.1",
     "clsx": "^1.1.0",
-<<<<<<< HEAD
-    "d3": "^5.16.0",
     "esri-leaflet": "2.5.3",
     "leaflet": "^1.7.1",
-=======
->>>>>>> e8049de8
     "moment": "^2.26.0",
     "plotly.js": "^1.58.4",
     "react": "^16.12.0",
