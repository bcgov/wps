--- conflicted
+++ resolved
@@ -33,12 +33,7 @@
     "@typescript-eslint/parser": "^6.0.0",
     "axios": "1.4.0",
     "date-fns": "^2.28.0",
-<<<<<<< HEAD
-    "eslint": "8.12.0",
-    "eslint-config-prettier": "^8.3.0",
-=======
     "eslint-config-prettier": "^9.0.0",
->>>>>>> 8f013807
     "eslint-plugin-prettier": "^4.0.0",
     "eslint-plugin-react": "^7.29.4",
     "esri-leaflet": "3.0.10",
