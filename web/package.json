{
  "name": "wps-web",
  "version": "0.1.0",
  "engines": {
    "node": "~14.x",
    "npm": "~5.6"
  },
  "license": "Apache-2.0",
  "licenses": [
    {
      "type": "Apache-2.0",
      "url": "https://www.apache.org/licenses/LICENSE-2.0"
    }
  ],
  "dependencies": {
    "@material-ui/core": "^4.9.2",
    "@material-ui/icons": "^4.9.1",
    "@material-ui/lab": "^4.0.0-alpha.43",
    "@reduxjs/toolkit": "^1.2.5",
<<<<<<< HEAD
    "@storybook/react": "^6.1.17",
    "@types/esri-leaflet": "^2.1.6",
    "@types/leaflet": "^1.5.21",
=======
    "@storybook/react": "^6.1.11",
    "@types/luxon": "^1.26.0",
>>>>>>> e996dd64
    "@types/node": "^12.12.26",
    "@types/react": "^16.9.19",
    "@types/react-dom": "^16.9.5",
    "@types/react-plotly.js": "^2.2.4",
    "@types/react-redux": "^7.1.7",
    "@types/react-router-dom": "^5.1.3",
    "@types/webpack-env": "^1.15.1",
    "@typescript-eslint/eslint-plugin": "^3.10.1",
    "@typescript-eslint/parser": "^3.10.1",
    "axios": "^0.21.1",
    "clsx": "^1.1.0",
<<<<<<< HEAD
    "esri-leaflet": "2.5.3",
    "leaflet": "^1.7.1",
    "moment": "^2.26.0",
=======
    "luxon": "^1.26.0",
>>>>>>> e996dd64
    "plotly.js": "^1.58.4",
    "react": "^16.12.0",
    "react-dom": "^16.12.0",
    "react-plotly.js": "^2.5.1",
    "react-redux": "^7.2.0",
    "react-router-dom": "^5.1.2",
    "react-scripts": "^3.4.3",
    "typescript": "^3.9.7"
  },
  "resolutions": {
    "@storybook/react/babel-loader": "8.1.0",
    "webpack": "4.42.0"
  },
  "scripts": {
    "start": "CI=true react-scripts start",
    "start:cypress": "export $(cat .env.cypress | xargs) && react-scripts -r @cypress/instrument-cra start",
    "build": "react-scripts build",
    "test": "react-scripts test",
    "test:ci": "CI=true npm test",
    "coverage": "npm test -- --coverage --watchAll=false",
    "coverage:ci": "CI=true npm test -- --coverage --watchAll=false",
    "cy:open": "cypress open",
    "cy:run": "cypress run --config watchForFileChanges=false",
    "cypress": "start-server-and-test start:cypress 3030 cy:open",
    "cypress:ci": "start-server-and-test start:cypress 3030 cy:run",
    "eject": "react-scripts eject",
    "lint": "eslint './src/**/*.{ts,tsx}'",
    "lint:fix": "eslint --fix './src/**/*.{ts,tsx}'",
    "format": "prettier --write \"**/*.+(js|jsx|json|yml|yaml|css|md)\"",
    "storybook": "start-storybook -p 6006 -s public",
    "build-storybook": "build-storybook -s public"
  },
  "browserslist": {
    "production": [
      ">0.2%",
      "not dead",
      "not op_mini all"
    ],
    "development": [
      "last 1 chrome version",
      "last 1 firefox version",
      "last 1 safari version"
    ]
  },
  "devDependencies": {
    "@cypress/code-coverage": "^3.8.1",
    "@cypress/instrument-cra": "^1.3.2",
    "@storybook/addon-actions": "^6.1.11",
    "@storybook/addon-essentials": "^6.1.11",
    "@storybook/addon-links": "^6.1.11",
    "@storybook/node-logger": "^6.1.11",
    "@storybook/preset-create-react-app": "^3.1.5",
    "@types/jest": "^24.9.1",
    "cypress": "^5.2.0",
    "eslint-config-prettier": "^6.10.0",
    "eslint-config-react": "^1.1.7",
    "eslint-plugin-prettier": "^3.1.2",
    "eslint-plugin-react-hooks": "^4.2.0",
    "prettier": "^1.19.1",
    "start-server-and-test": "^1.11.4"
  },
  "jest": {
    "collectCoverageFrom": [
      "src/**/*.{ts,tsx}",
      "!src/**/*.stories.tsx",
      "!src/**/*.d.ts",
      "!src/index.tsx",
      "!src/serviceWorker.ts",
      "!src/app/*.{ts,tsx}"
    ]
  },
  "nyc": {
    "excludeAfterRemap": true,
    "exclude": [
      "src/serviceWorker.ts",
      "src/app/store.ts"
    ]
  }
}<|MERGE_RESOLUTION|>--- conflicted
+++ resolved
@@ -17,14 +17,10 @@
     "@material-ui/icons": "^4.9.1",
     "@material-ui/lab": "^4.0.0-alpha.43",
     "@reduxjs/toolkit": "^1.2.5",
-<<<<<<< HEAD
     "@storybook/react": "^6.1.17",
     "@types/esri-leaflet": "^2.1.6",
     "@types/leaflet": "^1.5.21",
-=======
-    "@storybook/react": "^6.1.11",
     "@types/luxon": "^1.26.0",
->>>>>>> e996dd64
     "@types/node": "^12.12.26",
     "@types/react": "^16.9.19",
     "@types/react-dom": "^16.9.5",
@@ -36,13 +32,9 @@
     "@typescript-eslint/parser": "^3.10.1",
     "axios": "^0.21.1",
     "clsx": "^1.1.0",
-<<<<<<< HEAD
     "esri-leaflet": "2.5.3",
     "leaflet": "^1.7.1",
-    "moment": "^2.26.0",
-=======
     "luxon": "^1.26.0",
->>>>>>> e996dd64
     "plotly.js": "^1.58.4",
     "react": "^16.12.0",
     "react-dom": "^16.12.0",
