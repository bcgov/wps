--- conflicted
+++ resolved
@@ -17,9 +17,7 @@
 export const FIRE_WEATHER_ROUTE = '/fire-weather'
 export const MORECAST_ROUTE = '/morecast'
 export const HFI_CALC_ROUTE = '/hfi-calculator'
-<<<<<<< HEAD
 export const PEAK_BURNINESS_ROUTE = '/peak-burniness'
-=======
 export const C_HAINES_ROUTE = '/c-haines'
 
 // ExpandableContainer widths
@@ -27,5 +25,4 @@
 export const FULL_WIDTH = 1200
 
 // Map center
-export const CENTER_OF_BC = [-123.3656, 51.4484]
->>>>>>> 5f154894
+export const CENTER_OF_BC = [-123.3656, 51.4484]