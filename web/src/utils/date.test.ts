import {
  isNoonInPST,
  formatDateInPST,
  formatMonthAndDay,
<<<<<<< HEAD
  formatDateInUTC0
=======
  formatDateInUTC00Suffix
>>>>>>> d83a0c8c
} from 'utils/date'

describe('Date util functions', () => {
  describe('isNoonInPST', () => {
    it('should check if the give datetime is PST noon', () => {
      expect(isNoonInPST('2020-11-25T19:00:00+00:00')).toEqual(false)
      expect(isNoonInPST('2020-11-25T20:00:00+00:00')).toEqual(true)
      expect(isNoonInPST('2020-11-25T21:00:00+00:00')).toEqual(false)
      expect(isNoonInPST('2020-11-26T20:00:00+00:00')).toEqual(true)
    })
  })

  describe('formatDateInPST', () => {
    it("should format the given date in 'YYYY-MM-DD HH:mm'", () => {
      expect(formatDateInPST('2020-11-24T20:00:00+00:00')).toEqual('2020-11-24 12:00')
      expect(formatDateInPST('2020-11-25T20:00:00+00:00')).toEqual('2020-11-25 12:00')
      const d = new Date('2020-11-25T20:00:00+00:00')
      expect(formatDateInPST(d)).toEqual('2020-11-25 12:00')
    })

    it('should format the given date based on the given format', () => {
      expect(formatDateInPST('2020-11-25T20:00:00+00:00', 'yyyy-MM-dd')).toEqual(
        '2020-11-25'
      )
      expect(formatDateInPST('2020-11-25T20:00:00+00:00', 'yyyy-MM-dd HH')).toEqual(
        '2020-11-25 12'
      )
      const d = new Date('2020-11-25T20:00:00+00:00')
      expect(formatDateInPST(d, 'yyyy-MM-dd')).toEqual('2020-11-25')
    })
  })

  describe('formatMonthAndDay', () => {
    it("should format the given month and date in 'D MMMM'", () => {
      expect(formatMonthAndDay(1, 1)).toEqual('1 January')
      expect(formatMonthAndDay(1, 10)).toEqual('10 January')
      expect(formatMonthAndDay(4, 15)).toEqual('15 April')
      expect(formatMonthAndDay(9, 30)).toEqual('30 September')
    })
  })

<<<<<<< HEAD
  describe('formatDateInUTC0', () => {
    it('should return the noon date time', () => {
      expect(formatDateInUTC0('2021-04-26T00:37:00-08:00')).toEqual(
        '2021-04-26T20:00:00+00:00'
      )
      expect(formatDateInUTC0('2021-04-26T08:37:00-08:00')).toEqual(
        '2021-04-26T20:00:00+00:00'
      )
      expect(formatDateInUTC0('2021-04-26T17:37:00-08:00')).toEqual(
        '2021-04-26T20:00:00+00:00'
      )
      expect(formatDateInUTC0('2021-04-26T23:37:00-08:00')).toEqual(
=======
  describe('formatDateInUTC00Suffix', () => {
    it('should return the noon date time', () => {
      expect(formatDateInUTC00Suffix('2021-04-26T00:37:00-08:00')).toEqual(
        '2021-04-26T20:00:00+00:00'
      )
      expect(formatDateInUTC00Suffix('2021-04-26T08:37:00-08:00')).toEqual(
        '2021-04-26T20:00:00+00:00'
      )
      expect(formatDateInUTC00Suffix('2021-04-26T17:37:00-08:00')).toEqual(
        '2021-04-26T20:00:00+00:00'
      )
      expect(formatDateInUTC00Suffix('2021-04-26T23:37:00-08:00')).toEqual(
>>>>>>> d83a0c8c
        '2021-04-26T20:00:00+00:00'
      )
    })
  })
})<|MERGE_RESOLUTION|>--- conflicted
+++ resolved
@@ -2,11 +2,7 @@
   isNoonInPST,
   formatDateInPST,
   formatMonthAndDay,
-<<<<<<< HEAD
-  formatDateInUTC0
-=======
   formatDateInUTC00Suffix
->>>>>>> d83a0c8c
 } from 'utils/date'
 
 describe('Date util functions', () => {
@@ -48,20 +44,6 @@
     })
   })
 
-<<<<<<< HEAD
-  describe('formatDateInUTC0', () => {
-    it('should return the noon date time', () => {
-      expect(formatDateInUTC0('2021-04-26T00:37:00-08:00')).toEqual(
-        '2021-04-26T20:00:00+00:00'
-      )
-      expect(formatDateInUTC0('2021-04-26T08:37:00-08:00')).toEqual(
-        '2021-04-26T20:00:00+00:00'
-      )
-      expect(formatDateInUTC0('2021-04-26T17:37:00-08:00')).toEqual(
-        '2021-04-26T20:00:00+00:00'
-      )
-      expect(formatDateInUTC0('2021-04-26T23:37:00-08:00')).toEqual(
-=======
   describe('formatDateInUTC00Suffix', () => {
     it('should return the noon date time', () => {
       expect(formatDateInUTC00Suffix('2021-04-26T00:37:00-08:00')).toEqual(
@@ -74,7 +56,6 @@
         '2021-04-26T20:00:00+00:00'
       )
       expect(formatDateInUTC00Suffix('2021-04-26T23:37:00-08:00')).toEqual(
->>>>>>> d83a0c8c
         '2021-04-26T20:00:00+00:00'
       )
     })
