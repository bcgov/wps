import React from 'react'
import { BrowserRouter as Router, Route, Switch, Redirect } from 'react-router-dom'

import { HIDE_DISCLAIMER } from 'utils/env'
import AuthWrapper from 'features/auth/AuthWrapper'
import PercentileCalculatorPageWithDisclaimer from 'features/percentileCalculator/pages/PercentileCalculatorPageWithDisclaimer'
import HfiCalculatorPage from 'features/hfiCalculator/pages/HfiCalculatorPage'
<<<<<<< HEAD
import PeakBurninessPage from 'features/peakBurniness/pages/PeakBurninessPage'
=======
import CHainesPage from 'features/cHaines/pages/CHainesPage'
>>>>>>> 5f154894
import {
  PERCENTILE_CALC_ROUTE,
  FIRE_WEATHER_ROUTE,
  MORECAST_ROUTE,
  HFI_CALC_ROUTE,
<<<<<<< HEAD
  PEAK_BURNINESS_ROUTE
=======
  C_HAINES_ROUTE
>>>>>>> 5f154894
} from 'utils/constants'
import MoreCastPage from 'features/fireWeather/pages/MoreCastPage'
import { NoMatchPage } from 'features/fireWeather/pages/NoMatchPage'

const shouldShowDisclaimer = HIDE_DISCLAIMER === 'false' || HIDE_DISCLAIMER === undefined
const shouldAuthenticate =
  process.env.NODE_ENV === 'production' || window.Cypress === undefined

const Routes: React.FunctionComponent = () => {
  return (
    <Router>
      <Switch>
        <Redirect exact from="/" to={PERCENTILE_CALC_ROUTE} />

        <Route path={PERCENTILE_CALC_ROUTE}>
          <PercentileCalculatorPageWithDisclaimer showDisclaimer={shouldShowDisclaimer} />
        </Route>

        <Redirect from={FIRE_WEATHER_ROUTE} to={MORECAST_ROUTE} />
        <Route path={MORECAST_ROUTE}>
          <AuthWrapper shouldAuthenticate={shouldAuthenticate}>
            <MoreCastPage />
          </AuthWrapper>
        </Route>

        <Route path={HFI_CALC_ROUTE}>
          <AuthWrapper shouldAuthenticate={shouldAuthenticate}>
            <HfiCalculatorPage />
          </AuthWrapper>
        </Route>

<<<<<<< HEAD
        <Route path={PEAK_BURNINESS_ROUTE}>
          <PeakBurninessPage />
=======
        <Route path={C_HAINES_ROUTE}>
          <CHainesPage />
>>>>>>> 5f154894
        </Route>

        <Route>
          <NoMatchPage />
        </Route>
      </Switch>
    </Router>
  )
}

export default React.memo(Routes)<|MERGE_RESOLUTION|>--- conflicted
+++ resolved
@@ -5,21 +5,15 @@
 import AuthWrapper from 'features/auth/AuthWrapper'
 import PercentileCalculatorPageWithDisclaimer from 'features/percentileCalculator/pages/PercentileCalculatorPageWithDisclaimer'
 import HfiCalculatorPage from 'features/hfiCalculator/pages/HfiCalculatorPage'
-<<<<<<< HEAD
 import PeakBurninessPage from 'features/peakBurniness/pages/PeakBurninessPage'
-=======
 import CHainesPage from 'features/cHaines/pages/CHainesPage'
->>>>>>> 5f154894
 import {
   PERCENTILE_CALC_ROUTE,
   FIRE_WEATHER_ROUTE,
   MORECAST_ROUTE,
   HFI_CALC_ROUTE,
-<<<<<<< HEAD
-  PEAK_BURNINESS_ROUTE
-=======
+  PEAK_BURNINESS_ROUTE,
   C_HAINES_ROUTE
->>>>>>> 5f154894
 } from 'utils/constants'
 import MoreCastPage from 'features/fireWeather/pages/MoreCastPage'
 import { NoMatchPage } from 'features/fireWeather/pages/NoMatchPage'
@@ -51,13 +45,12 @@
           </AuthWrapper>
         </Route>
 
-<<<<<<< HEAD
         <Route path={PEAK_BURNINESS_ROUTE}>
           <PeakBurninessPage />
-=======
+        </Route>
+
         <Route path={C_HAINES_ROUTE}>
           <CHainesPage />
->>>>>>> 5f154894
         </Route>
 
         <Route>
