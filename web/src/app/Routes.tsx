import React from 'react'
import { BrowserRouter as Router, Route, Switch, Redirect } from 'react-router-dom'

import { HIDE_DISCLAIMER } from 'utils/env'
import AuthWrapper from 'features/auth/AuthWrapper'
import PercentileCalculatorPageWithDisclaimer from 'features/percentileCalculator/pages/PercentileCalculatorPageWithDisclaimer'
import HfiCalculatorPage from 'features/hfiCalculator/pages/HfiCalculatorPage'
import {
  PERCENTILE_CALC_ROUTE,
  FIRE_WEATHER_ROUTE,
  MORECAST_ROUTE,
  HFI_CALC_ROUTE
} from 'utils/constants'
<<<<<<< HEAD
import NewMoreCastPage from 'features/fireWeather/pages/NewMoreCastPage'
=======
import { NoMatchPage } from 'features/fireWeather/pages/NoMatchPage'
>>>>>>> 74d56e2a

const shouldShowDisclaimer = HIDE_DISCLAIMER === 'false' || HIDE_DISCLAIMER === undefined
const shouldAuthenticate =
  process.env.NODE_ENV === 'production' || window.Cypress === undefined

const Routes: React.FunctionComponent = () => {
  return (
    <Router>
      <Switch>
        <Redirect exact from="/" to={PERCENTILE_CALC_ROUTE} />

        <Route path={PERCENTILE_CALC_ROUTE}>
          <PercentileCalculatorPageWithDisclaimer showDisclaimer={shouldShowDisclaimer} />
        </Route>

        <Redirect from={FIRE_WEATHER_ROUTE} to={MORECAST_ROUTE} />
        <Route path={MORECAST_ROUTE}>
          <AuthWrapper shouldAuthenticate={shouldAuthenticate}>
            <NewMoreCastPage />
          </AuthWrapper>
        </Route>

        <Route path={HFI_CALC_ROUTE}>
          <AuthWrapper shouldAuthenticate={shouldAuthenticate}>
            <HfiCalculatorPage />
          </AuthWrapper>
        </Route>

        <Route>
          <NoMatchPage />
        </Route>
      </Switch>
    </Router>
  )
}

export default React.memo(Routes)<|MERGE_RESOLUTION|>--- conflicted
+++ resolved
@@ -11,11 +11,8 @@
   MORECAST_ROUTE,
   HFI_CALC_ROUTE
 } from 'utils/constants'
-<<<<<<< HEAD
 import NewMoreCastPage from 'features/fireWeather/pages/NewMoreCastPage'
-=======
 import { NoMatchPage } from 'features/fireWeather/pages/NoMatchPage'
->>>>>>> 74d56e2a
 
 const shouldShowDisclaimer = HIDE_DISCLAIMER === 'false' || HIDE_DISCLAIMER === undefined
 const shouldAuthenticate =
