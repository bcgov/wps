--- conflicted
+++ resolved
@@ -20,10 +20,8 @@
 import fireCentersSlice from 'features/fbaCalculator/slices/fireCentersSlice'
 
 import weatherWarningSlice from 'features/fbaCalculator/slices/weatherWarningSlice'
-
 import fwiSlice from 'features/fwiCalculator/slices/fwiSlice'
 import multiFWISlice from 'features/fwiCalculator/slices/multiFWISlice'
-
 
 const rootReducer = combineReducers({
   percentileStations: stationReducer,
@@ -44,18 +42,8 @@
   hfiCalculatorDailies: hfiCalculatorDailiesReducer,
   hfiStations: hfiStationsReducer,
   fbaCalculatorResults: fbaCalculatorSlice,
-<<<<<<< HEAD
   historicFireStations: weatherWarningSlice,
   fireCenters: fireCentersSlice
-=======
-  fireCenters: fireCentersSlice,
-
-  historicFireStations: weatherWarningSlice
-
-  fwiOutputs: fwiSlice,
-  multiFWIOutputs: multiFWISlice
-
->>>>>>> 2e3a6284
 })
 
 // Infer whatever gets returned from rootReducer and use it as the type of the root state
@@ -87,12 +75,9 @@
   state.regionalModelSummaries
 export const selectHFIStations = (state: RootState) => state.hfiStations
 export const selectFireCenters = (state: RootState) => state.fireCenters
-
 export const selectHistoricFireStations = (state: RootState) => state.historicFireStations
-
 export const selectFWIOutputs = (state: RootState) => state.fwiOutputs
 export const selectMultiFWIOutputs = (state: RootState) => state.multiFWIOutputs
-
 
 export const selectWxDataLoading = (state: RootState): boolean =>
   state.observations.loading ||
@@ -121,4 +106,4 @@
 export const selectFWIOutputsLoading = (state: RootState): boolean =>
   state.fwiOutputs.loading
 export const selectMultiFWIOutputsLoading = (state: RootState): boolean =>
-  state.multiFWIOutputs.loading
+  state.multiFWIOutputs.loading