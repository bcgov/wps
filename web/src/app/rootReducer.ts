--- conflicted
+++ resolved
@@ -18,12 +18,12 @@
 import hfiStationsReducer from 'features/hfiCalculator/slices/stationsSlice'
 import fbaCalculatorSlice from 'features/fbaCalculator/slices/fbaCalculatorSlice'
 import fireCentersSlice from 'features/fbaCalculator/slices/fireCentersSlice'
-<<<<<<< HEAD
+
 import weatherWarningSlice from 'features/fbaCalculator/slices/weatherWarningSlice'
-=======
+
 import fwiSlice from 'features/fwiCalculator/slices/fwiSlice'
 import multiFWISlice from 'features/fwiCalculator/slices/multiFWISlice'
->>>>>>> 1ac5a3f0
+
 
 const rootReducer = combineReducers({
   percentileStations: stationReducer,
@@ -45,12 +45,12 @@
   hfiStations: hfiStationsReducer,
   fbaCalculatorResults: fbaCalculatorSlice,
   fireCenters: fireCentersSlice,
-<<<<<<< HEAD
+
   historicFireStations: weatherWarningSlice
-=======
+
   fwiOutputs: fwiSlice,
   multiFWIOutputs: multiFWISlice
->>>>>>> 1ac5a3f0
+
 })
 
 // Infer whatever gets returned from rootReducer and use it as the type of the root state
@@ -82,13 +82,13 @@
   state.regionalModelSummaries
 export const selectHFIStations = (state: RootState) => state.hfiStations
 export const selectFireCenters = (state: RootState) => state.fireCenters
-<<<<<<< HEAD
+
 export const selectHistoricFireStations = (state: RootState) => state.historicFireStations
-=======
+
 export const selectFWIOutputs = (state: RootState) => state.fwiOutputs
 export const selectMultiFWIOutputs = (state: RootState) => state.multiFWIOutputs
 
->>>>>>> 1ac5a3f0
+
 export const selectWxDataLoading = (state: RootState): boolean =>
   state.observations.loading ||
   state.models.loading ||
@@ -109,12 +109,11 @@
   state.fbaCalculatorResults.loading
 export const selectFireCentersLoading = (state: RootState): boolean =>
   state.fireCenters.loading
-<<<<<<< HEAD
+
 export const selectHistoricFireStationsLoading = (state: RootState): boolean =>
   state.historicFireStations.loading
-=======
+
 export const selectFWIOutputsLoading = (state: RootState): boolean =>
   state.fwiOutputs.loading
 export const selectMultiFWIOutputsLoading = (state: RootState): boolean =>
   state.multiFWIOutputs.loading
->>>>>>> 1ac5a3f0
