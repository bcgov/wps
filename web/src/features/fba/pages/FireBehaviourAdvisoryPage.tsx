--- conflicted
+++ resolved
@@ -5,11 +5,7 @@
 import FBAMap from 'features/fba/components/map/FBAMap'
 import FireCenterDropdown from 'features/fbaCalculator/components/FireCenterDropdown'
 import { DateTime } from 'luxon'
-<<<<<<< HEAD
-import { selectFireCenters, selectHFIFuelTypes, selectRunDates } from 'app/rootReducer'
-=======
-import { selectFireCenters, selectFireZoneAreas, selectRunDates } from 'app/rootReducer'
->>>>>>> 752fdcb6
+import { selectFireCenters, selectHFIFuelTypes, selectRunDates, selectFireZoneAreas } from 'app/rootReducer'
 import { useDispatch, useSelector } from 'react-redux'
 import { fetchFireCenters } from 'features/fbaCalculator/slices/fireCentersSlice'
 import { formControlStyles, theme } from 'app/theme'
@@ -115,7 +111,6 @@
   }, [dateOfInterest]) // eslint-disable-line react-hooks/exhaustive-deps
 
   useEffect(() => {
-<<<<<<< HEAD
     if (!isNull(mostRecentRunDate) && !isUndefined(mostRecentRunDate) && !isUndefined(selectedFireZone)) {
       dispatch(
         fetchHighHFIFuels(
@@ -125,11 +120,7 @@
           selectedFireZone.mof_fire_zone_id
         )
       )
-=======
-    if (!isNull(mostRecentRunDate) && !isUndefined(mostRecentRunDate)) {
-      dispatch(fetchHighHFIFuels(runType, dateOfInterest.toISODate(), mostRecentRunDate.toString()))
       dispatch(fetchFireZoneAreas(runType, mostRecentRunDate.toString(), dateOfInterest.toISODate()))
->>>>>>> 752fdcb6
     }
   }, [mostRecentRunDate, selectedFireZone]) // eslint-disable-line react-hooks/exhaustive-deps
 
@@ -199,12 +190,8 @@
               advisoryThreshold={advisoryThreshold}
               className={classes.flex}
               setIssueDate={setIssueDate}
-<<<<<<< HEAD
               setSelectedFireZone={setSelectedFireZone}
-=======
-              setSelectedFireZoneID={setSelectedFireZoneID}
               fireZoneAreas={fireZoneAreas}
->>>>>>> 752fdcb6
             />
           </Grid>
         </Grid>
