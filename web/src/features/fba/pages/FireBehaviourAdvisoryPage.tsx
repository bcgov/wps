--- conflicted
+++ resolved
@@ -5,11 +5,7 @@
 import FBAMap from 'features/fba/components/map/FBAMap'
 import FireCenterDropdown from 'features/fbaCalculator/components/FireCenterDropdown'
 import { DateTime } from 'luxon'
-<<<<<<< HEAD
-import { selectFireCenters, selectFireZoneAreas, selectRunDates } from 'app/rootReducer'
-=======
 import { selectFireCenters, selectHFIFuelTypes, selectRunDates, selectFireZoneAreas } from 'app/rootReducer'
->>>>>>> 0faa02b5
 import { useDispatch, useSelector } from 'react-redux'
 import { fetchFireCenters } from 'features/fbaCalculator/slices/fireCentersSlice'
 import { formControlStyles, theme } from 'app/theme'
@@ -26,7 +22,6 @@
 import { fetchHighHFIFuels } from 'features/fba/slices/hfiFuelTypesSlice'
 import { fetchFireZoneAreas } from 'features/fba/slices/fireZoneAreasSlice'
 import ZoneSummaryPanel from 'features/fba/components/ZoneSummaryPanel'
-import { fetchFireZoneAreas } from 'features/fba/slices/fireZoneAreasSlice'
 
 export enum RunType {
   FORECAST = 'FORECAST',
@@ -116,10 +111,6 @@
   }, [dateOfInterest]) // eslint-disable-line react-hooks/exhaustive-deps
 
   useEffect(() => {
-<<<<<<< HEAD
-    if (!isNull(mostRecentRunDate) && !isUndefined(mostRecentRunDate)) {
-      dispatch(fetchHighHFIFuels(runType, dateOfInterest.toISODate(), mostRecentRunDate.toString()))
-=======
     if (!isNull(mostRecentRunDate) && !isUndefined(mostRecentRunDate) && !isUndefined(selectedFireZone)) {
       dispatch(
         fetchHighHFIFuels(
@@ -129,7 +120,6 @@
           selectedFireZone.mof_fire_zone_id
         )
       )
->>>>>>> 0faa02b5
       dispatch(fetchFireZoneAreas(runType, mostRecentRunDate.toString(), dateOfInterest.toISODate()))
     }
   }, [mostRecentRunDate, selectedFireZone]) // eslint-disable-line react-hooks/exhaustive-deps
@@ -188,11 +178,11 @@
       <Container className={classes.flex} disableGutters maxWidth={'xl'}>
         <Grid className={classes.flex} container direction={'row'}>
           <Grid item>
-<<<<<<< HEAD
-            <ZoneSummaryPanel selectedZoneID={selectedFireZoneID} fireZoneAreas={fireZoneAreas} />
-=======
-            <ZoneSummaryPanel selectedFireZone={selectedFireZone} fuelTypeInfo={hfiThresholdsFuelTypes} />
->>>>>>> 0faa02b5
+            <ZoneSummaryPanel
+              selectedFireZone={selectedFireZone}
+              fuelTypeInfo={hfiThresholdsFuelTypes}
+              fireZoneAreas={fireZoneAreas}
+            />
           </Grid>
           <Grid className={classes.flex} item>
             <FBAMap
@@ -204,11 +194,7 @@
               advisoryThreshold={advisoryThreshold}
               className={classes.flex}
               setIssueDate={setIssueDate}
-<<<<<<< HEAD
-              setSelectedFireZoneID={setSelectedFireZoneID}
-=======
               setSelectedFireZone={setSelectedFireZone}
->>>>>>> 0faa02b5
               fireZoneAreas={fireZoneAreas}
             />
           </Grid>
