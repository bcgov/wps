--- conflicted
+++ resolved
@@ -20,11 +20,8 @@
 import { fetchSFMSRunDates } from 'features/fba/slices/runDatesSlice'
 import { isNull, isUndefined } from 'lodash'
 import { fetchHighHFIFuels } from 'features/fba/slices/hfiFuelTypesSlice'
-<<<<<<< HEAD
 import { fetchFireZoneAreas } from 'features/fba/slices/fireZoneAreasSlice'
-=======
 import ZoneSummaryPanel from 'features/fba/components/ZoneSummaryPanel'
->>>>>>> 248f0640
 
 export enum RunType {
   FORECAST = 'FORECAST',
