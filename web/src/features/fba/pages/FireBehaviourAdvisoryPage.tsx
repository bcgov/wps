import { Box, FormControl, FormControlLabel, Grid, styled } from '@mui/material'
import { GeneralHeader, ErrorBoundary } from 'components'
import React, { useEffect, useState } from 'react'
import FBAMap from 'features/fba/components/map/FBAMap'
import FireCenterDropdown from 'components/FireCenterDropdown'
import { DateTime } from 'luxon'
import {
  selectFireZoneTPIStats,
  selectFireCenters,
  selectHFIFuelTypes,
  selectRunDates,
  selectFireShapeAreas
} from 'app/rootReducer'
import { useDispatch, useSelector } from 'react-redux'
import { fetchFireCenters } from 'commonSlices/fireCentersSlice'
import { theme } from 'app/theme'
import { fetchWxStations } from 'features/stations/slices/stationsSlice'
import { getStations, StationSource } from 'api/stationAPI'
import { FireCenter, FireShape, FireZoneTPIStats } from 'api/fbaAPI'
import { ASA_DOC_TITLE, FIRE_BEHAVIOUR_ADVISORY_NAME, PST_UTC_OFFSET } from 'utils/constants'
import WPSDatePicker from 'components/WPSDatePicker'
import { AppDispatch } from 'app/store'
import AdvisoryThresholdSlider from 'features/fba/components/map/AdvisoryThresholdSlider'
import ActualForecastControl from 'features/fba/components/ActualForecastControl'
import { fetchSFMSRunDates } from 'features/fba/slices/runDatesSlice'
import { isNull, isUndefined } from 'lodash'
import { fetchHighHFIFuels } from 'features/fba/slices/hfiFuelTypesSlice'
import { fetchFireShapeAreas } from 'features/fba/slices/fireZoneAreasSlice'
import { fetchfireZoneElevationInfo } from 'features/fba/slices/fireZoneElevationInfoSlice'
import { fetchfireZoneTPIStats } from 'features/fba/slices/fireZoneTPIStatsSlice'
import { StyledFormControl } from 'components/StyledFormControl'
import { getMostRecentProcessedSnowByDate } from 'api/snow'
import InfoPanel from 'features/fba/components/infoPanel/InfoPanel'
import FireZoneUnitSummary from 'features/fba/components/infoPanel/FireZoneUnitSummary'
import { fetchProvincialSummary } from 'features/fba/slices/provincialSummarySlice'
import AdvisoryReport from 'features/fba/components/infoPanel/AdvisoryReport'

export enum RunType {
  FORECAST = 'FORECAST',
  ACTUAL = 'ACTUAL'
}

export const FireCentreFormControl = styled(FormControl)({
  margin: theme.spacing(1),
  minWidth: 280
})

<<<<<<< HEAD
export const ForecastActualDropdownFormControl = styled(FormControl)({
  margin: theme.spacing(1),
  minWidth: 280
})

=======
>>>>>>> 4a2667d8
const FireBehaviourAdvisoryPage: React.FunctionComponent = () => {
  const dispatch: AppDispatch = useDispatch()
  const { fireCenters } = useSelector(selectFireCenters)
  const { hfiThresholdsFuelTypes } = useSelector(selectHFIFuelTypes)
  const { fireZoneTPIStats } = useSelector(selectFireZoneTPIStats)

  const [fireCenter, setFireCenter] = useState<FireCenter | undefined>(undefined)

  const [advisoryThreshold, setAdvisoryThreshold] = useState(20)
  const [selectedFireShape, setSelectedFireShape] = useState<FireShape | undefined>(undefined)
  const [zoomSource, setZoomSource] = useState<'fireCenter' | 'fireShape' | undefined>('fireCenter')
  const [dateOfInterest, setDateOfInterest] = useState(
    DateTime.now().setZone(`UTC${PST_UTC_OFFSET}`).hour < 13
      ? DateTime.now().setZone(`UTC${PST_UTC_OFFSET}`)
      : DateTime.now().setZone(`UTC${PST_UTC_OFFSET}`).plus({ days: 1 })
  )
  const [runType, setRunType] = useState(RunType.FORECAST)
  const [snowDate, setSnowDate] = useState<DateTime | null>(null)
  const { mostRecentRunDate } = useSelector(selectRunDates)
  const { fireShapeAreas } = useSelector(selectFireShapeAreas)
  const [selectedFireZoneTPIStats, setSelectedFireZoneTPIStats] = useState<FireZoneTPIStats | null>(null)

  // Query our API for the most recently processed snow coverage date <= the currently selected date.
  const fetchLastProcessedSnow = async (selectedDate: DateTime) => {
    const data = await getMostRecentProcessedSnowByDate(selectedDate)
    if (isNull(data)) {
      setSnowDate(null)
    } else {
      const newSnowDate = data.forDate
      setSnowDate(newSnowDate)
    }
  }

  useEffect(() => {
    const findCenter = (id: string | null): FireCenter | undefined => {
      return fireCenters.find(center => center.id.toString() == id)
    }
    setFireCenter(findCenter(localStorage.getItem('preferredFireCenter')))
  }, [fireCenters])

  useEffect(() => {
    if (fireCenter?.id) {
      localStorage.setItem('preferredFireCenter', fireCenter?.id.toString())
    }
  }, [fireCenter])

  const updateDate = (newDate: DateTime) => {
    if (newDate !== dateOfInterest) {
      setDateOfInterest(newDate)
    }
  }

  useEffect(() => {
    const doiISODate = dateOfInterest.toISODate()
    if (!isNull(doiISODate)) {
      dispatch(fetchSFMSRunDates(runType, doiISODate))
    }
  }, [runType]) // eslint-disable-line react-hooks/exhaustive-deps

  useEffect(() => {
    dispatch(fetchFireCenters())
    const doiISODate = dateOfInterest.toISODate()
    if (!isNull(doiISODate)) {
      dispatch(fetchSFMSRunDates(runType, doiISODate))
    }
    dispatch(fetchWxStations(getStations, StationSource.wildfire_one))
  }, []) // eslint-disable-line react-hooks/exhaustive-deps

  useEffect(() => {
    const doiISODate = dateOfInterest.toISODate()
    if (!isNull(doiISODate)) {
      dispatch(fetchSFMSRunDates(runType, doiISODate))
    }
    fetchLastProcessedSnow(dateOfInterest)
  }, [dateOfInterest]) // eslint-disable-line react-hooks/exhaustive-deps

  useEffect(() => {
    const doiISODate = dateOfInterest.toISODate()
    if (
      !isNull(mostRecentRunDate) &&
      !isNull(doiISODate) &&
      !isUndefined(mostRecentRunDate) &&
      !isUndefined(selectedFireShape)
    ) {
      dispatch(fetchHighHFIFuels(runType, doiISODate, mostRecentRunDate.toString(), selectedFireShape.fire_shape_id))
      dispatch(
        fetchfireZoneElevationInfo(selectedFireShape.fire_shape_id, runType, doiISODate, mostRecentRunDate.toString())
      )
      dispatch(fetchfireZoneTPIStats(selectedFireShape.fire_shape_id, runType, doiISODate, mostRecentRunDate.toString()))
    }
  }, [mostRecentRunDate, selectedFireShape]) // eslint-disable-line react-hooks/exhaustive-deps

  useEffect(() => {
    const doiISODate = dateOfInterest.toISODate()
    if (!isNull(doiISODate)) {
      dispatch(fetchFireShapeAreas(runType, mostRecentRunDate, doiISODate))
      dispatch(fetchProvincialSummary(runType, mostRecentRunDate, doiISODate))
    }
  }, [mostRecentRunDate]) // eslint-disable-line react-hooks/exhaustive-deps

  useEffect(() => {
    if (selectedFireShape?.mof_fire_centre_name) {
      const matchingFireCenter = fireCenters.find(center => center.name === selectedFireShape.mof_fire_centre_name)
<<<<<<< HEAD

      if (matchingFireCenter) {
        setFireCenter(matchingFireCenter)
      }
    }
  }, [selectedFireShape, fireCenters])

  useEffect(() => {
    const selectedFireShapeId = selectedFireShape?.fire_shape_id
    if (isNull(fireZoneTPIStats) || isUndefined(selectedFireShapeId)) {
      setSelectedFireZoneTPIStats(null)
    }
    const selectedTPIStats = fireZoneTPIStats?.filter(stats => stats.fire_zone_id === selectedFireShapeId)
    if (!isUndefined(selectedTPIStats) && selectedTPIStats?.length > 0) {
      setSelectedFireZoneTPIStats(selectedTPIStats[0])
    }

  }, [fireZoneTPIStats])

  useEffect(() => {
    if (selectedFireShape?.mof_fire_centre_name) {
      const matchingFireCenter = fireCenters.find(center => center.name === selectedFireShape.mof_fire_centre_name)

=======

>>>>>>> 4a2667d8
      if (matchingFireCenter) {
        setFireCenter(matchingFireCenter)
      }
    }
  }, [selectedFireShape, fireCenters])

  useEffect(() => {
<<<<<<< HEAD
    const selectedFireShapeId = selectedFireShape?.fire_shape_id
    if (isNull(fireZoneTPIStats) || isUndefined(selectedFireShapeId)) {
      setSelectedFireZoneTPIStats(null)
    }
    const selectedTPIStats = fireZoneTPIStats?.filter(stats => stats.fire_zone_id === selectedFireShapeId)
    if (!isUndefined(selectedTPIStats) && selectedTPIStats?.length > 0) {
      setSelectedFireZoneTPIStats(selectedTPIStats[0])
    }

  }, [fireZoneTPIStats])

  useEffect(() => {
=======
>>>>>>> 4a2667d8
    document.title = ASA_DOC_TITLE
  }, [])

  return (
    <Box sx={{ height: '100vh', display: 'flex', flexDirection: 'column', overflow: 'hidden' }}>
      <GeneralHeader
        isBeta={true}
        spacing={1}
        title={FIRE_BEHAVIOUR_ADVISORY_NAME}
        productName={FIRE_BEHAVIOUR_ADVISORY_NAME}
      />
      <Box sx={{ paddingTop: '0.5em' }}>
        <Grid container spacing={1}>
          <Grid item>
            <StyledFormControl>
              <WPSDatePicker date={dateOfInterest} updateDate={updateDate} />
            </StyledFormControl>
          </Grid>
<<<<<<< HEAD
          <Grid item>
            <FireCentreFormControl>
              <FireCenterDropdown
                fireCenterOptions={fireCenters}
                selectedFireCenter={fireCenter}
                setSelectedFireCenter={setFireCenter}
                setSelectedFireShape={setSelectedFireShape}
                setZoomSource={setZoomSource}
              />
            </FireCentreFormControl>
          </Grid>
=======
>>>>>>> 4a2667d8
          <ErrorBoundary>
            <Grid item>
              <ActualForecastControl runType={runType} setRunType={setRunType} />
            </Grid>
          </ErrorBoundary>
          <Grid item>
<<<<<<< HEAD
=======
            <FireCentreFormControl>
              <FireCenterDropdown
                fireCenterOptions={fireCenters}
                selectedFireCenter={fireCenter}
                setSelectedFireCenter={setFireCenter}
                setSelectedFireShape={setSelectedFireShape}
                setZoomSource={setZoomSource}
              />
            </FireCentreFormControl>
          </Grid>
          <Grid item>
>>>>>>> 4a2667d8
            <StyledFormControl>
              <FormControlLabel
                label="
                Percentage of combustible land threshold"
                labelPlacement="top"
                control={
                  <AdvisoryThresholdSlider
                    advisoryThreshold={advisoryThreshold}
                    setAdvisoryThreshold={setAdvisoryThreshold}
                  />
                }
              />
            </StyledFormControl>
          </Grid>
        </Grid>
      </Box>
      <Box sx={{ display: 'flex', flexGrow: 1, overflow: 'hidden' }}>
        <InfoPanel>
          <AdvisoryReport
            issueDate={mostRecentRunDate !== null ? DateTime.fromISO(mostRecentRunDate) : null}
            forDate={dateOfInterest}
            advisoryThreshold={advisoryThreshold}
            selectedFireCenter={fireCenter}
          />
          <FireZoneUnitSummary
            fireShapeAreas={fireShapeAreas}
            fuelTypeInfo={hfiThresholdsFuelTypes}
<<<<<<< HEAD
            selectedFireZoneUnit={selectedFireShape} 
            fireZoneTPIStats={selectedFireZoneTPIStats} 
=======
            hfiElevationInfo={fireZoneElevationInfo}
            selectedFireZoneUnit={selectedFireShape}
>>>>>>> 4a2667d8
          />
        </InfoPanel>
        <Grid sx={{ display: 'flex', flex: 1 }} item>
          <FBAMap
            forDate={dateOfInterest}
            runType={runType}
            selectedFireShape={selectedFireShape}
            selectedFireCenter={fireCenter}
            advisoryThreshold={advisoryThreshold}
            setSelectedFireShape={setSelectedFireShape}
            fireShapeAreas={fireShapeAreas}
            snowDate={snowDate}
            zoomSource={zoomSource}
            setZoomSource={setZoomSource}
          />
        </Grid>
      </Box>
    </Box>
  )
}

export default React.memo(FireBehaviourAdvisoryPage)<|MERGE_RESOLUTION|>--- conflicted
+++ resolved
@@ -45,14 +45,6 @@
   minWidth: 280
 })
 
-<<<<<<< HEAD
-export const ForecastActualDropdownFormControl = styled(FormControl)({
-  margin: theme.spacing(1),
-  minWidth: 280
-})
-
-=======
->>>>>>> 4a2667d8
 const FireBehaviourAdvisoryPage: React.FunctionComponent = () => {
   const dispatch: AppDispatch = useDispatch()
   const { fireCenters } = useSelector(selectFireCenters)
@@ -156,7 +148,6 @@
   useEffect(() => {
     if (selectedFireShape?.mof_fire_centre_name) {
       const matchingFireCenter = fireCenters.find(center => center.name === selectedFireShape.mof_fire_centre_name)
-<<<<<<< HEAD
 
       if (matchingFireCenter) {
         setFireCenter(matchingFireCenter)
@@ -180,9 +171,6 @@
     if (selectedFireShape?.mof_fire_centre_name) {
       const matchingFireCenter = fireCenters.find(center => center.name === selectedFireShape.mof_fire_centre_name)
 
-=======
-
->>>>>>> 4a2667d8
       if (matchingFireCenter) {
         setFireCenter(matchingFireCenter)
       }
@@ -190,7 +178,6 @@
   }, [selectedFireShape, fireCenters])
 
   useEffect(() => {
-<<<<<<< HEAD
     const selectedFireShapeId = selectedFireShape?.fire_shape_id
     if (isNull(fireZoneTPIStats) || isUndefined(selectedFireShapeId)) {
       setSelectedFireZoneTPIStats(null)
@@ -203,8 +190,6 @@
   }, [fireZoneTPIStats])
 
   useEffect(() => {
-=======
->>>>>>> 4a2667d8
     document.title = ASA_DOC_TITLE
   }, [])
 
@@ -223,7 +208,11 @@
               <WPSDatePicker date={dateOfInterest} updateDate={updateDate} />
             </StyledFormControl>
           </Grid>
-<<<<<<< HEAD
+          <ErrorBoundary>
+            <Grid item>
+              <ActualForecastControl runType={runType} setRunType={setRunType} />
+            </Grid>
+          </ErrorBoundary>
           <Grid item>
             <FireCentreFormControl>
               <FireCenterDropdown
@@ -235,28 +224,7 @@
               />
             </FireCentreFormControl>
           </Grid>
-=======
->>>>>>> 4a2667d8
-          <ErrorBoundary>
-            <Grid item>
-              <ActualForecastControl runType={runType} setRunType={setRunType} />
-            </Grid>
-          </ErrorBoundary>
           <Grid item>
-<<<<<<< HEAD
-=======
-            <FireCentreFormControl>
-              <FireCenterDropdown
-                fireCenterOptions={fireCenters}
-                selectedFireCenter={fireCenter}
-                setSelectedFireCenter={setFireCenter}
-                setSelectedFireShape={setSelectedFireShape}
-                setZoomSource={setZoomSource}
-              />
-            </FireCentreFormControl>
-          </Grid>
-          <Grid item>
->>>>>>> 4a2667d8
             <StyledFormControl>
               <FormControlLabel
                 label="
@@ -284,13 +252,8 @@
           <FireZoneUnitSummary
             fireShapeAreas={fireShapeAreas}
             fuelTypeInfo={hfiThresholdsFuelTypes}
-<<<<<<< HEAD
             selectedFireZoneUnit={selectedFireShape} 
             fireZoneTPIStats={selectedFireZoneTPIStats} 
-=======
-            hfiElevationInfo={fireZoneElevationInfo}
-            selectedFireZoneUnit={selectedFireShape}
->>>>>>> 4a2667d8
           />
         </InfoPanel>
         <Grid sx={{ display: 'flex', flex: 1 }} item>
