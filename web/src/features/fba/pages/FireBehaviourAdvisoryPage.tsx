import { FormControl, FormControlLabel, Grid } from '@mui/material'
import makeStyles from '@mui/styles/makeStyles'
import { GeneralHeader, Container, ErrorBoundary } from 'components'
import React, { useEffect, useState } from 'react'
import FBAMap from 'features/fba/components/map/FBAMap'
import FireCenterDropdown from 'features/fbaCalculator/components/FireCenterDropdown'
import { DateTime } from 'luxon'
import { selectFireCenters, selectRunDates } from 'app/rootReducer'
import { useDispatch, useSelector } from 'react-redux'
import { fetchFireCenters } from 'features/fbaCalculator/slices/fireCentersSlice'
import { formControlStyles, theme } from 'app/theme'
import { fetchWxStations } from 'features/stations/slices/stationsSlice'
import { getStations, StationSource } from 'api/stationAPI'
import { FireCenter } from 'api/fbaAPI'
import { PST_UTC_OFFSET } from 'utils/constants'
import WPSDatePicker from 'components/WPSDatePicker'
import { AppDispatch } from 'app/store'
import AdvisoryThresholdSlider from 'features/fba/components/map/AdvisoryThresholdSlider'
import AdvisoryMetadata from 'features/fba/components/AdvisoryMetadata'
import { fetchSFMSRunDates } from 'features/fba/slices/runDatesSlice'
import { isNull, isUndefined } from 'lodash'
import { fetchHighHFIFuelds } from 'features/fba/slices/metricsSlice'

export enum RunType {
  FORECAST = 'FORECAST',
  ACTUAL = 'ACTUAL'
}

const useStyles = makeStyles(() => ({
  ...formControlStyles,
  listContainer: {
    width: 700,
    height: 700
  },
  mapContainer: {
    width: '100%',
    height: '100%',
    position: 'absolute'
  },
  fireCenter: {
    minWidth: 280,
    margin: theme.spacing(1)
  },
  forecastActualDropdown: {
    minWidth: 280,
    margin: theme.spacing(1),
    marginLeft: 50
  },
  instructions: {
    textAlign: 'left'
  }
}))

export const dateTimeToPostgresString = (runDateString: string | null) => {
  if (runDateString !== null && runDateString !== undefined) {
    console.log(`runDateString = ${runDateString}`)
    const runDate = DateTime.fromISO(runDateString)
    console.log(` in dateTimeToPostgresString() - date = ${runDate}`)
    if (runDate == null || runDate == undefined) {
      return ''
    }
    const dateString = runDate.toSQLDate()
    const timeString = ` ${runDate.hour}:${runDate.minute}:${runDate.second}.${runDate.millisecond}${PST_UTC_OFFSET}`
    console.log(dateString.concat(timeString))
    return dateString.concat(timeString)
  }
  return ``
}

export const FireBehaviourAdvisoryPage: React.FunctionComponent = () => {
  const classes = useStyles()
  const dispatch: AppDispatch = useDispatch()
  const { fireCenters } = useSelector(selectFireCenters)

  const [fireCenter, setFireCenter] = useState<FireCenter | undefined>(undefined)

  const [advisoryThreshold, setAdvisoryThreshold] = useState(10)
  const [issueDate, setIssueDate] = useState<DateTime | null>(null)
  const [dateOfInterest, setDateOfInterest] = useState(
    DateTime.now().setZone(`UTC${PST_UTC_OFFSET}`).hour < 13
      ? DateTime.now().setZone(`UTC${PST_UTC_OFFSET}`)
      : DateTime.now().setZone(`UTC${PST_UTC_OFFSET}`).plus({ days: 1 })
  )
  const [runType, setRunType] = useState(RunType.FORECAST)
  const { mostRecentRunDate } = useSelector(selectRunDates)

  useEffect(() => {
    const findCenter = (id: string | null): FireCenter | undefined => {
      return fireCenters.find(center => center.id.toString() == id)
    }
    setFireCenter(findCenter(localStorage.getItem('preferredFireCenter')))
  }, [fireCenters])

  useEffect(() => {
    if (fireCenter?.id) {
      localStorage.setItem('preferredFireCenter', fireCenter?.id.toString())
    }
  }, [fireCenter])

  const updateDate = (newDate: DateTime) => {
    if (newDate !== dateOfInterest) {
      setDateOfInterest(newDate)
    }
  }

  useEffect(() => {
    dispatch(fetchSFMSRunDates(runType, dateOfInterest.toISODate()))
  }, [runType]) // eslint-disable-line react-hooks/exhaustive-deps

  useEffect(() => {
    dispatch(fetchFireCenters())
    dispatch(fetchSFMSRunDates(runType, dateOfInterest.toISODate()))
    dispatch(fetchWxStations(getStations, StationSource.wildfire_one))
  }, []) // eslint-disable-line react-hooks/exhaustive-deps

  useEffect(() => {
    dispatch(fetchSFMSRunDates(runType, dateOfInterest.toISODate()))
  }, [dateOfInterest]) // eslint-disable-line react-hooks/exhaustive-deps

  useEffect(() => {
<<<<<<< HEAD
    dispatch(fetchFireZoneAreas(runType, dateTimeToPostgresString(mostRecentRunDate), dateOfInterest.toISODate()))
=======
    // dispatch(fetchFireZoneAreas(runType, dateTimeToPostgresString(mostRecentRunDate), dateOfInterest.toISODate()))
    console.log(`most recent run date for date of interest ${dateOfInterest} is ${mostRecentRunDate}`)
    if (!isNull(mostRecentRunDate) && !isUndefined(mostRecentRunDate)) {
      console.log(mostRecentRunDate)
      dispatch(fetchHighHFIFuelds(runType, dateOfInterest.toISODate(), mostRecentRunDate.toString()))
    }
>>>>>>> 9b700883
  }, [mostRecentRunDate]) // eslint-disable-line react-hooks/exhaustive-deps

  return (
    <React.Fragment>
      <GeneralHeader spacing={1} title="Predictive Services Unit" productName="Fire Behaviour Advisory Tool" />
      <Container maxWidth={'xl'}>
        <Grid container direction={'row'}>
          <Grid container spacing={1}>
            <Grid item>
              <FormControl className={classes.formControl}>
                <WPSDatePicker date={dateOfInterest} updateDate={updateDate} />
              </FormControl>
            </Grid>
            <Grid item xs={2}>
              <FormControl className={classes.fireCenter}>
                <FireCenterDropdown
                  fireCenterOptions={fireCenters}
                  selectedFireCenter={fireCenter}
                  setSelectedFireCenter={setFireCenter}
                />
              </FormControl>
            </Grid>
            <ErrorBoundary>
              <Grid item>
                <FormControl className={classes.forecastActualDropdown}>
                  <AdvisoryMetadata
                    forDate={dateOfInterest}
                    issueDate={issueDate}
                    setIssueDate={setIssueDate}
                    runType={runType.toString()}
                    setRunType={setRunType}
                  />
                </FormControl>
              </Grid>
            </ErrorBoundary>
            <Grid item>
              <FormControl className={classes.formControl}>
                <FormControlLabel
                  label="
                Advisory HFI Threshold of combustible area"
                  labelPlacement="top"
                  control={
                    <AdvisoryThresholdSlider
                      advisoryThreshold={advisoryThreshold}
                      setAdvisoryThreshold={setAdvisoryThreshold}
                    />
                  }
                />
              </FormControl>
            </Grid>
          </Grid>
        </Grid>
      </Container>
      <FBAMap
        forDate={dateOfInterest}
        runDate={dateOfInterest} // default is to retrieve most recent available data
        runType={runType}
        selectedFireCenter={fireCenter}
        advisoryThreshold={advisoryThreshold}
        className={classes.mapContainer}
        setIssueDate={setIssueDate}
      />
    </React.Fragment>
  )
}

export default React.memo(FireBehaviourAdvisoryPage)<|MERGE_RESOLUTION|>--- conflicted
+++ resolved
@@ -118,16 +118,12 @@
   }, [dateOfInterest]) // eslint-disable-line react-hooks/exhaustive-deps
 
   useEffect(() => {
-<<<<<<< HEAD
-    dispatch(fetchFireZoneAreas(runType, dateTimeToPostgresString(mostRecentRunDate), dateOfInterest.toISODate()))
-=======
     // dispatch(fetchFireZoneAreas(runType, dateTimeToPostgresString(mostRecentRunDate), dateOfInterest.toISODate()))
     console.log(`most recent run date for date of interest ${dateOfInterest} is ${mostRecentRunDate}`)
     if (!isNull(mostRecentRunDate) && !isUndefined(mostRecentRunDate)) {
       console.log(mostRecentRunDate)
       dispatch(fetchHighHFIFuelds(runType, dateOfInterest.toISODate(), mostRecentRunDate.toString()))
     }
->>>>>>> 9b700883
   }, [mostRecentRunDate]) // eslint-disable-line react-hooks/exhaustive-deps
 
   return (
