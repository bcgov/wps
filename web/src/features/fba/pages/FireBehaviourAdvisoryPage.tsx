--- conflicted
+++ resolved
@@ -202,11 +202,8 @@
             <ZoneSummaryPanel
               selectedFireZone={selectedFireZone}
               fuelTypeInfo={hfiThresholdsFuelTypes}
-<<<<<<< HEAD
               hfiElevationInfo={fireZoneElevationInfo}
-=======
               fireZoneAreas={fireZoneAreas}
->>>>>>> 71cecf5b
             />
           </Grid>
           <Grid className={classes.flex} item>
