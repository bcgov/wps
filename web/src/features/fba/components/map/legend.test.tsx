import Legend from 'features/fba/components/map/Legend'
import { render, waitFor, within } from '@testing-library/react'
import { userEvent } from '@testing-library/user-event'
import { vi } from 'vitest'

describe('Legend', () => {
  it('should render with the default layer visibility', async () => {
<<<<<<< HEAD
    const onToggleLayer = vi.fn()
    const setShowZoneStatus = vi.fn()
    const setShowHFI = vi.fn()
    const setShowSnow = vi.fn()
=======
    const onToggleLayer = jest.fn()
    const setShowZoneStatus = jest.fn()
    const setShowHFI = jest.fn()
>>>>>>> d2ee27f4
    const { getByTestId } = render(
      <Legend
        onToggleLayer={onToggleLayer}
        setShowShapeStatus={setShowZoneStatus}
        setShowHFI={setShowHFI}
        showHFI={false}
        showShapeStatus={true}
      />
    )
    const legendComponent = getByTestId('asa-map-legend')
    await waitFor(() => expect(legendComponent).toBeInTheDocument())

    const zoneStatus = getByTestId('zone-checkbox')
    const zoneStatusCheckbox = within(zoneStatus).getByRole('checkbox')
    await waitFor(() => expect(zoneStatusCheckbox).toBeChecked())
    await waitFor(() => expect(setShowZoneStatus).not.toHaveBeenCalled())

    const hfi = getByTestId('hfi-checkbox')
    const hfiCheckbox = within(hfi).getByRole('checkbox')
    await waitFor(() => expect(hfiCheckbox).not.toBeChecked())
    await waitFor(() => expect(setShowHFI).not.toHaveBeenCalled())
  })

  it('should call click handlers on checkboxes', async () => {
<<<<<<< HEAD
    const onToggleLayer = vi.fn()
    const setShowZoneStatus = vi.fn()
    const setShowHFI = vi.fn()
    const setShowSnow = vi.fn()
=======
    const onToggleLayer = jest.fn()
    const setShowZoneStatus = jest.fn()
    const setShowHFI = jest.fn()
>>>>>>> d2ee27f4
    const { getByTestId } = render(
      <Legend
        onToggleLayer={onToggleLayer}
        setShowShapeStatus={setShowZoneStatus}
        setShowHFI={setShowHFI}
        showHFI={false}
        showShapeStatus={true}
      />
    )

    const zoneStatus = getByTestId('zone-checkbox')
    const zoneStatusCheckbox = within(zoneStatus).getByRole('checkbox')
    await userEvent.click(zoneStatusCheckbox)
    await waitFor(() => expect(setShowZoneStatus).toHaveBeenCalledTimes(1))

    const hfi = getByTestId('hfi-checkbox')
    const hfiCheckbox = within(hfi).getByRole('checkbox')
    await userEvent.click(hfiCheckbox)
    await waitFor(() => expect(setShowHFI).toHaveBeenCalledTimes(1))
  })
})<|MERGE_RESOLUTION|>--- conflicted
+++ resolved
@@ -5,16 +5,10 @@
 
 describe('Legend', () => {
   it('should render with the default layer visibility', async () => {
-<<<<<<< HEAD
     const onToggleLayer = vi.fn()
     const setShowZoneStatus = vi.fn()
     const setShowHFI = vi.fn()
-    const setShowSnow = vi.fn()
-=======
-    const onToggleLayer = jest.fn()
-    const setShowZoneStatus = jest.fn()
-    const setShowHFI = jest.fn()
->>>>>>> d2ee27f4
+
     const { getByTestId } = render(
       <Legend
         onToggleLayer={onToggleLayer}
@@ -39,16 +33,10 @@
   })
 
   it('should call click handlers on checkboxes', async () => {
-<<<<<<< HEAD
     const onToggleLayer = vi.fn()
     const setShowZoneStatus = vi.fn()
     const setShowHFI = vi.fn()
-    const setShowSnow = vi.fn()
-=======
-    const onToggleLayer = jest.fn()
-    const setShowZoneStatus = jest.fn()
-    const setShowHFI = jest.fn()
->>>>>>> d2ee27f4
+
     const { getByTestId } = render(
       <Legend
         onToggleLayer={onToggleLayer}
