import * as ol from 'ol'
import RenderFeature from 'ol/render/Feature'
import Geometry from 'ol/geom/Geometry'
import CircleStyle from 'ol/style/Circle'
import { Fill, Stroke, Text } from 'ol/style'
import Style from 'ol/style/Style'
import { range, startCase, lowerCase, isUndefined } from 'lodash'
<<<<<<< HEAD
import { FireZone, FireZoneArea } from 'api/fbaAPI'
=======
import { FireZoneArea } from 'api/fbaAPI'
>>>>>>> 752fdcb6

const fireCentreTextStyler = (feature: RenderFeature | ol.Feature<Geometry>): Text => {
  const text = feature.get('mof_fire_centre_name').replace(' Fire Centre', '\nFire Centre')
  return new Text({
    overflow: true,
    fill: new Fill({ color: 'black' }),
    stroke: new Stroke({ color: 'white', width: 2 }),
    font: 'bold 16px sans-serif',
    text: text
  })
}

export const fireCentreLabelStyler = (feature: RenderFeature | ol.Feature<Geometry>): Style => {
  return new Style({
    text: fireCentreTextStyler(feature)
  })
}

export const fireCentreStyler = (): Style => {
  return new Style({
    stroke: new Stroke({
      color: 'black',
      width: 3
    })
  })
}

export const fireZoneStyler = (
  fireZoneAreas: FireZoneArea[],
  advisoryThreshold: number,
  selectedFireZone: FireZone | undefined
) => {
  const a = (feature: RenderFeature | ol.Feature<Geometry>): Style => {
<<<<<<< HEAD
    const feature_mof_fire_zone_id = feature.get('mof_fire_zone_id')
    const fireZoneArea = fireZoneAreas.find(f => f.mof_fire_zone_id === feature_mof_fire_zone_id)
    const advisory = fireZoneArea && fireZoneArea.elevated_hfi_percentage > advisoryThreshold ? true : false
    const selected =
      !isUndefined(selectedFireZone) && selectedFireZone.mof_fire_zone_id === feature_mof_fire_zone_id ? true : false
=======
    const mof_fire_zone_id = feature.get('mof_fire_zone_id')
    const fireZoneAreaByThreshold = fireZoneAreas.filter(f => f.mof_fire_zone_id === mof_fire_zone_id)
    const selected = selectedFireZoneID && selectedFireZoneID === mof_fire_zone_id ? true : false
>>>>>>> 752fdcb6
    let strokeValue = 'black'
    if (selected) {
      strokeValue = 'green'
    }

    return new Style({
      stroke: new Stroke({
        color: strokeValue,
        width: selected ? 8 : 1
      }),
      fill: getAdvisoryColors(advisoryThreshold, fireZoneAreaByThreshold)
    })
  }
  return a
}

<<<<<<< HEAD
export const fireZoneLabelStyler = (selectedFireZone: FireZone | undefined) => {
=======
export const getAdvisoryColors = (advisoryThreshold: number, fireZoneArea?: FireZoneArea[]) => {
  if (isUndefined(fireZoneArea)) {
    return new Fill({ color: 'rgba(0, 0, 0, 0.0)' })
  }

  let fill = new Fill({ color: 'rgba(0, 0, 0, 0.0)' })
  const advisoryThresholdArea = fireZoneArea.find(area => area.threshold == 1)
  if (advisoryThresholdArea && advisoryThresholdArea.elevated_hfi_percentage > advisoryThreshold) {
    // advisory color orange
    fill = new Fill({ color: 'rgba(255, 147, 38, 0.4)' })
  }

  const warningThresholdArea = fireZoneArea.find(area => area.threshold == 2)
  if (warningThresholdArea && warningThresholdArea.elevated_hfi_percentage > advisoryThreshold) {
    // advisory color red
    fill = new Fill({ color: 'rgba(128, 0, 0, 0.4)' })
  }

  return fill
}

export const fireZoneLabelStyler = (selectedZoneID: number | null) => {
>>>>>>> 752fdcb6
  const a = (feature: RenderFeature | ol.Feature<Geometry>): Style => {
    const text = feature.get('mof_fire_zone_name').replace(' Fire Zone', '\nFire Zone')
    const feature_mof_fire_zone_id = feature.get('mof_fire_zone_id')
    const selected =
      !isUndefined(selectedFireZone) && feature_mof_fire_zone_id === selectedFireZone.mof_fire_zone_id ? true : false
    return new Style({
      text: new Text({
        overflow: true,
        fill: new Fill({
          color: selected ? 'green' : 'black'
        }),
        stroke: new Stroke({
          color: 'white',
          width: selected ? 4 : 2
        }),
        font: selected ? 'bold 20px sans-serif' : 'bold 15px sans-serif',
        text: text
      })
    })
  }
  return a
}

const stationTextStyler = (feature: RenderFeature | ol.Feature<Geometry>): Text => {
  const text = startCase(lowerCase(feature.get('name')))
  return new Text({
    overflow: true,
    fill: new Fill({ color: 'black' }),
    stroke: new Stroke({ color: 'white', width: 2 }),
    font: '11px sans-serif',
    text: text,
    textBaseline: 'middle',
    textAlign: 'left',
    offsetX: 9,
    offsetY: 1
  })
}

export const stationStyler = (feature: RenderFeature | ol.Feature<Geometry>): Style => {
  // NOTE: quick hack to make station styler correspond with theisian polygons - this code needs to be fixed
  // once we have the polygon implementation in place.
  const colorIdx = Math.floor(feature.get('code') % (hfiColors.length - 1))
  if (colorIdx < 2) {
    return new Style({
      image: new CircleStyle({
        radius: 5,
        fill: new Fill({
          color: 'black'
        })
      }),
      text: stationTextStyler(feature)
    })
  }
  return new Style({})
}

/**
 * Throwaway code, just for demo purposes.
 *
 * 20 times more likely not to have a HFI critical threshold color. 4000 and 10000 equally likely.
 */
const hfiColors = [new Fill({ color: 'rgba(255, 0, 0, 0.4)' }), new Fill({ color: 'rgba(255, 128, 0, 0.4)' })].concat(
  range(20).flatMap(() => new Fill({ color: 'rgba(0, 0, 0, 0)' }))
)

const hfiStyle = new Style({})

export const hfiStyler = (feature: RenderFeature | ol.Feature<Geometry>): Style => {
  if (feature.get('hfi') === '4000 < hfi < 10000') {
    hfiStyle.setFill(new Fill({ color: 'rgba(255, 128, 0, 0.4)' }))
  } else if (feature.get('hfi') === 'hfi >= 10000') {
    hfiStyle.setFill(new Fill({ color: 'rgba(255, 0, 0, 0.4)' }))
  }
  return hfiStyle
}<|MERGE_RESOLUTION|>--- conflicted
+++ resolved
@@ -5,11 +5,7 @@
 import { Fill, Stroke, Text } from 'ol/style'
 import Style from 'ol/style/Style'
 import { range, startCase, lowerCase, isUndefined } from 'lodash'
-<<<<<<< HEAD
 import { FireZone, FireZoneArea } from 'api/fbaAPI'
-=======
-import { FireZoneArea } from 'api/fbaAPI'
->>>>>>> 752fdcb6
 
 const fireCentreTextStyler = (feature: RenderFeature | ol.Feature<Geometry>): Text => {
   const text = feature.get('mof_fire_centre_name').replace(' Fire Centre', '\nFire Centre')
@@ -43,17 +39,10 @@
   selectedFireZone: FireZone | undefined
 ) => {
   const a = (feature: RenderFeature | ol.Feature<Geometry>): Style => {
-<<<<<<< HEAD
-    const feature_mof_fire_zone_id = feature.get('mof_fire_zone_id')
-    const fireZoneArea = fireZoneAreas.find(f => f.mof_fire_zone_id === feature_mof_fire_zone_id)
-    const advisory = fireZoneArea && fireZoneArea.elevated_hfi_percentage > advisoryThreshold ? true : false
-    const selected =
-      !isUndefined(selectedFireZone) && selectedFireZone.mof_fire_zone_id === feature_mof_fire_zone_id ? true : false
-=======
     const mof_fire_zone_id = feature.get('mof_fire_zone_id')
     const fireZoneAreaByThreshold = fireZoneAreas.filter(f => f.mof_fire_zone_id === mof_fire_zone_id)
-    const selected = selectedFireZoneID && selectedFireZoneID === mof_fire_zone_id ? true : false
->>>>>>> 752fdcb6
+    const selected =
+      selectedFireZone?.mof_fire_zone_id && selectedFireZone.mof_fire_zone_id === mof_fire_zone_id ? true : false
     let strokeValue = 'black'
     if (selected) {
       strokeValue = 'green'
@@ -70,9 +59,6 @@
   return a
 }
 
-<<<<<<< HEAD
-export const fireZoneLabelStyler = (selectedFireZone: FireZone | undefined) => {
-=======
 export const getAdvisoryColors = (advisoryThreshold: number, fireZoneArea?: FireZoneArea[]) => {
   if (isUndefined(fireZoneArea)) {
     return new Fill({ color: 'rgba(0, 0, 0, 0.0)' })
@@ -94,8 +80,7 @@
   return fill
 }
 
-export const fireZoneLabelStyler = (selectedZoneID: number | null) => {
->>>>>>> 752fdcb6
+export const fireZoneLabelStyler = (selectedFireZone: FireZone | undefined) => {
   const a = (feature: RenderFeature | ol.Feature<Geometry>): Style => {
     const text = feature.get('mof_fire_zone_name').replace(' Fire Zone', '\nFire Zone')
     const feature_mof_fire_zone_id = feature.get('mof_fire_zone_id')
