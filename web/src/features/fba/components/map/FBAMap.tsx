import * as ol from 'ol'
import { defaults as defaultControls, FullScreen } from 'ol/control'
import { fromLonLat } from 'ol/proj'
import OLVectorLayer from 'ol/layer/Vector'
import VectorTileLayer from 'ol/layer/VectorTile'
import XYZ from 'ol/source/XYZ'
import VectorTileSource from 'ol/source/VectorTile'
import MVT from 'ol/format/MVT'
import VectorSource from 'ol/source/Vector'
import GeoJSON from 'ol/format/GeoJSON'
import { useSelector } from 'react-redux'
import React, { useEffect, useRef, useState } from 'react'
import { ErrorBoundary } from 'components'
import { selectFireWeatherStations } from 'app/rootReducer'
import { source as baseMapSource } from 'features/fireWeather/components/maps/constants'
import Tile from 'ol/layer/Tile'
<<<<<<< HEAD
import { FireCenter, FireZone } from 'api/fbaAPI'
=======
import { FireCenter, FireZoneArea } from 'api/fbaAPI'
>>>>>>> 752fdcb6
import { extentsMap } from 'features/fba/fireCentreExtents'
import {
  fireCentreStyler,
  fireCentreLabelStyler,
  fireZoneStyler,
  fireZoneLabelStyler,
  stationStyler,
  hfiStyler
} from 'features/fba/components/map/featureStylers'
import { CENTER_OF_BC } from 'utils/constants'
import { DateTime } from 'luxon'
import { LayerControl } from 'features/fba/components/map/layerControl'
import { RASTER_SERVER_BASE_URL } from 'utils/env'
import { RunType } from 'features/fba/pages/FireBehaviourAdvisoryPage'
import { buildHFICql } from 'features/fba/cqlBuilder'
import { isUndefined, cloneDeep } from 'lodash'
import LoadingBackdrop from 'features/hfiCalculator/components/LoadingBackdrop'

export const MapContext = React.createContext<ol.Map | null>(null)

const zoom = 6
const TILE_SERVER_URL = 'https://wps-prod-tileserv.apps.silver.devops.gov.bc.ca'
export const SFMS_MAX_ZOOM = 8 // The SFMS data is so coarse, there's not much point in zooming in further
export const COG_TILE_SIZE = [512, 512] // COG tiffs are 512x512 pixels - reading larger chunks should in theory be faster?

export interface FBAMapProps {
  testId?: string
  className: string
  selectedFireCenter: FireCenter | undefined
  selectedFireZone: FireZone | undefined
  forDate: DateTime
  runDate: DateTime
  setIssueDate: React.Dispatch<React.SetStateAction<DateTime | null>>
<<<<<<< HEAD
  setSelectedFireZone: React.Dispatch<React.SetStateAction<FireZone | undefined>>
=======
  setSelectedFireZoneID: React.Dispatch<React.SetStateAction<number | null>>
  fireZoneAreas: FireZoneArea[]
>>>>>>> 752fdcb6
  runType: RunType
  advisoryThreshold: number
}

export const hfiSourceFactory = (url: string) => {
  return new XYZ({
    url: `${RASTER_SERVER_BASE_URL}/tile/{z}/{x}/{y}?path=${url}&source=hfi`,
    interpolate: false,
    tileSize: COG_TILE_SIZE,
    maxZoom: SFMS_MAX_ZOOM
  })
}

export const ftlSourceFactory = (filter: string) => {
  return new XYZ({
    url: `${RASTER_SERVER_BASE_URL}/tile/{z}/{x}/{y}?path=gpdqha/ftl/ftl_2018_cloudoptimized.tif&source=ftl&filter=${filter}`,
    interpolate: true,
    tileSize: COG_TILE_SIZE
  })
}

export const hfiTileFactory = (url: string, layerName: string) => {
  return new Tile({ source: hfiSourceFactory(url), properties: { name: layerName } })
}

const removeLayerByName = (map: ol.Map, layerName: string) => {
  const layer = map
    .getLayers()
    .getArray()
    .find(l => l.getProperties()?.name === layerName)
  if (layer) {
    map.removeLayer(layer)
  }
}

const FBAMap = (props: FBAMapProps) => {
  const { stations } = useSelector(selectFireWeatherStations)
  const [showHighHFI, setShowHighHFI] = useState(true)
  const [map, setMap] = useState<ol.Map | null>(null)
  const mapRef = useRef<HTMLDivElement | null>(null)

  const fireZoneVectorSource = new VectorTileSource({
    attributions: ['BC Wildfire Service'],
    format: new MVT(),
    url: `${TILE_SERVER_URL}/public.fire_zones/{z}/{x}/{y}.pbf`
  })
  const fireZoneLabelVectorSource = new VectorTileSource({
    attributions: ['BC Wildfire Service'],
    format: new MVT(),
    url: `${TILE_SERVER_URL}/public.fire_zones_labels/{z}/{x}/{y}.pbf`
  })
  const [hfiTilesLoading, setHFITilesLoading] = useState(false)

  const [fireZoneVTL] = useState(
    new VectorTileLayer({
      source: fireZoneVectorSource,
<<<<<<< HEAD
      style: fireZoneStyler(fireZoneAreas, props.advisoryThreshold, props.selectedFireZone),
=======
      style: fireZoneStyler(cloneDeep(props.fireZoneAreas), props.advisoryThreshold, props.selectedFireZoneID),
>>>>>>> 752fdcb6
      zIndex: 49,
      properties: { name: 'fireZoneVector' }
    })
  )

  // Seperate layer for polygons and for labels, to avoid duplicate labels.
  const [fireZoneLabelVTL] = useState(
    new VectorTileLayer({
      source: fireZoneLabelVectorSource,
      style: fireZoneLabelStyler(props.selectedFireZone),
      zIndex: 99,
      minZoom: 6
    })
  )

  useEffect(() => {
    if (map) {
      const layer = map
        .getLayers()
        .getArray()
        .find(l => l.getProperties()?.name === 'fireZoneVector')
      if (layer) {
        map.removeLayer(layer)
      }
      map.addLayer(fireZoneVTL)
      map.addLayer(fireZoneLabelVTL)
      map.on('click', event => {
        fireZoneVTL.getFeatures(event.pixel).then(features => {
          if (!features.length) {
            props.setSelectedFireZone(undefined)
            return
          }
          const feature = features[0]
          if (!feature) {
            return
          }
          const zoneExtent = feature.getGeometry()?.getExtent()
          if (!isUndefined(zoneExtent)) {
            map.getView().fit(zoneExtent)
          }
          const fireZone: FireZone = {
            mof_fire_zone_id: feature.get('mof_fire_zone_id'),
            mof_fire_zone_name: feature.get('mof_fire_zone_name'),
            mof_fire_centre_name: feature.get('mof_fire_centre_name'),
            area_sqm: feature.get('feature_area_sqm')
          }
          props.setSelectedFireZone(fireZone)
        })
      })
    }
  }, [map]) // eslint-disable-line react-hooks/exhaustive-deps

<<<<<<< HEAD
  useEffect(() => {
    fetchFireZoneAreas(props.runType, props.runDate.toISO(), props.forDate.toISODate())
    // eslint-disable-next-line react-hooks/exhaustive-deps
  }, [props.forDate, props.runDate, props.runType])

  useEffect(() => {
    setFireZoneVTL(
      new VectorTileLayer({
        source: fireZoneVectorSource,
        style: fireZoneStyler(fireZoneAreas, props.advisoryThreshold, props.selectedFireZone),
        zIndex: 49,
        properties: { name: 'fireZoneVector' }
      })
    )
    setFireZoneLabelVTL(
      new VectorTileLayer({
        source: fireZoneLabelVectorSource,
        style: fireZoneLabelStyler(props.selectedFireZone),
        zIndex: 49,
        properties: { name: 'fireZoneLabelVector' },
        minZoom: 6
      })
    )
    // eslint-disable-next-line react-hooks/exhaustive-deps
  }, [fireZoneAreas, props.advisoryThreshold])

=======
>>>>>>> 752fdcb6
  const fireCentreVTL = new VectorTileLayer({
    source: new VectorTileSource({
      attributions: ['BC Wildfire Service'],
      format: new MVT(),
      url: `${TILE_SERVER_URL}/public.fire_centres/{z}/{x}/{y}.pbf`
    }),
    style: fireCentreStyler,
    zIndex: 50
  })

  // Seperate layer for polygons and for labels, to avoid duplicate labels.
  const fireCentreLabelVTL = new VectorTileLayer({
    source: new VectorTileSource({
      attributions: ['BC Wildfire Service'],
      format: new MVT(),
      url: `${TILE_SERVER_URL}/public.fire_centres_labels/{z}/{x}/{y}.pbf`
    }),
    style: fireCentreLabelStyler,
    zIndex: 100,
    maxZoom: 6
  })

  useEffect(() => {
    if (!map) return

    if (props.selectedFireCenter) {
      const fireCentreExtent = extentsMap.get(props.selectedFireCenter.name)
      if (fireCentreExtent) {
        map.getView().fit(fireCentreExtent.extent)
      }
    } else {
      // reset map view to full province
      map.getView().setCenter(fromLonLat(CENTER_OF_BC))
      map.getView().setZoom(zoom)
    }
  }, [props.selectedFireCenter]) // eslint-disable-line react-hooks/exhaustive-deps

  useEffect(() => {
    if (!map) return

<<<<<<< HEAD
    fireZoneVTL.setStyle(fireZoneStyler(fireZoneAreas, props.advisoryThreshold, props.selectedFireZone))
    fireZoneLabelVTL.setStyle(fireZoneLabelStyler(props.selectedFireZone))
    fireZoneVTL.changed()
    fireZoneLabelVTL.changed()
    // eslint-disable-next-line react-hooks/exhaustive-deps
  }, [props.selectedFireZone])
=======
    fireZoneVTL.setStyle(
      fireZoneStyler(cloneDeep(props.fireZoneAreas), props.advisoryThreshold, props.selectedFireZoneID)
    )
    fireZoneLabelVTL.setStyle(fireZoneLabelStyler(props.selectedFireZoneID))
    fireZoneVTL.changed()
    fireZoneLabelVTL.changed()
    // eslint-disable-next-line react-hooks/exhaustive-deps
  }, [props.selectedFireZoneID, props.fireZoneAreas, props.advisoryThreshold])
>>>>>>> 752fdcb6

  useEffect(() => {
    if (!map) return
    const layerName = 'hfiVector'
    removeLayerByName(map, layerName)
    if (showHighHFI) {
      const source = new VectorTileSource({
        attributions: ['BC Wildfire Service'],
        format: new MVT(),
        url: `${TILE_SERVER_URL}/public.hfi/{z}/{x}/{y}.pbf?${buildHFICql(props.forDate, props.runType)}`,
        // eslint-disable-next-line @typescript-eslint/no-explicit-any
        tileLoadFunction: function (tile: any, url) {
          // eslint-disable-next-line @typescript-eslint/no-explicit-any
          tile.setLoader(function (extent: any, _resolution: any, projection: any) {
            fetch(url).then(function (response) {
              response.arrayBuffer().then(function (data) {
                const format = tile.getFormat()
                const features = format.readFeatures(data, {
                  extent: extent,
                  featureProjection: projection
                })
                if (features.length > 0) {
                  props.setIssueDate(DateTime.fromSQL(features[0].getProperties()['run_date'], { zone: 'utc' }))
                }
                tile.setFeatures(features)
              })
            })
          })
        }
      })
      source.on('tileloadstart', function () {
        setHFITilesLoading(true)
      })
      source.on(['tileloadend', 'tileloaderror'], function () {
        setHFITilesLoading(false)
      })
      const latestHFILayer = new VectorTileLayer({
        source,
        style: hfiStyler,
        zIndex: 100,
        minZoom: 6,
        properties: { name: layerName }
      })
      map.addLayer(latestHFILayer)
    }
  }, [props.forDate, showHighHFI, props.setIssueDate, props.runType]) // eslint-disable-line react-hooks/exhaustive-deps

  useEffect(() => {
    // The React ref is used to attach to the div rendered in our
    // return statement of which this map's target is set to.
    // The ref is a div of type  HTMLDivElement.

    // Pattern copied from web/src/features/map/Map.tsx
    if (!mapRef.current) return

    // Create the map with the options above and set the target
    // To the ref above so that it is rendered in that div
    const mapObject = new ol.Map({
      view: new ol.View({
        zoom,
        center: fromLonLat(CENTER_OF_BC)
      }),
      layers: [
        new Tile({
          source: baseMapSource
        }),
        fireCentreVTL,
        fireCentreLabelVTL
      ],
      overlays: [],
      controls: defaultControls().extend([
        new FullScreen(),
        LayerControl.buildLayerCheckbox('High HFI', setShowHighHFI, showHighHFI)
      ])
    })
    mapObject.setTarget(mapRef.current)

    if (props.selectedFireCenter) {
      const fireCentreExtent = extentsMap.get(props.selectedFireCenter.name)
      if (fireCentreExtent) {
        mapObject.getView().fit(fireCentreExtent.extent)
      }
    }

    setMap(mapObject)
  }, []) // eslint-disable-line react-hooks/exhaustive-deps

  useEffect(() => {
    const stationsSource = new VectorSource({
      features: new GeoJSON().readFeatures(
        { type: 'FeatureCollection', features: stations },
        {
          featureProjection: 'EPSG:3857'
        }
      )
    })
    const stationsLayer = new OLVectorLayer({
      source: stationsSource,
      minZoom: 6,
      style: stationStyler,
      zIndex: 51
    })

    map?.addLayer(stationsLayer)
  }, [stations]) // eslint-disable-line react-hooks/exhaustive-deps

  return (
    <ErrorBoundary>
      <MapContext.Provider value={map}>
        <div ref={mapRef} data-testid="fba-map" className={props.className}></div>
        <LoadingBackdrop isLoadingWithoutError={hfiTilesLoading} />
      </MapContext.Provider>
    </ErrorBoundary>
  )
}

export default React.memo(FBAMap)<|MERGE_RESOLUTION|>--- conflicted
+++ resolved
@@ -14,11 +14,7 @@
 import { selectFireWeatherStations } from 'app/rootReducer'
 import { source as baseMapSource } from 'features/fireWeather/components/maps/constants'
 import Tile from 'ol/layer/Tile'
-<<<<<<< HEAD
-import { FireCenter, FireZone } from 'api/fbaAPI'
-=======
-import { FireCenter, FireZoneArea } from 'api/fbaAPI'
->>>>>>> 752fdcb6
+import { FireCenter, FireZone, FireZoneArea } from 'api/fbaAPI'
 import { extentsMap } from 'features/fba/fireCentreExtents'
 import {
   fireCentreStyler,
@@ -52,12 +48,8 @@
   forDate: DateTime
   runDate: DateTime
   setIssueDate: React.Dispatch<React.SetStateAction<DateTime | null>>
-<<<<<<< HEAD
   setSelectedFireZone: React.Dispatch<React.SetStateAction<FireZone | undefined>>
-=======
-  setSelectedFireZoneID: React.Dispatch<React.SetStateAction<number | null>>
   fireZoneAreas: FireZoneArea[]
->>>>>>> 752fdcb6
   runType: RunType
   advisoryThreshold: number
 }
@@ -114,11 +106,7 @@
   const [fireZoneVTL] = useState(
     new VectorTileLayer({
       source: fireZoneVectorSource,
-<<<<<<< HEAD
-      style: fireZoneStyler(fireZoneAreas, props.advisoryThreshold, props.selectedFireZone),
-=======
-      style: fireZoneStyler(cloneDeep(props.fireZoneAreas), props.advisoryThreshold, props.selectedFireZoneID),
->>>>>>> 752fdcb6
+      style: fireZoneStyler(cloneDeep(props.fireZoneAreas), props.advisoryThreshold, props.selectedFireZone),
       zIndex: 49,
       properties: { name: 'fireZoneVector' }
     })
@@ -171,35 +159,6 @@
     }
   }, [map]) // eslint-disable-line react-hooks/exhaustive-deps
 
-<<<<<<< HEAD
-  useEffect(() => {
-    fetchFireZoneAreas(props.runType, props.runDate.toISO(), props.forDate.toISODate())
-    // eslint-disable-next-line react-hooks/exhaustive-deps
-  }, [props.forDate, props.runDate, props.runType])
-
-  useEffect(() => {
-    setFireZoneVTL(
-      new VectorTileLayer({
-        source: fireZoneVectorSource,
-        style: fireZoneStyler(fireZoneAreas, props.advisoryThreshold, props.selectedFireZone),
-        zIndex: 49,
-        properties: { name: 'fireZoneVector' }
-      })
-    )
-    setFireZoneLabelVTL(
-      new VectorTileLayer({
-        source: fireZoneLabelVectorSource,
-        style: fireZoneLabelStyler(props.selectedFireZone),
-        zIndex: 49,
-        properties: { name: 'fireZoneLabelVector' },
-        minZoom: 6
-      })
-    )
-    // eslint-disable-next-line react-hooks/exhaustive-deps
-  }, [fireZoneAreas, props.advisoryThreshold])
-
-=======
->>>>>>> 752fdcb6
   const fireCentreVTL = new VectorTileLayer({
     source: new VectorTileSource({
       attributions: ['BC Wildfire Service'],
@@ -240,23 +199,14 @@
   useEffect(() => {
     if (!map) return
 
-<<<<<<< HEAD
-    fireZoneVTL.setStyle(fireZoneStyler(fireZoneAreas, props.advisoryThreshold, props.selectedFireZone))
+    fireZoneVTL.setStyle(
+      fireZoneStyler(cloneDeep(props.fireZoneAreas), props.advisoryThreshold, props.selectedFireZone)
+    )
     fireZoneLabelVTL.setStyle(fireZoneLabelStyler(props.selectedFireZone))
     fireZoneVTL.changed()
     fireZoneLabelVTL.changed()
     // eslint-disable-next-line react-hooks/exhaustive-deps
-  }, [props.selectedFireZone])
-=======
-    fireZoneVTL.setStyle(
-      fireZoneStyler(cloneDeep(props.fireZoneAreas), props.advisoryThreshold, props.selectedFireZoneID)
-    )
-    fireZoneLabelVTL.setStyle(fireZoneLabelStyler(props.selectedFireZoneID))
-    fireZoneVTL.changed()
-    fireZoneLabelVTL.changed()
-    // eslint-disable-next-line react-hooks/exhaustive-deps
-  }, [props.selectedFireZoneID, props.fireZoneAreas, props.advisoryThreshold])
->>>>>>> 752fdcb6
+  }, [props.selectedFireZone, props.fireZoneAreas, props.advisoryThreshold])
 
   useEffect(() => {
     if (!map) return
