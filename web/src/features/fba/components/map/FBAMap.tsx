import * as ol from 'ol'
import { defaults as defaultControls, FullScreen } from 'ol/control'
import { fromLonLat } from 'ol/proj'
import OLVectorLayer from 'ol/layer/Vector'
import VectorTileLayer from 'ol/layer/VectorTile'
import XYZ from 'ol/source/XYZ'
import VectorTileSource from 'ol/source/VectorTile'
import MVT from 'ol/format/MVT'
import VectorSource from 'ol/source/Vector'
import Select from 'ol/interaction/Select'
import GeoJSON from 'ol/format/GeoJSON'
import { useSelector } from 'react-redux'
import React, { useEffect, useRef, useState } from 'react'
import makeStyles from '@mui/styles/makeStyles'
import { ErrorBoundary } from 'components'
<<<<<<< HEAD
import { selectFireWeatherStations, selectFireZoneAreas, selectValueAtCoordinate } from 'app/rootReducer'
=======
import { selectFireWeatherStations, selectFireZoneAreas } from 'app/rootReducer'
>>>>>>> 118ce488
import { source as baseMapSource } from 'features/fireWeather/components/maps/constants'
import Tile from 'ol/layer/Tile'
import { FireCenter } from 'api/fbaAPI'
import { extentsMap } from 'features/fba/fireCentreExtents'
import {
  fireCentreStyler,
  fireCentreLabelStyler,
  fireZoneStyler,
  fireZoneLabelStyler,
  stationStyler,
  hfiStyler,
  createFireZoneStyler
} from 'features/fba/components/map/featureStylers'
import { CENTER_OF_BC } from 'utils/constants'
import { DateTime } from 'luxon'
<<<<<<< HEAD
import { AppDispatch } from 'app/store'
=======
>>>>>>> 118ce488
import { LayerControl } from 'features/fba/components/map/layerControl'
import { RASTER_SERVER_BASE_URL } from 'utils/env'
import { RunType } from 'features/fba/pages/FireBehaviourAdvisoryPage'
import { buildHFICql } from 'features/fba/cqlBuilder'
<<<<<<< HEAD
import { Style } from 'ol/style'
import Fill from 'ol/style/Fill'
import { isNull } from 'lodash'
import { fetchFireZoneAreas } from 'features/fba/slices/fireZoneAreasSlice'
=======
import LoadingBackdrop from 'features/hfiCalculator/components/LoadingBackdrop'
>>>>>>> 118ce488

export const MapContext = React.createContext<ol.Map | null>(null)

const zoom = 6
const TILE_SERVER_URL = 'https://wps-prod-tileserv.apps.silver.devops.gov.bc.ca'
export const SFMS_MAX_ZOOM = 8 // The SFMS data is so coarse, there's not much point in zooming in further
export const COG_TILE_SIZE = [512, 512] // COG tiffs are 512x512 pixels - reading larger chunks should in theory be faster?

export interface FBAMapProps {
  testId?: string
  className: string
  selectedFireCenter: FireCenter | undefined
  forDate: DateTime
  runDate: DateTime
  setIssueDate: React.Dispatch<React.SetStateAction<DateTime | null>>
  runType: RunType
  advisoryThreshold: number
}

export const hfiSourceFactory = (url: string) => {
  return new XYZ({
    url: `${RASTER_SERVER_BASE_URL}/tile/{z}/{x}/{y}?path=${url}&source=hfi`,
    interpolate: false,
    tileSize: COG_TILE_SIZE,
    maxZoom: SFMS_MAX_ZOOM
  })
}

export const ftlSourceFactory = (filter: string) => {
  return new XYZ({
    url: `${RASTER_SERVER_BASE_URL}/tile/{z}/{x}/{y}?path=gpdqha/ftl/ftl_2018_cloudoptimized.tif&source=ftl&filter=${filter}`,
    interpolate: true,
    tileSize: COG_TILE_SIZE
  })
}

export const hfiTileFactory = (url: string, layerName: string) => {
  return new Tile({ source: hfiSourceFactory(url), properties: { name: layerName } })
}

const removeLayerByName = (map: ol.Map, layerName: string) => {
  const layer = map
    .getLayers()
    .getArray()
    .find(l => l.getProperties()?.name === layerName)
  if (layer) {
    map.removeLayer(layer)
  }
}

const FBAMap = (props: FBAMapProps) => {
  const useStyles = makeStyles({
    main: {
      height: '100%',
      width: '100%'
    }
  })
  const classes = useStyles()
  const { stations } = useSelector(selectFireWeatherStations)
<<<<<<< HEAD
  const { values, loading } = useSelector(selectValueAtCoordinate)
  const [showHighHFI, setShowHighHFI] = useState(true)
  const [selectedZoneID, setSelectedZoneID] = useState(undefined)
=======
  const [showHighHFI, setShowHighHFI] = useState(true)
>>>>>>> 118ce488
  const [map, setMap] = useState<ol.Map | null>(null)
  const mapRef = useRef<HTMLDivElement | null>(null)
<<<<<<< HEAD
  const overlayRef = useRef<HTMLDivElement | null>(null)

  let selectedFireZone: string | number | void | Style | Style[] | undefined = undefined

  const selectedFireZoneStyle = new Style({
    fill: new Fill({
      color: 'rgba(200,20,20,0.4)'
    })
  })

  const fireZoneVectorSource = new VectorTileSource({
    attributions: ['BC Wildfire Service'],
    format: new MVT(),
    url: `${TILE_SERVER_URL}/public.fire_zones/{z}/{x}/{y}.pbf`
  })

  const [fireZoneVTL, setFireZoneVector] = useState(
=======
  const [hfiTilesLoading, setHFITilesLoading] = useState(false)
  const [fireZoneVector, setFireZoneVector] = useState(
>>>>>>> 118ce488
    new VectorTileLayer({
      source: fireZoneVectorSource,
      style: fireZoneStyler,
      zIndex: 49,
      properties: { name: 'fireZoneVector' }
    })
  )

  const selectionLayer = new VectorTileLayer({
    map: !isNull(map) ? map : undefined,
    renderMode: 'vector',
    source: fireZoneVectorSource,
    style: feature => {
      if (feature.getId() == selectedFireZone) {
        return selectedFireZoneStyle
      }
    }
  })

  const { fireZoneAreas } = useSelector(selectFireZoneAreas)

  useEffect(() => {
    dispatch(fetchFireZoneAreas(props.runType, props.runDate.toISO(), props.forDate.toISODate()))
    // eslint-disable-next-line react-hooks/exhaustive-deps
  }, [props.forDate, props.runDate, props.runType])

  useEffect(() => {
    if (map) {
      const layer = map
        .getLayers()
        .getArray()
        .find(l => l.getProperties()?.name === 'fireZoneVector')
      if (layer) {
        map.removeLayer(layer)
      }
      map.addLayer(fireZoneVTL)

      map.on('click', event => {
        fireZoneVTL.getFeatures(event.pixel).then(features => {
          if (!features.length) {
            selectedFireZone = undefined
            selectionLayer.changed()
            return
          }
          const feature = features[0]
          if (!feature) {
            return
          }
          const fid = feature.getId()
          selectedFireZone = fid
          selectionLayer.changed()
        })
      })

      // map.on('click', e => {
      //   map.getFeaturesAtPixel(e.pixel).forEach(feature => {
      //     console.log(feature.getProperties())
      //     setSelectedZoneID(feature.get('mof_fire_zone_id'))
      //   })
      // })
    }
  }, [map, fireZoneVTL]) // eslint-disable-line react-hooks/exhaustive-deps

  useEffect(() => {
    setFireZoneVector(
      new VectorTileLayer({
        source: new VectorTileSource({
          attributions: ['BC Wildfire Service'],
          format: new MVT(),
          url: `${TILE_SERVER_URL}/public.fire_zones/{z}/{x}/{y}.pbf`
        }),
        style: createFireZoneStyler(fireZoneAreas, props.advisoryThreshold),
        zIndex: 49,
        properties: { name: 'fireZoneVector' }
      })
    )
  }, [fireZoneAreas, props.advisoryThreshold])

<<<<<<< HEAD
  const hfiVTL = new VectorTileLayer({
    source: new VectorTileSource({
      attributions: ['BC Wildfire Service'],
      format: new MVT(),
      url: `${TILE_SERVER_URL}/public.hfi/{z}/{x}/{y}.pbf?${buildHFICql(props.forDate, props.runType)}`
    }),
    style: hfiStyler,
    zIndex: 100,
    properties: { name: 'hfiVector' }
  })

=======
>>>>>>> 118ce488
  // Seperate layer for polygons and for labels, to avoid duplicate labels.
  const fireZoneLabelVTL = new VectorTileLayer({
    source: new VectorTileSource({
      attributions: ['BC Wildfire Service'],
      format: new MVT(),
      url: `${TILE_SERVER_URL}/public.fire_zones_labels/{z}/{x}/{y}.pbf`
    }),
    style: fireZoneLabelStyler,
    zIndex: 99,
    minZoom: 6
  })

  const fireCentreVTL = new VectorTileLayer({
    source: new VectorTileSource({
      attributions: ['BC Wildfire Service'],
      format: new MVT(),
      url: `${TILE_SERVER_URL}/public.fire_centres/{z}/{x}/{y}.pbf`
    }),
    style: fireCentreStyler,
    zIndex: 50
  })

  // Seperate layer for polygons and for labels, to avoid duplicate labels.
  const fireCentreLabelVTL = new VectorTileLayer({
    source: new VectorTileSource({
      attributions: ['BC Wildfire Service'],
      format: new MVT(),
      url: `${TILE_SERVER_URL}/public.fire_centres_labels/{z}/{x}/{y}.pbf`
    }),
    style: fireCentreLabelStyler,
    zIndex: 100,
    maxZoom: 6
  })

  useEffect(() => {
    if (!map) return

    if (props.selectedFireCenter) {
      const fireCentreExtent = extentsMap.get(props.selectedFireCenter.name)
      if (fireCentreExtent) {
        map.getView().fit(fireCentreExtent.extent)
      }
    } else {
      // reset map view to full province
      map.getView().setCenter(fromLonLat(CENTER_OF_BC))
      map.getView().setZoom(zoom)
    }
  }, [props.selectedFireCenter]) // eslint-disable-line react-hooks/exhaustive-deps

  useEffect(() => {
    if (!map) return
    const layerName = 'hfiVector'
    removeLayerByName(map, layerName)
    if (showHighHFI) {
      const source = new VectorTileSource({
        attributions: ['BC Wildfire Service'],
        format: new MVT(),
        url: `${TILE_SERVER_URL}/public.hfi/{z}/{x}/{y}.pbf?${buildHFICql(props.forDate, props.runType)}`,
        // eslint-disable-next-line @typescript-eslint/no-explicit-any
        tileLoadFunction: function (tile: any, url) {
          // eslint-disable-next-line @typescript-eslint/no-explicit-any
          tile.setLoader(function (extent: any, _resolution: any, projection: any) {
            fetch(url).then(function (response) {
              response.arrayBuffer().then(function (data) {
                const format = tile.getFormat()
                const features = format.readFeatures(data, {
                  extent: extent,
                  featureProjection: projection
                })
                if (features.length > 0) {
                  props.setIssueDate(DateTime.fromSQL(features[0].getProperties()['run_date'], { zone: 'utc' }))
                }
                tile.setFeatures(features)
              })
            })
          })
        }
      })
      source.on('tileloadstart', function () {
        setHFITilesLoading(true)
      })
      source.on(['tileloadend', 'tileloaderror'], function () {
        setHFITilesLoading(false)
      })
      const latestHFILayer = new VectorTileLayer({
        source,
        style: hfiStyler,
        zIndex: 100,
        minZoom: 6,
        properties: { name: layerName }
      })
      map.addLayer(latestHFILayer)
    }
  }, [props.forDate, showHighHFI, props.setIssueDate, props.runType]) // eslint-disable-line react-hooks/exhaustive-deps

  useEffect(() => {
    // The React ref is used to attach to the div rendered in our
    // return statement of which this map's target is set to.
    // The ref is a div of type  HTMLDivElement.

    // Pattern copied from web/src/features/map/Map.tsx
    if (!mapRef.current) return

    // Create the map with the options above and set the target
    // To the ref above so that it is rendered in that div
    const mapObject = new ol.Map({
      view: new ol.View({
        zoom,
        center: fromLonLat(CENTER_OF_BC)
      }),
      layers: [
        new Tile({
          source: baseMapSource
        }),
<<<<<<< HEAD
        fireZoneVTL,
        hfiVTL,
        fireCentreVTL,
=======
        fireZoneVector,
        fireCentreVector,
>>>>>>> 118ce488
        // thessianVector,
        fireZoneLabelVTL,
        fireCentreLabelVTL
      ],
      overlays: [],
      controls: defaultControls().extend([
        new FullScreen(),
        LayerControl.buildLayerCheckbox('High HFI', setShowHighHFI, showHighHFI)
      ])
    })
    mapObject.setTarget(mapRef.current)

    if (props.selectedFireCenter) {
      const fireCentreExtent = extentsMap.get(props.selectedFireCenter.name)
      if (fireCentreExtent) {
        mapObject.getView().fit(fireCentreExtent.extent)
      }
    }

    setMap(mapObject)
  }, []) // eslint-disable-line react-hooks/exhaustive-deps

  useEffect(() => {
<<<<<<< HEAD
    if (!map) return
    const overlay = map.getOverlayById('popup')
    if (overlay) overlay.setPosition(overlayPosition)
    // eslint-disable-next-line react-hooks/exhaustive-deps
  }, [overlayPosition])

  useEffect(() => {
=======
>>>>>>> 118ce488
    const stationsSource = new VectorSource({
      features: new GeoJSON().readFeatures(
        { type: 'FeatureCollection', features: stations },
        {
          featureProjection: 'EPSG:3857'
        }
      )
    })
    const stationsLayer = new OLVectorLayer({
      source: stationsSource,
      minZoom: 6,
      style: stationStyler,
      zIndex: 51
    })

    map?.addLayer(stationsLayer)
  }, [stations]) // eslint-disable-line react-hooks/exhaustive-deps

  return (
    <ErrorBoundary>
      <MapContext.Provider value={map}>
        <div className={classes.main}>
          <div ref={mapRef} data-testid="fba-map" className={props.className}></div>
        </div>
        <LoadingBackdrop isLoadingWithoutError={hfiTilesLoading} />
      </MapContext.Provider>
    </ErrorBoundary>
  )
}

export default React.memo(FBAMap)<|MERGE_RESOLUTION|>--- conflicted
+++ resolved
@@ -13,11 +13,7 @@
 import React, { useEffect, useRef, useState } from 'react'
 import makeStyles from '@mui/styles/makeStyles'
 import { ErrorBoundary } from 'components'
-<<<<<<< HEAD
-import { selectFireWeatherStations, selectFireZoneAreas, selectValueAtCoordinate } from 'app/rootReducer'
-=======
 import { selectFireWeatherStations, selectFireZoneAreas } from 'app/rootReducer'
->>>>>>> 118ce488
 import { source as baseMapSource } from 'features/fireWeather/components/maps/constants'
 import Tile from 'ol/layer/Tile'
 import { FireCenter } from 'api/fbaAPI'
@@ -33,22 +29,16 @@
 } from 'features/fba/components/map/featureStylers'
 import { CENTER_OF_BC } from 'utils/constants'
 import { DateTime } from 'luxon'
-<<<<<<< HEAD
 import { AppDispatch } from 'app/store'
-=======
->>>>>>> 118ce488
 import { LayerControl } from 'features/fba/components/map/layerControl'
 import { RASTER_SERVER_BASE_URL } from 'utils/env'
 import { RunType } from 'features/fba/pages/FireBehaviourAdvisoryPage'
 import { buildHFICql } from 'features/fba/cqlBuilder'
-<<<<<<< HEAD
 import { Style } from 'ol/style'
 import Fill from 'ol/style/Fill'
 import { isNull } from 'lodash'
 import { fetchFireZoneAreas } from 'features/fba/slices/fireZoneAreasSlice'
-=======
 import LoadingBackdrop from 'features/hfiCalculator/components/LoadingBackdrop'
->>>>>>> 118ce488
 
 export const MapContext = React.createContext<ol.Map | null>(null)
 
@@ -108,17 +98,10 @@
   })
   const classes = useStyles()
   const { stations } = useSelector(selectFireWeatherStations)
-<<<<<<< HEAD
-  const { values, loading } = useSelector(selectValueAtCoordinate)
   const [showHighHFI, setShowHighHFI] = useState(true)
   const [selectedZoneID, setSelectedZoneID] = useState(undefined)
-=======
-  const [showHighHFI, setShowHighHFI] = useState(true)
->>>>>>> 118ce488
   const [map, setMap] = useState<ol.Map | null>(null)
   const mapRef = useRef<HTMLDivElement | null>(null)
-<<<<<<< HEAD
-  const overlayRef = useRef<HTMLDivElement | null>(null)
 
   let selectedFireZone: string | number | void | Style | Style[] | undefined = undefined
 
@@ -133,12 +116,9 @@
     format: new MVT(),
     url: `${TILE_SERVER_URL}/public.fire_zones/{z}/{x}/{y}.pbf`
   })
+  const [hfiTilesLoading, setHFITilesLoading] = useState(false)
 
   const [fireZoneVTL, setFireZoneVector] = useState(
-=======
-  const [hfiTilesLoading, setHFITilesLoading] = useState(false)
-  const [fireZoneVector, setFireZoneVector] = useState(
->>>>>>> 118ce488
     new VectorTileLayer({
       source: fireZoneVectorSource,
       style: fireZoneStyler,
@@ -217,20 +197,6 @@
     )
   }, [fireZoneAreas, props.advisoryThreshold])
 
-<<<<<<< HEAD
-  const hfiVTL = new VectorTileLayer({
-    source: new VectorTileSource({
-      attributions: ['BC Wildfire Service'],
-      format: new MVT(),
-      url: `${TILE_SERVER_URL}/public.hfi/{z}/{x}/{y}.pbf?${buildHFICql(props.forDate, props.runType)}`
-    }),
-    style: hfiStyler,
-    zIndex: 100,
-    properties: { name: 'hfiVector' }
-  })
-
-=======
->>>>>>> 118ce488
   // Seperate layer for polygons and for labels, to avoid duplicate labels.
   const fireZoneLabelVTL = new VectorTileLayer({
     source: new VectorTileSource({
@@ -345,14 +311,8 @@
         new Tile({
           source: baseMapSource
         }),
-<<<<<<< HEAD
         fireZoneVTL,
-        hfiVTL,
         fireCentreVTL,
-=======
-        fireZoneVector,
-        fireCentreVector,
->>>>>>> 118ce488
         // thessianVector,
         fireZoneLabelVTL,
         fireCentreLabelVTL
@@ -376,16 +336,6 @@
   }, []) // eslint-disable-line react-hooks/exhaustive-deps
 
   useEffect(() => {
-<<<<<<< HEAD
-    if (!map) return
-    const overlay = map.getOverlayById('popup')
-    if (overlay) overlay.setPosition(overlayPosition)
-    // eslint-disable-next-line react-hooks/exhaustive-deps
-  }, [overlayPosition])
-
-  useEffect(() => {
-=======
->>>>>>> 118ce488
     const stationsSource = new VectorSource({
       features: new GeoJSON().readFeatures(
         { type: 'FeatureCollection', features: stations },
