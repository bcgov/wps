import * as ol from 'ol'
import { defaults as defaultControls, FullScreen } from 'ol/control'
import { fromLonLat } from 'ol/proj'
import OLVectorLayer from 'ol/layer/Vector'
import VectorTileLayer from 'ol/layer/VectorTile'
import XYZ from 'ol/source/XYZ'
import VectorTileSource from 'ol/source/VectorTile'
import MVT from 'ol/format/MVT'
import VectorSource from 'ol/source/Vector'
import GeoJSON from 'ol/format/GeoJSON'
import { useSelector } from 'react-redux'
import React, { useEffect, useRef, useState } from 'react'
import { ErrorBoundary } from 'components'
import { selectFireWeatherStations } from 'app/rootReducer'
import { source as baseMapSource } from 'features/fireWeather/components/maps/constants'
import Tile from 'ol/layer/Tile'
<<<<<<< HEAD
import { FireCenter, FireZoneArea } from 'api/fbaAPI'
=======
import { FireCenter, FireZone, FireZoneArea } from 'api/fbaAPI'
>>>>>>> 0faa02b5
import { extentsMap } from 'features/fba/fireCentreExtents'
import {
  fireCentreStyler,
  fireCentreLabelStyler,
  fireZoneStyler,
  fireZoneLabelStyler,
  stationStyler,
  hfiStyler
} from 'features/fba/components/map/featureStylers'
import { CENTER_OF_BC } from 'utils/constants'
import { DateTime } from 'luxon'
import { LayerControl } from 'features/fba/components/map/layerControl'
import { RASTER_SERVER_BASE_URL } from 'utils/env'
import { RunType } from 'features/fba/pages/FireBehaviourAdvisoryPage'
import { buildHFICql } from 'features/fba/cqlBuilder'
<<<<<<< HEAD
import { isUndefined } from 'lodash'
=======
import { isUndefined, cloneDeep } from 'lodash'
>>>>>>> 0faa02b5
import LoadingBackdrop from 'features/hfiCalculator/components/LoadingBackdrop'

export const MapContext = React.createContext<ol.Map | null>(null)

const zoom = 6
const TILE_SERVER_URL = 'https://wps-prod-tileserv.apps.silver.devops.gov.bc.ca'
export const SFMS_MAX_ZOOM = 8 // The SFMS data is so coarse, there's not much point in zooming in further
export const COG_TILE_SIZE = [512, 512] // COG tiffs are 512x512 pixels - reading larger chunks should in theory be faster?

export interface FBAMapProps {
  testId?: string
  className: string
  selectedFireCenter: FireCenter | undefined
  selectedFireZone: FireZone | undefined
  forDate: DateTime
  runDate: DateTime
  setIssueDate: React.Dispatch<React.SetStateAction<DateTime | null>>
  setSelectedFireZone: React.Dispatch<React.SetStateAction<FireZone | undefined>>
  fireZoneAreas: FireZoneArea[]
  runType: RunType
  advisoryThreshold: number
  fireZoneAreas: FireZoneArea[]
}

export const hfiSourceFactory = (url: string) => {
  return new XYZ({
    url: `${RASTER_SERVER_BASE_URL}/tile/{z}/{x}/{y}?path=${url}&source=hfi`,
    interpolate: false,
    tileSize: COG_TILE_SIZE,
    maxZoom: SFMS_MAX_ZOOM
  })
}

export const ftlSourceFactory = (filter: string) => {
  return new XYZ({
    url: `${RASTER_SERVER_BASE_URL}/tile/{z}/{x}/{y}?path=gpdqha/ftl/ftl_2018_cloudoptimized.tif&source=ftl&filter=${filter}`,
    interpolate: true,
    tileSize: COG_TILE_SIZE
  })
}

export const hfiTileFactory = (url: string, layerName: string) => {
  return new Tile({ source: hfiSourceFactory(url), properties: { name: layerName } })
}

const removeLayerByName = (map: ol.Map, layerName: string) => {
  const layer = map
    .getLayers()
    .getArray()
    .find(l => l.getProperties()?.name === layerName)
  if (layer) {
    map.removeLayer(layer)
  }
}

const FBAMap = (props: FBAMapProps) => {
  const { stations } = useSelector(selectFireWeatherStations)
  const [showHighHFI, setShowHighHFI] = useState(true)
  const [map, setMap] = useState<ol.Map | null>(null)
  const mapRef = useRef<HTMLDivElement | null>(null)

  const fireZoneVectorSource = new VectorTileSource({
    attributions: ['BC Wildfire Service'],
    format: new MVT(),
    url: `${TILE_SERVER_URL}/public.fire_zones/{z}/{x}/{y}.pbf`
  })
  const fireZoneLabelVectorSource = new VectorTileSource({
    attributions: ['BC Wildfire Service'],
    format: new MVT(),
    url: `${TILE_SERVER_URL}/public.fire_zones_labels/{z}/{x}/{y}.pbf`
  })
  const [hfiTilesLoading, setHFITilesLoading] = useState(false)

<<<<<<< HEAD
  const [fireZoneVTL, setFireZoneVTL] = useState(
    new VectorTileLayer({
      source: fireZoneVectorSource,
      style: fireZoneStyler(props.fireZoneAreas, props.advisoryThreshold, props.selectedFireZoneID),
=======
  const [fireZoneVTL] = useState(
    new VectorTileLayer({
      source: fireZoneVectorSource,
      style: fireZoneStyler(cloneDeep(props.fireZoneAreas), props.advisoryThreshold, props.selectedFireZone),
>>>>>>> 0faa02b5
      zIndex: 49,
      properties: { name: 'fireZoneVector' }
    })
  )

  // Seperate layer for polygons and for labels, to avoid duplicate labels.
  const [fireZoneLabelVTL] = useState(
    new VectorTileLayer({
      source: fireZoneLabelVectorSource,
      style: fireZoneLabelStyler(props.selectedFireZone),
      zIndex: 99,
      minZoom: 6
    })
  )

  useEffect(() => {
    if (map) {
      const layer = map
        .getLayers()
        .getArray()
        .find(l => l.getProperties()?.name === 'fireZoneVector')
      if (layer) {
        map.removeLayer(layer)
      }
      map.addLayer(fireZoneVTL)
      map.addLayer(fireZoneLabelVTL)
      map.on('click', event => {
        fireZoneVTL.getFeatures(event.pixel).then(features => {
          if (!features.length) {
            props.setSelectedFireZone(undefined)
            return
          }
          const feature = features[0]
          if (!feature) {
            return
          }
          const zoneExtent = feature.getGeometry()?.getExtent()
          if (!isUndefined(zoneExtent)) {
            map.getView().fit(zoneExtent)
          }
          const fireZone: FireZone = {
            mof_fire_zone_id: feature.get('mof_fire_zone_id'),
            mof_fire_zone_name: feature.get('mof_fire_zone_name'),
            mof_fire_centre_name: feature.get('mof_fire_centre_name'),
            area_sqm: feature.get('feature_area_sqm')
          }
          props.setSelectedFireZone(fireZone)
        })
      })
    }
  }, [map]) // eslint-disable-line react-hooks/exhaustive-deps

<<<<<<< HEAD
  useEffect(() => {
    setFireZoneVTL(
      new VectorTileLayer({
        source: fireZoneVectorSource,
        style: fireZoneStyler(props.fireZoneAreas, props.advisoryThreshold, props.selectedFireZoneID),
        zIndex: 49,
        properties: { name: 'fireZoneVector' }
      })
    )
    setFireZoneLabelVTL(
      new VectorTileLayer({
        source: fireZoneLabelVectorSource,
        style: fireZoneLabelStyler(props.selectedFireZoneID),
        zIndex: 49,
        properties: { name: 'fireZoneLabelVector' },
        minZoom: 6
      })
    )
    // eslint-disable-next-line react-hooks/exhaustive-deps
  }, [props.fireZoneAreas, props.advisoryThreshold])

=======
>>>>>>> 0faa02b5
  const fireCentreVTL = new VectorTileLayer({
    source: new VectorTileSource({
      attributions: ['BC Wildfire Service'],
      format: new MVT(),
      url: `${TILE_SERVER_URL}/public.fire_centres/{z}/{x}/{y}.pbf`
    }),
    style: fireCentreStyler,
    zIndex: 50
  })

  // Seperate layer for polygons and for labels, to avoid duplicate labels.
  const fireCentreLabelVTL = new VectorTileLayer({
    source: new VectorTileSource({
      attributions: ['BC Wildfire Service'],
      format: new MVT(),
      url: `${TILE_SERVER_URL}/public.fire_centres_labels/{z}/{x}/{y}.pbf`
    }),
    style: fireCentreLabelStyler,
    zIndex: 100,
    maxZoom: 6
  })

  useEffect(() => {
    if (!map) return

    if (props.selectedFireCenter) {
      const fireCentreExtent = extentsMap.get(props.selectedFireCenter.name)
      if (fireCentreExtent) {
        map.getView().fit(fireCentreExtent.extent)
      }
    } else {
      // reset map view to full province
      map.getView().setCenter(fromLonLat(CENTER_OF_BC))
      map.getView().setZoom(zoom)
    }
  }, [props.selectedFireCenter]) // eslint-disable-line react-hooks/exhaustive-deps

  useEffect(() => {
    if (!map) return

<<<<<<< HEAD
    fireZoneVTL.setStyle(fireZoneStyler(props.fireZoneAreas, props.advisoryThreshold, props.selectedFireZoneID))
    fireZoneLabelVTL.setStyle(fireZoneLabelStyler(props.selectedFireZoneID))
=======
    fireZoneVTL.setStyle(
      fireZoneStyler(cloneDeep(props.fireZoneAreas), props.advisoryThreshold, props.selectedFireZone)
    )
    fireZoneLabelVTL.setStyle(fireZoneLabelStyler(props.selectedFireZone))
>>>>>>> 0faa02b5
    fireZoneVTL.changed()
    fireZoneLabelVTL.changed()
    // eslint-disable-next-line react-hooks/exhaustive-deps
  }, [props.selectedFireZone, props.fireZoneAreas, props.advisoryThreshold])

  useEffect(() => {
    if (!map) return
    const layerName = 'hfiVector'
    removeLayerByName(map, layerName)
    if (showHighHFI) {
      const source = new VectorTileSource({
        attributions: ['BC Wildfire Service'],
        format: new MVT(),
        url: `${TILE_SERVER_URL}/public.hfi/{z}/{x}/{y}.pbf?${buildHFICql(props.forDate, props.runType)}`,
        // eslint-disable-next-line @typescript-eslint/no-explicit-any
        tileLoadFunction: function (tile: any, url) {
          // eslint-disable-next-line @typescript-eslint/no-explicit-any
          tile.setLoader(function (extent: any, _resolution: any, projection: any) {
            fetch(url).then(function (response) {
              response.arrayBuffer().then(function (data) {
                const format = tile.getFormat()
                const features = format.readFeatures(data, {
                  extent: extent,
                  featureProjection: projection
                })
                if (features.length > 0) {
                  props.setIssueDate(DateTime.fromSQL(features[0].getProperties()['run_date'], { zone: 'utc' }))
                }
                tile.setFeatures(features)
              })
            })
          })
        }
      })
      source.on('tileloadstart', function () {
        setHFITilesLoading(true)
      })
      source.on(['tileloadend', 'tileloaderror'], function () {
        setHFITilesLoading(false)
      })
      const latestHFILayer = new VectorTileLayer({
        source,
        style: hfiStyler,
        zIndex: 100,
        minZoom: 6,
        properties: { name: layerName }
      })
      map.addLayer(latestHFILayer)
    }
  }, [props.forDate, showHighHFI, props.setIssueDate, props.runType]) // eslint-disable-line react-hooks/exhaustive-deps

  useEffect(() => {
    // The React ref is used to attach to the div rendered in our
    // return statement of which this map's target is set to.
    // The ref is a div of type  HTMLDivElement.

    // Pattern copied from web/src/features/map/Map.tsx
    if (!mapRef.current) return

    // Create the map with the options above and set the target
    // To the ref above so that it is rendered in that div
    const mapObject = new ol.Map({
      view: new ol.View({
        zoom,
        center: fromLonLat(CENTER_OF_BC)
      }),
      layers: [
        new Tile({
          source: baseMapSource
        }),
        fireCentreVTL,
        fireCentreLabelVTL
      ],
      overlays: [],
      controls: defaultControls().extend([
        new FullScreen(),
        LayerControl.buildLayerCheckbox('High HFI', setShowHighHFI, showHighHFI)
      ])
    })
    mapObject.setTarget(mapRef.current)

    if (props.selectedFireCenter) {
      const fireCentreExtent = extentsMap.get(props.selectedFireCenter.name)
      if (fireCentreExtent) {
        mapObject.getView().fit(fireCentreExtent.extent)
      }
    }

    setMap(mapObject)
  }, []) // eslint-disable-line react-hooks/exhaustive-deps

  useEffect(() => {
    const stationsSource = new VectorSource({
      features: new GeoJSON().readFeatures(
        { type: 'FeatureCollection', features: stations },
        {
          featureProjection: 'EPSG:3857'
        }
      )
    })
    const stationsLayer = new OLVectorLayer({
      source: stationsSource,
      minZoom: 6,
      style: stationStyler,
      zIndex: 51
    })

    map?.addLayer(stationsLayer)
  }, [stations]) // eslint-disable-line react-hooks/exhaustive-deps

  return (
    <ErrorBoundary>
      <MapContext.Provider value={map}>
        <div ref={mapRef} data-testid="fba-map" className={props.className}></div>
        <LoadingBackdrop isLoadingWithoutError={hfiTilesLoading} />
      </MapContext.Provider>
    </ErrorBoundary>
  )
}

export default React.memo(FBAMap)<|MERGE_RESOLUTION|>--- conflicted
+++ resolved
@@ -14,11 +14,7 @@
 import { selectFireWeatherStations } from 'app/rootReducer'
 import { source as baseMapSource } from 'features/fireWeather/components/maps/constants'
 import Tile from 'ol/layer/Tile'
-<<<<<<< HEAD
-import { FireCenter, FireZoneArea } from 'api/fbaAPI'
-=======
 import { FireCenter, FireZone, FireZoneArea } from 'api/fbaAPI'
->>>>>>> 0faa02b5
 import { extentsMap } from 'features/fba/fireCentreExtents'
 import {
   fireCentreStyler,
@@ -34,11 +30,7 @@
 import { RASTER_SERVER_BASE_URL } from 'utils/env'
 import { RunType } from 'features/fba/pages/FireBehaviourAdvisoryPage'
 import { buildHFICql } from 'features/fba/cqlBuilder'
-<<<<<<< HEAD
-import { isUndefined } from 'lodash'
-=======
 import { isUndefined, cloneDeep } from 'lodash'
->>>>>>> 0faa02b5
 import LoadingBackdrop from 'features/hfiCalculator/components/LoadingBackdrop'
 
 export const MapContext = React.createContext<ol.Map | null>(null)
@@ -60,7 +52,6 @@
   fireZoneAreas: FireZoneArea[]
   runType: RunType
   advisoryThreshold: number
-  fireZoneAreas: FireZoneArea[]
 }
 
 export const hfiSourceFactory = (url: string) => {
@@ -112,17 +103,10 @@
   })
   const [hfiTilesLoading, setHFITilesLoading] = useState(false)
 
-<<<<<<< HEAD
-  const [fireZoneVTL, setFireZoneVTL] = useState(
-    new VectorTileLayer({
-      source: fireZoneVectorSource,
-      style: fireZoneStyler(props.fireZoneAreas, props.advisoryThreshold, props.selectedFireZoneID),
-=======
   const [fireZoneVTL] = useState(
     new VectorTileLayer({
       source: fireZoneVectorSource,
       style: fireZoneStyler(cloneDeep(props.fireZoneAreas), props.advisoryThreshold, props.selectedFireZone),
->>>>>>> 0faa02b5
       zIndex: 49,
       properties: { name: 'fireZoneVector' }
     })
@@ -175,30 +159,6 @@
     }
   }, [map]) // eslint-disable-line react-hooks/exhaustive-deps
 
-<<<<<<< HEAD
-  useEffect(() => {
-    setFireZoneVTL(
-      new VectorTileLayer({
-        source: fireZoneVectorSource,
-        style: fireZoneStyler(props.fireZoneAreas, props.advisoryThreshold, props.selectedFireZoneID),
-        zIndex: 49,
-        properties: { name: 'fireZoneVector' }
-      })
-    )
-    setFireZoneLabelVTL(
-      new VectorTileLayer({
-        source: fireZoneLabelVectorSource,
-        style: fireZoneLabelStyler(props.selectedFireZoneID),
-        zIndex: 49,
-        properties: { name: 'fireZoneLabelVector' },
-        minZoom: 6
-      })
-    )
-    // eslint-disable-next-line react-hooks/exhaustive-deps
-  }, [props.fireZoneAreas, props.advisoryThreshold])
-
-=======
->>>>>>> 0faa02b5
   const fireCentreVTL = new VectorTileLayer({
     source: new VectorTileSource({
       attributions: ['BC Wildfire Service'],
@@ -239,15 +199,10 @@
   useEffect(() => {
     if (!map) return
 
-<<<<<<< HEAD
-    fireZoneVTL.setStyle(fireZoneStyler(props.fireZoneAreas, props.advisoryThreshold, props.selectedFireZoneID))
-    fireZoneLabelVTL.setStyle(fireZoneLabelStyler(props.selectedFireZoneID))
-=======
     fireZoneVTL.setStyle(
       fireZoneStyler(cloneDeep(props.fireZoneAreas), props.advisoryThreshold, props.selectedFireZone)
     )
     fireZoneLabelVTL.setStyle(fireZoneLabelStyler(props.selectedFireZone))
->>>>>>> 0faa02b5
     fireZoneVTL.changed()
     fireZoneLabelVTL.changed()
     // eslint-disable-next-line react-hooks/exhaustive-deps
