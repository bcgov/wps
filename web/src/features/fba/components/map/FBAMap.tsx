--- conflicted
+++ resolved
@@ -394,13 +394,8 @@
       if (overlay) {
         const coordinate = proj.transform(e.coordinate, 'EPSG:3857', 'EPSG:4326')
         // fetch hfi at coordinate
-<<<<<<< HEAD
         dispatch(fetchValuesAtCoordinate(coordinate[1], coordinate[0], props.forDate))
-        overlay.setPosition(e.coordinate)
-=======
-        dispatch(fetchValuesAtCoordinate(coordinate[1], coordinate[0], props.date))
         setOverlayPosition(e.coordinate)
->>>>>>> e053d8ae
       }
     })
     setSingleClickKey(newKey)
