import React from 'react'
import { styled } from '@mui/material/styles'
import CombustibleAreaViz from 'features/fba/components/viz/CombustibleAreaViz'
import { Container, Grid, Typography } from '@mui/material'
import { isUndefined } from 'lodash'
import { ElevationInfoByThreshold, FireZone, FireZoneArea, FireZoneThresholdFuelTypeArea } from 'api/fbaAPI'
import ElevationInfoViz from 'features/fba/components/viz/ElevationInfoViz'
import FuelTypesBreakdown from 'features/fba/components/viz/FuelTypesBreakdown'

const PREFIX = 'ZoneSummaryPanel'

const classes = {
  wrapper: `${PREFIX}-wrapper`,
  header: `${PREFIX}-header`,
  zoneName: `${PREFIX}-zoneName`,
  centreName: `${PREFIX}-centreName`
}

const StyledGrid = styled(Grid)({
  [`& .${classes.wrapper}`]: {
    minWidth: 400
  },
  [`& .${classes.header}`]: {
    margin: 10
  },
  [`& .${classes.zoneName}`]: {
    fontSize: '2rem',
    textAlign: 'center',
    variant: 'h2'
  },
  [`& .${classes.centreName}`]: {
    fontSize: '1rem',
    textAlign: 'center',
    variant: 'h6',
    paddingBottom: '2rem'
  }
})

interface Props {
  className?: string
  selectedFireZone: FireZone | undefined
  fuelTypeInfo: Record<number, FireZoneThresholdFuelTypeArea[]>
  hfiElevationInfo: ElevationInfoByThreshold[]
  fireZoneAreas: FireZoneArea[]
}

<<<<<<< HEAD
const ZoneSummaryPanel = (props: Props) => {
=======
const ZoneSummaryPanel = React.forwardRef((props: Props, ref: React.ForwardedRef<HTMLDivElement>) => {
  const classes = useStyles()
  ZoneSummaryPanel.displayName = 'ZoneSummaryPanel'

>>>>>>> 7d86fa09
  if (isUndefined(props.selectedFireZone)) {
    return <div></div>
  } else {
    return (
<<<<<<< HEAD
      <StyledGrid
        container
        alignItems={'center'}
        direction={'column'}
        spacing={2}
        className={`${props.className} ${classes.wrapper}`}
      >
        <Grid item>
          <Typography className={classes.zoneName}>{props.selectedFireZone.mof_fire_zone_name}</Typography>
          <Typography className={classes.centreName}>{props.selectedFireZone.mof_fire_centre_name}</Typography>
        </Grid>
        <Grid item>
          <CombustibleAreaViz
            fireZoneAreas={props.fireZoneAreas.filter(
              area => area.mof_fire_zone_id == props.selectedFireZone?.mof_fire_zone_id
            )}
          />
        </Grid>
        <Grid item>
          <FuelTypesBreakdown selectedFireZone={props.selectedFireZone} fuelTypeInfo={props.fuelTypeInfo} />
        </Grid>
        <Grid item>
          <ElevationInfoViz selectedFireZone={props.selectedFireZone} hfiElevationInfo={props.hfiElevationInfo} />
        </Grid>
      </StyledGrid>
=======
      <Container ref={ref} className={`${props.className} ${classes.wrapper}`}>
        <Grid container alignItems={'center'} direction={'column'}>
          <Grid item>
            <Typography className={classes.zoneName}>{props.selectedFireZone.mof_fire_zone_name}</Typography>
            <Typography className={classes.centreName}>{props.selectedFireZone.mof_fire_centre_name}</Typography>
          </Grid>
          <Grid item>
            <CombustibleAreaViz
              fireZoneAreas={props.fireZoneAreas.filter(
                area => area.mof_fire_zone_id == props.selectedFireZone?.mof_fire_zone_id
              )}
            />
          </Grid>
          <Grid item>
            <FuelTypesBreakdown selectedFireZone={props.selectedFireZone} fuelTypeInfo={props.fuelTypeInfo} />
          </Grid>
          <Grid item>
            <ElevationInfoViz selectedFireZone={props.selectedFireZone} hfiElevationInfo={props.hfiElevationInfo} />
          </Grid>
        </Grid>
      </Container>
>>>>>>> 7d86fa09
    )
  }
})

export default React.memo(ZoneSummaryPanel)<|MERGE_RESOLUTION|>--- conflicted
+++ resolved
@@ -1,7 +1,7 @@
 import React from 'react'
 import { styled } from '@mui/material/styles'
 import CombustibleAreaViz from 'features/fba/components/viz/CombustibleAreaViz'
-import { Container, Grid, Typography } from '@mui/material'
+import { Grid, Typography } from '@mui/material'
 import { isUndefined } from 'lodash'
 import { ElevationInfoByThreshold, FireZone, FireZoneArea, FireZoneThresholdFuelTypeArea } from 'api/fbaAPI'
 import ElevationInfoViz from 'features/fba/components/viz/ElevationInfoViz'
@@ -18,7 +18,10 @@
 
 const StyledGrid = styled(Grid)({
   [`& .${classes.wrapper}`]: {
-    minWidth: 400
+    minWidth: 400,
+    overflowY: 'auto',
+    maxHeight: '100vh',
+    padding: 0
   },
   [`& .${classes.header}`]: {
     margin: 10
@@ -37,53 +40,20 @@
 })
 
 interface Props {
-  className?: string
   selectedFireZone: FireZone | undefined
   fuelTypeInfo: Record<number, FireZoneThresholdFuelTypeArea[]>
   hfiElevationInfo: ElevationInfoByThreshold[]
   fireZoneAreas: FireZoneArea[]
 }
 
-<<<<<<< HEAD
-const ZoneSummaryPanel = (props: Props) => {
-=======
 const ZoneSummaryPanel = React.forwardRef((props: Props, ref: React.ForwardedRef<HTMLDivElement>) => {
-  const classes = useStyles()
   ZoneSummaryPanel.displayName = 'ZoneSummaryPanel'
 
->>>>>>> 7d86fa09
   if (isUndefined(props.selectedFireZone)) {
     return <div></div>
   } else {
     return (
-<<<<<<< HEAD
-      <StyledGrid
-        container
-        alignItems={'center'}
-        direction={'column'}
-        spacing={2}
-        className={`${props.className} ${classes.wrapper}`}
-      >
-        <Grid item>
-          <Typography className={classes.zoneName}>{props.selectedFireZone.mof_fire_zone_name}</Typography>
-          <Typography className={classes.centreName}>{props.selectedFireZone.mof_fire_centre_name}</Typography>
-        </Grid>
-        <Grid item>
-          <CombustibleAreaViz
-            fireZoneAreas={props.fireZoneAreas.filter(
-              area => area.mof_fire_zone_id == props.selectedFireZone?.mof_fire_zone_id
-            )}
-          />
-        </Grid>
-        <Grid item>
-          <FuelTypesBreakdown selectedFireZone={props.selectedFireZone} fuelTypeInfo={props.fuelTypeInfo} />
-        </Grid>
-        <Grid item>
-          <ElevationInfoViz selectedFireZone={props.selectedFireZone} hfiElevationInfo={props.hfiElevationInfo} />
-        </Grid>
-      </StyledGrid>
-=======
-      <Container ref={ref} className={`${props.className} ${classes.wrapper}`}>
+      <StyledGrid ref={ref} className={`${classes.wrapper}`}>
         <Grid container alignItems={'center'} direction={'column'}>
           <Grid item>
             <Typography className={classes.zoneName}>{props.selectedFireZone.mof_fire_zone_name}</Typography>
@@ -103,8 +73,7 @@
             <ElevationInfoViz selectedFireZone={props.selectedFireZone} hfiElevationInfo={props.hfiElevationInfo} />
           </Grid>
         </Grid>
-      </Container>
->>>>>>> 7d86fa09
+      </StyledGrid>
     )
   }
 })
