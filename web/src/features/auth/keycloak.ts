--- conflicted
+++ resolved
@@ -4,12 +4,8 @@
 export const kcInitOptions: KeycloakInitOptions = {
   onLoad: 'login-required',
   checkLoginIframe: false,
-<<<<<<< HEAD
-  enableLogging: import.meta.env.NODE_ENV !== 'production'
-=======
   enableLogging: process.env.NODE_ENV !== 'production',
   pkceMethod: 'S256'
->>>>>>> f3ff6c9d
 }
 
 export const getKeycloakInstance = (): Keycloak => {
