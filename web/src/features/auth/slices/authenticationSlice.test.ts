/* eslint-disable @typescript-eslint/no-explicit-any */
import authReducer, {
  decodeRoles,
  initialState,
  authenticateStart,
  authenticateFinished,
  authenticateError,
  refreshTokenFinished,
  signoutFinished,
  signoutError,
  decodeIdir
} from 'features/auth/slices/authenticationSlice'
import sinon from 'sinon'
import * as jwtDecode from 'jwt-decode'
import { KC_CLIENT } from 'utils/env'
import { ROLES } from 'features/auth/roles'

describe('authenticationSlice', () => {
  let sandbox: sinon.SinonSandbox
  beforeEach(() => {
    sandbox = sinon.createSandbox()
  })
  afterEach(() => {
    sandbox.restore()
  })
  const testToken = 'testToken'
  const preferred_username = 'test@idir'
  const decodedAllRoles = {
    preferred_username,
    resource_access: { [KC_CLIENT]: { roles: Object.values(ROLES.HFI) } }
  }
  const decodedNoRoles = {
    preferred_username,
    resource_access: { [KC_CLIENT]: { roles: [] } }
  }
  it('should return all roles of a user from a token', () => {
    sandbox.stub(jwtDecode, 'default').returns(decodedAllRoles)
    const roles = decodeRoles(testToken)
    expect(roles).toEqual(Object.values(ROLES.HFI))
  })
  it('should return no roles if user token has none defined', () => {
    sandbox.stub(jwtDecode, 'default').returns(decodedNoRoles)
    const roles = decodeRoles(testToken)
    expect(roles).toEqual([])
  })
  it('should return idir username from token', () => {
    sandbox.stub(jwtDecode, 'default').returns(decodedNoRoles)
    const roles = decodeIdir(testToken)
    expect(roles).toEqual(preferred_username)
  })
  describe('reducer', () => {
    it('should be initialized with correct state', () => {
      expect(
        authReducer(undefined, {
          type: undefined
        })
      ).toEqual(initialState)
    })
    it('should set authenticate start when authenticateStart is called', () => {
      expect(authReducer(initialState, authenticateStart())).toEqual({
        ...initialState,
        authenticating: true
      })
    })
    it('should set token with roles correctly when authentication finishes', () => {
      sandbox.stub(jwtDecode, 'default').returns(decodedAllRoles)
      expect(authReducer(initialState, authenticateFinished({ isAuthenticated: true, token: testToken }))).toEqual({
        ...initialState,
        authenticating: false,
        isAuthenticated: true,
        idir: 'test@idir',
        token: testToken,
        roles: Object.values(ROLES.HFI)
      })
    })
    it('should set token without roles correctly when authentication finishes', () => {
      sandbox.stub(jwtDecode, 'default').returns(decodedNoRoles)
      expect(authReducer(initialState, authenticateFinished({ isAuthenticated: true, token: testToken }))).toEqual({
        ...initialState,
        authenticating: false,
        isAuthenticated: true,
        idir: 'test@idir',
        token: testToken,
        roles: []
      })
    })
    it('should set error state when authentication fails', () => {
      const error = 'an error occurred'
      expect(authReducer(initialState, authenticateError(error))).toEqual({
        ...initialState,
        authenticating: false,
        isAuthenticated: false,
        error,
        roles: []
      })
    })
    it('should set state correctly when token refreshes with roles', () => {
      sandbox.stub(jwtDecode, 'default').returns(decodedAllRoles)
      expect(authReducer(initialState, refreshTokenFinished({ tokenRefreshed: true, token: testToken }))).toEqual({
        ...initialState,
        authenticating: false,
        tokenRefreshed: true,
        token: testToken,
        idir: 'test@idir',
        roles: Object.values(ROLES.HFI)
      })
    })
    it('should set state correctly when token refreshes without roles', () => {
      sandbox.stub(jwtDecode, 'default').returns(decodedNoRoles)
      expect(authReducer(initialState, refreshTokenFinished({ tokenRefreshed: true, token: testToken }))).toEqual({
        ...initialState,
        authenticating: false,
        tokenRefreshed: true,
        token: testToken,
        idir: 'test@idir',
        roles: []
      })
    })
    describe('signout', () => {
      it('should unset isAuthenticated, roles and token states when signout is dispatched ', () => {
        sandbox.stub(jwtDecode, 'default').returns(decodedAllRoles)
        const signedInState = {
          authenticating: false,
          isAuthenticated: true,
          tokenRefreshed: false,
          token: testToken,
          idir: 'test@idir',
          roles: Object.values(ROLES.HFI),
          error: null
        }

        expect(authReducer(signedInState, signoutFinished())).toEqual({
          ...signedInState,
          authenticating: false,
          isAuthenticated: false,
          token: undefined,
          roles: []
        })
      })
      it('should unset isAuthenticated, roles, token and set error states when signout is dispatched and fails ', () => {
        sandbox.stub(jwtDecode, 'default').returns(decodedAllRoles)
        const signedInState = {
          authenticating: false,
          isAuthenticated: true,
          tokenRefreshed: false,
          token: testToken,
<<<<<<< HEAD
          idir: 'cbrady@idir',
          roles: ['hfi_select_station', 'test-role', 'hfi_set_fire_starts'],
=======
          idir: 'test@idir',
          roles: Object.values(ROLES.HFI),
>>>>>>> 8898b9a5
          error: null
        }
        const error = 'error'

        expect(authReducer(signedInState, signoutError(error))).toEqual({
          ...signedInState,
          authenticating: false,
          isAuthenticated: false,
          token: undefined,
          roles: [],
          error: error
        })
      })
    })
  })
})<|MERGE_RESOLUTION|>--- conflicted
+++ resolved
@@ -144,13 +144,8 @@
           isAuthenticated: true,
           tokenRefreshed: false,
           token: testToken,
-<<<<<<< HEAD
-          idir: 'cbrady@idir',
-          roles: ['hfi_select_station', 'test-role', 'hfi_set_fire_starts'],
-=======
           idir: 'test@idir',
           roles: Object.values(ROLES.HFI),
->>>>>>> 8898b9a5
           error: null
         }
         const error = 'error'
