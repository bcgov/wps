import React, { useEffect } from 'react'
import { useDispatch, useSelector } from 'react-redux'
import { authenticate, testAuthenticate } from 'features/auth/slices/authenticationSlice'
import axios from 'api/axios'
import { AppDispatch, AppThunk } from 'app/store'
import { selectToken, selectAuthentication } from 'app/rootReducer'
import { TEST_AUTH } from 'utils/env'

interface Props {
  children: React.ReactElement
}

// Used for test authentication
const testToken =
  'eyJhbGciOiJSUzI1NiIsInR5cCIgOiAiSldUIiwia2lkIiA6ICJQZUlFYlpQUm5xaTk2ZDl6RFJZT3B5RFBqVHdkei1tcF9kRHJPYmJ4Uko0In0.eyJleHAiOjE2NDk0NTYyMDksImlhdCI6MTY0OTQ1NDQwOSwiYXV0aF90aW1lIjoxNjQ5NDQ3Njg4LCJqdGkiOiI5OGMxZDM1ZC1lYWU4LTQzNTItOWE0Yy04ZTk3ZWY4NTJmMWUiLCJpc3MiOiJodHRwczovL2Rldi5vaWRjLmdvdi5iYy5jYS9hdXRoL3JlYWxtcy84d2w2eDRjcCIsInN1YiI6ImQ4MWI3MTkwLTUzMmItNDNhYi05Y2ZmLWZlOThjMGJlNjNhZSIsInR5cCI6IkJlYXJlciIsImF6cCI6Indwcy13ZWIiLCJub25jZSI6IjIxMWM3NjgzLTQ2M2EtNDMwNC04NThlLWNmYjA0MzA0MjhlMSIsInNlc3Npb25fc3RhdGUiOiIwMGJmNTQ0Mi0yNjliLTQ5MTYtOTAyOS1iMTllMmUyNDM0MmUiLCJhY3IiOiIwIiwiYWxsb3dlZC1vcmlnaW5zIjpbIioiXSwicmVzb3VyY2VfYWNjZXNzIjp7Indwcy13ZWIiOnsicm9sZXMiOlsiaGZpX3NlbGVjdF9zdGF0aW9uIiwidGVzdC1yb2xlIiwiaGZpX3NldF9maXJlX3N0YXJ0cyJdfX0sInNjb3BlIjoib3BlbmlkIHByb2ZpbGUgZW1haWwiLCJlbWFpbF92ZXJpZmllZCI6ZmFsc2UsIm5hbWUiOiJDb25vciBCcmFkeSIsInByZWZlcnJlZF91c2VybmFtZSI6ImNicmFkeUBpZGlyIiwiZ2l2ZW5fbmFtZSI6IkNvbm9yIiwiZmFtaWx5X25hbWUiOiJCcmFkeSIsImVtYWlsIjoiY29ub3IuYnJhZHlAZ292LmJjLmNhIn0.gmJyQqjqtmxwj-eD57cN2_om_5J8GsDlCyeFcEueTMtc_JhKxJDgH90LVUQ0HizdZObpid61cjUJnogb6gyPrzJgesb2FEZaMd88ACU9akbHvYhe4TrBjDPGev5XE9SdMpag8vbVsNa4JIUn6KQxUDhJw8a_olTsqunTT5KKdrPSQyCExk6nDFGE2lZqgDUDIszbpLkzv7xV9T9MOoWeVDJSQvfw3aH4ZXUZ26rxt4RQGDJTInHO6M91zwWPc6Gi0KPxMNv7DG7eyJ8FWg1e8WeptZ6gdcKFgGEIY8lih2TdmeP40gzti1KpBXbMVwLavlXbS46wHgXQTbm-2CW6mQ'

const setAxiosRequestInterceptors = (): AppThunk => (_, getState) => {
  // Use axios interceptors to intercept any requests and add authorization headers.
  axios.interceptors.request.use(config => {
    const token = selectToken(getState())
    if (token) {
      config.headers.Authorization = `Bearer ${token}`
    }

    return config
  })
}

<<<<<<< HEAD
const AuthWrapper = ({ children }: Props) => {
  const dispatch = useDispatch()
=======
const AuthWrapper = ({ children, shouldAuthenticate }: Props) => {
  const dispatch: AppDispatch = useDispatch()
>>>>>>> 3216d805
  const { isAuthenticated, authenticating, error } = useSelector(selectAuthentication)

  useEffect(() => {
    if (TEST_AUTH || window.Cypress) {
      dispatch(testAuthenticate(true, testToken))
    } else {
      dispatch(authenticate())
      dispatch(setAxiosRequestInterceptors())
    }
  }, []) // eslint-disable-line react-hooks/exhaustive-deps

  if (error) {
    return <div>{error}</div>
  }

  if (authenticating) {
    return <div>Signing in...</div>
  }

  if (!isAuthenticated) {
    return <div>You are not authenticated!</div>
  }

  return children
}

export default React.memo(AuthWrapper)<|MERGE_RESOLUTION|>--- conflicted
+++ resolved
@@ -26,13 +26,8 @@
   })
 }
 
-<<<<<<< HEAD
 const AuthWrapper = ({ children }: Props) => {
-  const dispatch = useDispatch()
-=======
-const AuthWrapper = ({ children, shouldAuthenticate }: Props) => {
   const dispatch: AppDispatch = useDispatch()
->>>>>>> 3216d805
   const { isAuthenticated, authenticating, error } = useSelector(selectAuthentication)
 
   useEffect(() => {
