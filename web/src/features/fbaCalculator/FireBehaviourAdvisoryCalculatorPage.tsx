<<<<<<< HEAD
import { makeStyles, Paper } from '@material-ui/core'
import { Container, PageHeader } from 'components'
import React from 'react'
import FBAInputGrid from 'features/fbaCalculator/components/FBAInputGrid'

export const FireBehaviourAdvisoryCalculator: React.FunctionComponent = () => {
=======
import { CircularProgress, FormControl, makeStyles, Paper } from '@material-ui/core'
import { GridRowId } from '@material-ui/data-grid'
import { GeoJsonStation, getStations, StationSource } from 'api/stationAPI'
import { selectFireBehaviourCalcResult, selectFireWeatherStations } from 'app/rootReducer'
import { Button, Container, PageHeader } from 'components'
import { fetchWxStations } from 'features/stations/slices/stationsSlice'
import { DateTime } from 'luxon'
import React, { useEffect, useState } from 'react'
import { useDispatch, useSelector } from 'react-redux'
import { useHistory, useLocation } from 'react-router-dom'
import { filter } from 'lodash'
import DatePicker from 'features/fbaCalculator/components/DatePicker'
import FBAInputGrid, {
  GridMenuOption,
  FBAInputRow
} from 'features/fbaCalculator/components/FBATable'
import { FuelTypes } from 'features/fbaCalculator/fuelTypes'
import { fetchFireBehaviourStations } from 'features/fbaCalculator/slices/fbaCalculatorSlice'
import {
  getRowsFromUrlParams,
  getMostRecentIdFromRows,
  getUrlParamsFromRows
} from 'features/fbaCalculator/utils'
import { FBAStation } from 'api/fbaCalcAPI'

export const FireBehaviourAdvisoryCalculator: React.FunctionComponent = () => {
  const [dateOfInterest, setDateOfInterest] = useState(DateTime.now().toISODate())

  const { stations } = useSelector(selectFireWeatherStations)

  const stationMenuOptions: GridMenuOption[] = (stations as GeoJsonStation[]).map(
    station => ({
      value: String(station.properties.code),
      label: `${station.properties.name} (${station.properties.code})`
    })
  )

  const fuelTypeMenuOptions: GridMenuOption[] = Object.entries(FuelTypes.get()).map(
    ([key, value]) => ({
      value: key,
      label: value.friendlyName
    })
  )
  const location = useLocation()
  const history = useHistory()

  const rowsFromQuery = getRowsFromUrlParams(location.search)
  const [rows, setRows] = useState<FBAInputRow[]>(rowsFromQuery)
  const lastId = getMostRecentIdFromRows(rows)

  const [rowId, setRowId] = useState(lastId + 1)
  const [selected, setSelected] = useState<number[]>([])

  const { fireBehaviourResultStations, loading } = useSelector(
    selectFireBehaviourCalcResult
  )
  const [calculatedResults, setCalculatedResults] = useState<FBAStation[]>(
    fireBehaviourResultStations
  )

  useEffect(() => {
    setCalculatedResults(fireBehaviourResultStations)
  }, [fireBehaviourResultStations]) // eslint-disable-line react-hooks/exhaustive-deps

  const addStation = () => {
    const newRowId = rowId + 1
    setRowId(newRowId)
    const newRow = {
      id: rowId,
      weatherStation: undefined,
      fuelType: undefined,
      grassCure: undefined,
      windSpeed: undefined
    }
    const newRows = [...rows, newRow]
    setRows(newRows)
    updateQueryParams(getUrlParamsFromRows(newRows))
  }

  const deleteSelectedStations = () => {
    const selectedSet = new Set<number>(selected)
    const unselectedRows = rows.filter(row => !selectedSet.has(row.id))
    const updatedCalculateRows = filter(calculatedResults, (_, i) => !selectedSet.has(i))
    setRows(unselectedRows)
    setCalculatedResults(updatedCalculateRows)
    updateQueryParams(getUrlParamsFromRows(unselectedRows))
    setSelected([])
  }

  const updateRow = (id: GridRowId, updatedRow: FBAInputRow, dispatchUpdate = true) => {
    const newRows = [...rows]

    // rowId is the row array index
    newRows[id as number] = updatedRow
    setRows(newRows)
    if (dispatchUpdate) {
      updateQueryParams(getUrlParamsFromRows(newRows))
      dispatch(fetchFireBehaviourStations(dateOfInterest, newRows))
    }
  }

  useEffect(() => {
    dispatch(fetchWxStations(getStations, StationSource.wildfire_one))
  }, []) // eslint-disable-line react-hooks/exhaustive-deps

  const updateQueryParams = (queryParams: string) => {
    history.push({
      search: queryParams
    })
  }

  useEffect(() => {
    const rows = getRowsFromUrlParams(location.search)
    setRows(rows)
    const mostRecentId = getMostRecentIdFromRows(rows)
    setRowId(mostRecentId + 1)

    if (rows.length > 0) {
      dispatch(fetchFireBehaviourStations(dateOfInterest, rows))
    }
  }, [location]) // eslint-disable-line react-hooks/exhaustive-deps

>>>>>>> 2c8172a3
  const useStyles = makeStyles(theme => ({
    formControl: {
      margin: theme.spacing(1),
      minWidth: 210
    },
    disclaimer: {
      borderLeft: '6px solid #FCBA19',
      padding: '10px',
      marginBottom: theme.spacing(8)
    },
    spinner: {
      position: 'absolute',
      left: '50%',
      marginLeft: -10,
      top: '50%',
      marginTop: -10
    }
  }))

  const classes = useStyles()
  return (
    <main>
      <PageHeader
        title="Predictive Services Unit"
        productName="Predictive Services Unit"
      />
      <Container maxWidth={'xl'}>
        <h1>
          {/* (🔥🦇) */}
          Fire Behaviour Advisory Tool <b style={{ color: 'Red' }}>Prototype</b>
        </h1>

        <FBAInputGrid />
        <Paper className={classes.disclaimer}>
          <div>
            <h4>Disclaimers:</h4>
            <p>
              Forecasted weather outputs are for 13:00 and FWI Indices are for 17:00 PDT.
              These fire behaviour calculations assume flat terrain.
            </p>
            <p>
              Weather and fire behaviour indices are sourced from the Wildfire One API.
            </p>
            <p>
              Values are calculated using the{' '}
              <a
                target="_blank"
                rel="noopener noreferrer"
                href="https://r-forge.r-project.org/projects/cffdrs/"
              >
                Canadian Forest Fire Danger Rating System R Library
              </a>{' '}
              and are intended to provide general guidance for Fire Behaviour Advisories.
            </p>
            <p>
              Constants for crown fuel load are taken from &quot;Development and Structure
              of the Canadian Forest Fire Behaviour Prediction System&quot; from Forestry
              Canada Fire Danger Group, Information Report ST-X-3, 1992.
            </p>
          </div>
        </Paper>
      </Container>
    </main>
  )
}<|MERGE_RESOLUTION|>--- conflicted
+++ resolved
@@ -1,134 +1,9 @@
-<<<<<<< HEAD
 import { makeStyles, Paper } from '@material-ui/core'
 import { Container, PageHeader } from 'components'
 import React from 'react'
-import FBAInputGrid from 'features/fbaCalculator/components/FBAInputGrid'
+import FBAInputGrid from 'features/fbaCalculator/components/FBATable'
 
 export const FireBehaviourAdvisoryCalculator: React.FunctionComponent = () => {
-=======
-import { CircularProgress, FormControl, makeStyles, Paper } from '@material-ui/core'
-import { GridRowId } from '@material-ui/data-grid'
-import { GeoJsonStation, getStations, StationSource } from 'api/stationAPI'
-import { selectFireBehaviourCalcResult, selectFireWeatherStations } from 'app/rootReducer'
-import { Button, Container, PageHeader } from 'components'
-import { fetchWxStations } from 'features/stations/slices/stationsSlice'
-import { DateTime } from 'luxon'
-import React, { useEffect, useState } from 'react'
-import { useDispatch, useSelector } from 'react-redux'
-import { useHistory, useLocation } from 'react-router-dom'
-import { filter } from 'lodash'
-import DatePicker from 'features/fbaCalculator/components/DatePicker'
-import FBAInputGrid, {
-  GridMenuOption,
-  FBAInputRow
-} from 'features/fbaCalculator/components/FBATable'
-import { FuelTypes } from 'features/fbaCalculator/fuelTypes'
-import { fetchFireBehaviourStations } from 'features/fbaCalculator/slices/fbaCalculatorSlice'
-import {
-  getRowsFromUrlParams,
-  getMostRecentIdFromRows,
-  getUrlParamsFromRows
-} from 'features/fbaCalculator/utils'
-import { FBAStation } from 'api/fbaCalcAPI'
-
-export const FireBehaviourAdvisoryCalculator: React.FunctionComponent = () => {
-  const [dateOfInterest, setDateOfInterest] = useState(DateTime.now().toISODate())
-
-  const { stations } = useSelector(selectFireWeatherStations)
-
-  const stationMenuOptions: GridMenuOption[] = (stations as GeoJsonStation[]).map(
-    station => ({
-      value: String(station.properties.code),
-      label: `${station.properties.name} (${station.properties.code})`
-    })
-  )
-
-  const fuelTypeMenuOptions: GridMenuOption[] = Object.entries(FuelTypes.get()).map(
-    ([key, value]) => ({
-      value: key,
-      label: value.friendlyName
-    })
-  )
-  const location = useLocation()
-  const history = useHistory()
-
-  const rowsFromQuery = getRowsFromUrlParams(location.search)
-  const [rows, setRows] = useState<FBAInputRow[]>(rowsFromQuery)
-  const lastId = getMostRecentIdFromRows(rows)
-
-  const [rowId, setRowId] = useState(lastId + 1)
-  const [selected, setSelected] = useState<number[]>([])
-
-  const { fireBehaviourResultStations, loading } = useSelector(
-    selectFireBehaviourCalcResult
-  )
-  const [calculatedResults, setCalculatedResults] = useState<FBAStation[]>(
-    fireBehaviourResultStations
-  )
-
-  useEffect(() => {
-    setCalculatedResults(fireBehaviourResultStations)
-  }, [fireBehaviourResultStations]) // eslint-disable-line react-hooks/exhaustive-deps
-
-  const addStation = () => {
-    const newRowId = rowId + 1
-    setRowId(newRowId)
-    const newRow = {
-      id: rowId,
-      weatherStation: undefined,
-      fuelType: undefined,
-      grassCure: undefined,
-      windSpeed: undefined
-    }
-    const newRows = [...rows, newRow]
-    setRows(newRows)
-    updateQueryParams(getUrlParamsFromRows(newRows))
-  }
-
-  const deleteSelectedStations = () => {
-    const selectedSet = new Set<number>(selected)
-    const unselectedRows = rows.filter(row => !selectedSet.has(row.id))
-    const updatedCalculateRows = filter(calculatedResults, (_, i) => !selectedSet.has(i))
-    setRows(unselectedRows)
-    setCalculatedResults(updatedCalculateRows)
-    updateQueryParams(getUrlParamsFromRows(unselectedRows))
-    setSelected([])
-  }
-
-  const updateRow = (id: GridRowId, updatedRow: FBAInputRow, dispatchUpdate = true) => {
-    const newRows = [...rows]
-
-    // rowId is the row array index
-    newRows[id as number] = updatedRow
-    setRows(newRows)
-    if (dispatchUpdate) {
-      updateQueryParams(getUrlParamsFromRows(newRows))
-      dispatch(fetchFireBehaviourStations(dateOfInterest, newRows))
-    }
-  }
-
-  useEffect(() => {
-    dispatch(fetchWxStations(getStations, StationSource.wildfire_one))
-  }, []) // eslint-disable-line react-hooks/exhaustive-deps
-
-  const updateQueryParams = (queryParams: string) => {
-    history.push({
-      search: queryParams
-    })
-  }
-
-  useEffect(() => {
-    const rows = getRowsFromUrlParams(location.search)
-    setRows(rows)
-    const mostRecentId = getMostRecentIdFromRows(rows)
-    setRowId(mostRecentId + 1)
-
-    if (rows.length > 0) {
-      dispatch(fetchFireBehaviourStations(dateOfInterest, rows))
-    }
-  }, [location]) // eslint-disable-line react-hooks/exhaustive-deps
-
->>>>>>> 2c8172a3
   const useStyles = makeStyles(theme => ({
     formControl: {
       margin: theme.spacing(1),
