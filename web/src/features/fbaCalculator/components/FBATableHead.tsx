import {
  Checkbox,
  makeStyles,
  TableCell,
  TableHead,
  TableRow,
  TableSortLabel
} from '@material-ui/core'
import FBAProgressRow from 'features/fbaCalculator/components/FBAProgressRow'
import StickyCell from 'features/fbaCalculator/components/StickyCell'
import { FBATableRow, SortByColumn } from 'features/fbaCalculator/RowManager'
import { isUndefined } from 'lodash'
import React from 'react'
import { Order } from 'utils/table'

interface FBATableHeadProps {
  toggleSorting: (selectedColumn: SortByColumn) => void
  order: Order
  rows: FBATableRow[]
  headerSelected: boolean
  setHeaderSelect: (value: React.SetStateAction<boolean>) => void
  setSelected: (value: React.SetStateAction<number[]>) => void
  loading: boolean
  visibleColumns: string[]
}

const useStyles = makeStyles({
  windSpeed: {
    width: 80
  },
  progressBar: {
    minWidth: 1900
  }
})

const Z_INDEX_OFFSET = 2

const FBATableHead = ({
  toggleSorting,
  order,
  rows,
  headerSelected,
  setHeaderSelect,
  setSelected,
  loading,
  visibleColumns
}: FBATableHeadProps) => {
  const classes = useStyles()

  const columnHeaderComponentsDict: { [key: string]: React.ReactFragment } = {
    Zone: (
      <TableCell key="header-zone" sortDirection={order}>
        <TableSortLabel
          direction={order}
          onClick={() => {
            toggleSorting(SortByColumn.Zone)
          }}
        >
          Zone
        </TableSortLabel>
      </TableCell>
    ),
    'Weather Station': (
      <StickyCell left={50} zIndexOffset={Z_INDEX_OFFSET}>
        <TableSortLabel
          direction={order}
          onClick={() => {
            toggleSorting(SortByColumn.Station)
          }}
        >
          Weather Station
        </TableSortLabel>
      </StickyCell>
    ),
    Elevation: (
      <TableCell key="header-elevation" sortDirection={order}>
        <TableSortLabel
          direction={order}
          onClick={() => {
            toggleSorting(SortByColumn.Elevation)
          }}
        >
          Elev.
          <br />
          (m)
        </TableSortLabel>
      </TableCell>
    ),
    'FBP Fuel Type': (
      <StickyCell left={280} zIndexOffset={Z_INDEX_OFFSET}>
        <TableSortLabel
          direction={order}
          onClick={() => toggleSorting(SortByColumn.FuelType)}
        >
          FBP Fuel Type
        </TableSortLabel>
      </StickyCell>
    ),
    'Grass Cure': (
      <TableCell sortDirection={order}>
        <TableSortLabel
          direction={order}
          onClick={() => toggleSorting(SortByColumn.GrassCure)}
        >
          Grass
          <br />
          Cure
          <br />
          (%)
        </TableSortLabel>
      </TableCell>
    ),
    Status: (
      <TableCell sortDirection={order}>
        <TableSortLabel
          direction={order}
          onClick={() => {
            toggleSorting(SortByColumn.Status)
          }}
        >
          Status
        </TableSortLabel>
      </TableCell>
    ),
    Temp: (
      <TableCell sortDirection={order}>
        <TableSortLabel
          direction={order}
          onClick={() => {
            toggleSorting(SortByColumn.Temperature)
          }}
        >
          Temp
          <br />
          (&deg;C)
        </TableSortLabel>
      </TableCell>
    ),
    RH: (
      <TableCell sortDirection={order}>
        <TableSortLabel
          direction={order}
          onClick={() => {
            toggleSorting(SortByColumn.RelativeHumidity)
          }}
        >
          RH
          <br />
          (%)
        </TableSortLabel>
      </TableCell>
    ),
    'Wind Dir': (
      <TableCell sortDirection={order}>
        <TableSortLabel
          direction={order}
          onClick={() => {
            toggleSorting(SortByColumn.WindDirection)
          }}
        >
          Wind
          <br />
          Dir
          <br />
          (&deg;)
        </TableSortLabel>
      </TableCell>
    ),
    'Wind Speed (km/h)': (
      <TableCell className={classes.windSpeed} sortDirection={order}>
        <TableSortLabel
          direction={order}
          onClick={() => {
            toggleSorting(SortByColumn.WindSpeed)
          }}
        >
          Wind Speed (km/h)
        </TableSortLabel>
      </TableCell>
    ),
    'Precip (mm)': (
      <TableCell sortDirection={order}>
        <TableSortLabel
          direction={order}
          onClick={() => {
            toggleSorting(SortByColumn.Precipitation)
          }}
        >
          Precip
          <br />
          (mm)
        </TableSortLabel>
      </TableCell>
    ),
    FFMC: (
      <TableCell sortDirection={order}>
        <TableSortLabel
          direction={order}
          onClick={() => {
            toggleSorting(SortByColumn.FFMC)
          }}
        >
          FFMC
        </TableSortLabel>
      </TableCell>
    ),
    DMC: (
      <TableCell sortDirection={order}>
        <TableSortLabel
          direction={order}
          onClick={() => {
            toggleSorting(SortByColumn.DMC)
          }}
        >
          DMC
        </TableSortLabel>
      </TableCell>
    ),
    DC: (
      <TableCell sortDirection={order}>
        <TableSortLabel
          direction={order}
          onClick={() => {
            toggleSorting(SortByColumn.DMC)
          }}
        >
          DC
        </TableSortLabel>
      </TableCell>
    ),
    ISI: (
      <TableCell sortDirection={order}>
        <TableSortLabel
          direction={order}
          onClick={() => {
            toggleSorting(SortByColumn.ISI)
          }}
        >
          ISI
        </TableSortLabel>
      </TableCell>
    ),
    BUI: (
      <TableCell sortDirection={order}>
        <TableSortLabel
          direction={order}
          onClick={() => {
            toggleSorting(SortByColumn.BUI)
          }}
        >
          BUI
        </TableSortLabel>
      </TableCell>
    ),
    FWI: (
      <TableCell sortDirection={order}>
        <TableSortLabel
          direction={order}
          onClick={() => {
            toggleSorting(SortByColumn.BUI)
          }}
        >
          FWI
        </TableSortLabel>
      </TableCell>
    ),
    HFI: (
      <TableCell sortDirection={order}>
        <TableSortLabel
          direction={order}
          onClick={() => {
            toggleSorting(SortByColumn.HFI)
          }}
        >
          HFI
        </TableSortLabel>
      </TableCell>
    ),
    'Critical Hours (4000 kW/m)': (
      <TableCell sortDirection={order}>
        <TableSortLabel
          direction={order}
          onClick={() => {
            toggleSorting(SortByColumn.CriticalHours4000)
          }}
        >
          Critical
          <br />
          Hours
          <br />
          (4000 kW/m)
        </TableSortLabel>
      </TableCell>
    ),
    'Critical Hours (10000 kW/m)': (
      <TableCell sortDirection={order}>
        <TableSortLabel
          direction={order}
          onClick={() => {
            toggleSorting(SortByColumn.CriticalHours10000)
          }}
        >
          Critical
          <br />
          Hours
          <br />
          (10000 kW/m)
        </TableSortLabel>
      </TableCell>
    ),
    'ROS (m/min)': (
      <TableCell sortDirection={order}>
        <TableSortLabel
          direction={order}
          onClick={() => {
            toggleSorting(SortByColumn.ROS)
          }}
        >
          ROS
          <br />
          (m/min)
        </TableSortLabel>
      </TableCell>
    ),
    'Fire Type': (
      <TableCell sortDirection={order}>
        <TableSortLabel
          direction={order}
          onClick={() => {
            toggleSorting(SortByColumn.FireType)
          }}
        >
          Fire Type
        </TableSortLabel>
      </TableCell>
    ),
    'CFB (%)': (
      <TableCell sortDirection={order}>
        <TableSortLabel
          direction={order}
          onClick={() => {
            toggleSorting(SortByColumn.CFB)
          }}
        >
          CFB (%)
        </TableSortLabel>
      </TableCell>
    ),
    'Flame Length (m)': (
      <TableCell sortDirection={order}>
        <TableSortLabel
          direction={order}
          onClick={() => {
            toggleSorting(SortByColumn.FlameLength)
          }}
        >
          Flame <br />
          Length <br /> (m)
        </TableSortLabel>
      </TableCell>
    ),
    '30 min fire size (ha)': (
      <TableCell sortDirection={order}>
        <TableSortLabel
          direction={order}
          onClick={() => {
            toggleSorting(SortByColumn.ThirtyMinFireSize)
          }}
        >
          30 min <br />
          fire size <br />
          (ha)
        </TableSortLabel>
      </TableCell>
    ),
    '60 min fire size (ha)': (
      <TableCell sortDirection={order}>
        <TableSortLabel
          direction={order}
          onClick={() => {
            toggleSorting(SortByColumn.SixtyMinFireSize)
          }}
        >
          60 min <br />
          fire size <br />
          (ha)
        </TableSortLabel>
      </TableCell>
    )
  }

  return (
    <TableHead>
      <TableRow>
        <StickyCell left={0} zIndexOffset={Z_INDEX_OFFSET}>
          <Checkbox
            data-testid="select-all"
            color="primary"
            checked={headerSelected}
            onClick={() => {
              if (headerSelected) {
                // Toggle off
                setSelected([])
                setHeaderSelect(false)
              } else {
                setSelected(rows.filter(row => !isUndefined(row)).map(row => row.id))
                setHeaderSelect(true)
              }
            }}
          />
        </StickyCell>
<<<<<<< HEAD
        {visibleColumns.map(colName => {
          return columnHeaderComponentsDict[colName]
        })}
=======
        <TableCell key="header-zone" sortDirection={order}>
          <TableSortLabel
            direction={order}
            onClick={() => {
              toggleSorting(SortByColumn.Zone)
            }}
          >
            Zone
          </TableSortLabel>
        </TableCell>
        <StickyCell left={57} zIndexOffset={Z_INDEX_OFFSET}>
          <TableSortLabel
            direction={order}
            onClick={() => {
              toggleSorting(SortByColumn.Station)
            }}
          >
            Weather Station
          </TableSortLabel>
        </StickyCell>
        <TableCell key="header-elevation" sortDirection={order}>
          <TableSortLabel
            direction={order}
            onClick={() => {
              toggleSorting(SortByColumn.Elevation)
            }}
          >
            Elev.
            <br />
            (m)
          </TableSortLabel>
        </TableCell>
        <StickyCell left={280} zIndexOffset={Z_INDEX_OFFSET}>
          <TableSortLabel
            direction={order}
            onClick={() => toggleSorting(SortByColumn.FuelType)}
          >
            FBP Fuel Type
          </TableSortLabel>
        </StickyCell>
        <TableCell sortDirection={order}>
          <TableSortLabel
            direction={order}
            onClick={() => toggleSorting(SortByColumn.GrassCure)}
          >
            Grass
            <br />
            Cure
            <br />
            (%)
          </TableSortLabel>
        </TableCell>
        <TableCell sortDirection={order}>
          <TableSortLabel
            direction={order}
            onClick={() => {
              toggleSorting(SortByColumn.Status)
            }}
          >
            Status
          </TableSortLabel>
        </TableCell>
        <TableCell sortDirection={order}>
          <TableSortLabel
            direction={order}
            onClick={() => {
              toggleSorting(SortByColumn.Temperature)
            }}
          >
            Temp
            <br />
            (&deg;C)
          </TableSortLabel>
        </TableCell>
        <TableCell sortDirection={order}>
          <TableSortLabel
            direction={order}
            onClick={() => {
              toggleSorting(SortByColumn.RelativeHumidity)
            }}
          >
            RH
            <br />
            (%)
          </TableSortLabel>
        </TableCell>
        <TableCell sortDirection={order}>
          <TableSortLabel
            direction={order}
            onClick={() => {
              toggleSorting(SortByColumn.WindDirection)
            }}
          >
            Wind
            <br />
            Dir
            <br />
            (&deg;)
          </TableSortLabel>
        </TableCell>
        <TableCell className={classes.windSpeed} sortDirection={order}>
          <TableSortLabel
            direction={order}
            onClick={() => {
              toggleSorting(SortByColumn.WindSpeed)
            }}
          >
            Wind Speed (km/h)
          </TableSortLabel>
        </TableCell>
        <TableCell sortDirection={order}>
          <TableSortLabel
            direction={order}
            onClick={() => {
              toggleSorting(SortByColumn.Precipitation)
            }}
          >
            Precip
            <br />
            (mm)
          </TableSortLabel>
        </TableCell>
        <TableCell sortDirection={order}>
          <TableSortLabel
            direction={order}
            onClick={() => {
              toggleSorting(SortByColumn.FFMC)
            }}
          >
            FFMC
          </TableSortLabel>
        </TableCell>
        <TableCell sortDirection={order}>
          <TableSortLabel
            direction={order}
            onClick={() => {
              toggleSorting(SortByColumn.DMC)
            }}
          >
            DMC
          </TableSortLabel>
        </TableCell>
        <TableCell sortDirection={order}>
          <TableSortLabel
            direction={order}
            onClick={() => {
              toggleSorting(SortByColumn.DMC)
            }}
          >
            DC
          </TableSortLabel>
        </TableCell>
        <TableCell sortDirection={order}>
          <TableSortLabel
            direction={order}
            onClick={() => {
              toggleSorting(SortByColumn.ISI)
            }}
          >
            ISI
          </TableSortLabel>
        </TableCell>
        <TableCell sortDirection={order}>
          <TableSortLabel
            direction={order}
            onClick={() => {
              toggleSorting(SortByColumn.BUI)
            }}
          >
            BUI
          </TableSortLabel>
        </TableCell>
        <TableCell sortDirection={order}>
          <TableSortLabel
            direction={order}
            onClick={() => {
              toggleSorting(SortByColumn.BUI)
            }}
          >
            FWI
          </TableSortLabel>
        </TableCell>
        <TableCell sortDirection={order}>
          <TableSortLabel
            direction={order}
            onClick={() => {
              toggleSorting(SortByColumn.HFI)
            }}
          >
            HFI
          </TableSortLabel>
        </TableCell>
        <TableCell sortDirection={order}>
          <TableSortLabel
            direction={order}
            onClick={() => {
              toggleSorting(SortByColumn.CriticalHours4000)
            }}
          >
            Critical
            <br />
            Hours
            <br />
            (4000 kW/m)
          </TableSortLabel>
        </TableCell>
        <TableCell sortDirection={order}>
          <TableSortLabel
            direction={order}
            onClick={() => {
              toggleSorting(SortByColumn.CriticalHours10000)
            }}
          >
            Critical
            <br />
            Hours
            <br />
            (10000 kW/m)
          </TableSortLabel>
        </TableCell>
        <TableCell sortDirection={order}>
          <TableSortLabel
            direction={order}
            onClick={() => {
              toggleSorting(SortByColumn.ROS)
            }}
          >
            ROS
            <br />
            (m/min)
          </TableSortLabel>
        </TableCell>
        <TableCell sortDirection={order}>
          <TableSortLabel
            direction={order}
            onClick={() => {
              toggleSorting(SortByColumn.FireType)
            }}
          >
            Fire Type
          </TableSortLabel>
        </TableCell>
        <TableCell sortDirection={order}>
          <TableSortLabel
            direction={order}
            onClick={() => {
              toggleSorting(SortByColumn.CFB)
            }}
          >
            CFB (%)
          </TableSortLabel>
        </TableCell>
        <TableCell sortDirection={order}>
          <TableSortLabel
            direction={order}
            onClick={() => {
              toggleSorting(SortByColumn.FlameLength)
            }}
          >
            Flame <br />
            Length <br /> (m)
          </TableSortLabel>
        </TableCell>
        <TableCell sortDirection={order}>
          <TableSortLabel
            direction={order}
            onClick={() => {
              toggleSorting(SortByColumn.ThirtyMinFireSize)
            }}
          >
            30 min <br />
            fire size <br />
            (hectares)
          </TableSortLabel>
        </TableCell>
        <TableCell sortDirection={order}>
          <TableSortLabel
            direction={order}
            onClick={() => {
              toggleSorting(SortByColumn.SixtyMinFireSize)
            }}
          >
            60 min <br />
            fire size <br />
            (hectares)
          </TableSortLabel>
        </TableCell>
>>>>>>> 66dabdca
      </TableRow>
      <FBAProgressRow loading={loading} zIndexOffset={Z_INDEX_OFFSET} />
    </TableHead>
  )
}

export default React.memo(FBATableHead)<|MERGE_RESOLUTION|>--- conflicted
+++ resolved
@@ -61,7 +61,7 @@
       </TableCell>
     ),
     'Weather Station': (
-      <StickyCell left={50} zIndexOffset={Z_INDEX_OFFSET}>
+      <StickyCell left={57} zIndexOffset={Z_INDEX_OFFSET}>
         <TableSortLabel
           direction={order}
           onClick={() => {
@@ -409,299 +409,9 @@
             }}
           />
         </StickyCell>
-<<<<<<< HEAD
         {visibleColumns.map(colName => {
           return columnHeaderComponentsDict[colName]
         })}
-=======
-        <TableCell key="header-zone" sortDirection={order}>
-          <TableSortLabel
-            direction={order}
-            onClick={() => {
-              toggleSorting(SortByColumn.Zone)
-            }}
-          >
-            Zone
-          </TableSortLabel>
-        </TableCell>
-        <StickyCell left={57} zIndexOffset={Z_INDEX_OFFSET}>
-          <TableSortLabel
-            direction={order}
-            onClick={() => {
-              toggleSorting(SortByColumn.Station)
-            }}
-          >
-            Weather Station
-          </TableSortLabel>
-        </StickyCell>
-        <TableCell key="header-elevation" sortDirection={order}>
-          <TableSortLabel
-            direction={order}
-            onClick={() => {
-              toggleSorting(SortByColumn.Elevation)
-            }}
-          >
-            Elev.
-            <br />
-            (m)
-          </TableSortLabel>
-        </TableCell>
-        <StickyCell left={280} zIndexOffset={Z_INDEX_OFFSET}>
-          <TableSortLabel
-            direction={order}
-            onClick={() => toggleSorting(SortByColumn.FuelType)}
-          >
-            FBP Fuel Type
-          </TableSortLabel>
-        </StickyCell>
-        <TableCell sortDirection={order}>
-          <TableSortLabel
-            direction={order}
-            onClick={() => toggleSorting(SortByColumn.GrassCure)}
-          >
-            Grass
-            <br />
-            Cure
-            <br />
-            (%)
-          </TableSortLabel>
-        </TableCell>
-        <TableCell sortDirection={order}>
-          <TableSortLabel
-            direction={order}
-            onClick={() => {
-              toggleSorting(SortByColumn.Status)
-            }}
-          >
-            Status
-          </TableSortLabel>
-        </TableCell>
-        <TableCell sortDirection={order}>
-          <TableSortLabel
-            direction={order}
-            onClick={() => {
-              toggleSorting(SortByColumn.Temperature)
-            }}
-          >
-            Temp
-            <br />
-            (&deg;C)
-          </TableSortLabel>
-        </TableCell>
-        <TableCell sortDirection={order}>
-          <TableSortLabel
-            direction={order}
-            onClick={() => {
-              toggleSorting(SortByColumn.RelativeHumidity)
-            }}
-          >
-            RH
-            <br />
-            (%)
-          </TableSortLabel>
-        </TableCell>
-        <TableCell sortDirection={order}>
-          <TableSortLabel
-            direction={order}
-            onClick={() => {
-              toggleSorting(SortByColumn.WindDirection)
-            }}
-          >
-            Wind
-            <br />
-            Dir
-            <br />
-            (&deg;)
-          </TableSortLabel>
-        </TableCell>
-        <TableCell className={classes.windSpeed} sortDirection={order}>
-          <TableSortLabel
-            direction={order}
-            onClick={() => {
-              toggleSorting(SortByColumn.WindSpeed)
-            }}
-          >
-            Wind Speed (km/h)
-          </TableSortLabel>
-        </TableCell>
-        <TableCell sortDirection={order}>
-          <TableSortLabel
-            direction={order}
-            onClick={() => {
-              toggleSorting(SortByColumn.Precipitation)
-            }}
-          >
-            Precip
-            <br />
-            (mm)
-          </TableSortLabel>
-        </TableCell>
-        <TableCell sortDirection={order}>
-          <TableSortLabel
-            direction={order}
-            onClick={() => {
-              toggleSorting(SortByColumn.FFMC)
-            }}
-          >
-            FFMC
-          </TableSortLabel>
-        </TableCell>
-        <TableCell sortDirection={order}>
-          <TableSortLabel
-            direction={order}
-            onClick={() => {
-              toggleSorting(SortByColumn.DMC)
-            }}
-          >
-            DMC
-          </TableSortLabel>
-        </TableCell>
-        <TableCell sortDirection={order}>
-          <TableSortLabel
-            direction={order}
-            onClick={() => {
-              toggleSorting(SortByColumn.DMC)
-            }}
-          >
-            DC
-          </TableSortLabel>
-        </TableCell>
-        <TableCell sortDirection={order}>
-          <TableSortLabel
-            direction={order}
-            onClick={() => {
-              toggleSorting(SortByColumn.ISI)
-            }}
-          >
-            ISI
-          </TableSortLabel>
-        </TableCell>
-        <TableCell sortDirection={order}>
-          <TableSortLabel
-            direction={order}
-            onClick={() => {
-              toggleSorting(SortByColumn.BUI)
-            }}
-          >
-            BUI
-          </TableSortLabel>
-        </TableCell>
-        <TableCell sortDirection={order}>
-          <TableSortLabel
-            direction={order}
-            onClick={() => {
-              toggleSorting(SortByColumn.BUI)
-            }}
-          >
-            FWI
-          </TableSortLabel>
-        </TableCell>
-        <TableCell sortDirection={order}>
-          <TableSortLabel
-            direction={order}
-            onClick={() => {
-              toggleSorting(SortByColumn.HFI)
-            }}
-          >
-            HFI
-          </TableSortLabel>
-        </TableCell>
-        <TableCell sortDirection={order}>
-          <TableSortLabel
-            direction={order}
-            onClick={() => {
-              toggleSorting(SortByColumn.CriticalHours4000)
-            }}
-          >
-            Critical
-            <br />
-            Hours
-            <br />
-            (4000 kW/m)
-          </TableSortLabel>
-        </TableCell>
-        <TableCell sortDirection={order}>
-          <TableSortLabel
-            direction={order}
-            onClick={() => {
-              toggleSorting(SortByColumn.CriticalHours10000)
-            }}
-          >
-            Critical
-            <br />
-            Hours
-            <br />
-            (10000 kW/m)
-          </TableSortLabel>
-        </TableCell>
-        <TableCell sortDirection={order}>
-          <TableSortLabel
-            direction={order}
-            onClick={() => {
-              toggleSorting(SortByColumn.ROS)
-            }}
-          >
-            ROS
-            <br />
-            (m/min)
-          </TableSortLabel>
-        </TableCell>
-        <TableCell sortDirection={order}>
-          <TableSortLabel
-            direction={order}
-            onClick={() => {
-              toggleSorting(SortByColumn.FireType)
-            }}
-          >
-            Fire Type
-          </TableSortLabel>
-        </TableCell>
-        <TableCell sortDirection={order}>
-          <TableSortLabel
-            direction={order}
-            onClick={() => {
-              toggleSorting(SortByColumn.CFB)
-            }}
-          >
-            CFB (%)
-          </TableSortLabel>
-        </TableCell>
-        <TableCell sortDirection={order}>
-          <TableSortLabel
-            direction={order}
-            onClick={() => {
-              toggleSorting(SortByColumn.FlameLength)
-            }}
-          >
-            Flame <br />
-            Length <br /> (m)
-          </TableSortLabel>
-        </TableCell>
-        <TableCell sortDirection={order}>
-          <TableSortLabel
-            direction={order}
-            onClick={() => {
-              toggleSorting(SortByColumn.ThirtyMinFireSize)
-            }}
-          >
-            30 min <br />
-            fire size <br />
-            (hectares)
-          </TableSortLabel>
-        </TableCell>
-        <TableCell sortDirection={order}>
-          <TableSortLabel
-            direction={order}
-            onClick={() => {
-              toggleSorting(SortByColumn.SixtyMinFireSize)
-            }}
-          >
-            60 min <br />
-            fire size <br />
-            (hectares)
-          </TableSortLabel>
-        </TableCell>
->>>>>>> 66dabdca
       </TableRow>
       <FBAProgressRow loading={loading} zIndexOffset={Z_INDEX_OFFSET} />
     </TableHead>
