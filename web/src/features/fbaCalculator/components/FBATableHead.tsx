--- conflicted
+++ resolved
@@ -49,349 +49,6 @@
 }: FBATableHeadProps) => {
   const classes = useStyles()
 
-<<<<<<< HEAD
-  const columnHeaderComponentsDict: { [key: string]: React.ReactFragment } = {
-    Zone: (
-      <TableCell key="header-zone" sortDirection={order}>
-        <TableSortLabel
-          direction={order}
-          onClick={() => {
-            toggleSorting(SortByColumn.Zone)
-          }}
-        >
-          Zone
-        </TableSortLabel>
-      </TableCell>
-    ),
-    'Weather Station': (
-      <StickyCell left={57} zIndexOffset={Z_INDEX_OFFSET}>
-        <TableSortLabel
-          direction={order}
-          onClick={() => {
-            toggleSorting(SortByColumn.Station)
-          }}
-        >
-          Weather Station
-        </TableSortLabel>
-      </StickyCell>
-    ),
-    Elevation: (
-      <TableCell key="header-elevation" sortDirection={order}>
-        <TableSortLabel
-          direction={order}
-          onClick={() => {
-            toggleSorting(SortByColumn.Elevation)
-          }}
-        >
-          Elev.
-          <br />
-          (m)
-        </TableSortLabel>
-      </TableCell>
-    ),
-    'FBP Fuel Type': (
-      <StickyCell left={280} zIndexOffset={Z_INDEX_OFFSET}>
-        <TableSortLabel
-          direction={order}
-          onClick={() => toggleSorting(SortByColumn.FuelType)}
-        >
-          FBP Fuel Type
-        </TableSortLabel>
-      </StickyCell>
-    ),
-    'Grass Cure': (
-      <TableCell sortDirection={order}>
-        <TableSortLabel
-          direction={order}
-          onClick={() => toggleSorting(SortByColumn.GrassCure)}
-        >
-          Grass
-          <br />
-          Cure
-          <br />
-          (%)
-        </TableSortLabel>
-      </TableCell>
-    ),
-    Status: (
-      <TableCell sortDirection={order}>
-        <TableSortLabel
-          direction={order}
-          onClick={() => {
-            toggleSorting(SortByColumn.Status)
-          }}
-        >
-          Status
-        </TableSortLabel>
-      </TableCell>
-    ),
-    Temp: (
-      <TableCell sortDirection={order}>
-        <TableSortLabel
-          direction={order}
-          onClick={() => {
-            toggleSorting(SortByColumn.Temperature)
-          }}
-        >
-          Temp
-          <br />
-          (&deg;C)
-        </TableSortLabel>
-      </TableCell>
-    ),
-    RH: (
-      <TableCell sortDirection={order}>
-        <TableSortLabel
-          direction={order}
-          onClick={() => {
-            toggleSorting(SortByColumn.RelativeHumidity)
-          }}
-        >
-          RH
-          <br />
-          (%)
-        </TableSortLabel>
-      </TableCell>
-    ),
-    'Wind Dir': (
-      <TableCell sortDirection={order}>
-        <TableSortLabel
-          direction={order}
-          onClick={() => {
-            toggleSorting(SortByColumn.WindDirection)
-          }}
-        >
-          Wind
-          <br />
-          Dir
-          <br />
-          (&deg;)
-        </TableSortLabel>
-      </TableCell>
-    ),
-    'Wind Speed (km/h)': (
-      <TableCell className={classes.windSpeed} sortDirection={order}>
-        <TableSortLabel
-          direction={order}
-          onClick={() => {
-            toggleSorting(SortByColumn.WindSpeed)
-          }}
-        >
-          Wind Speed (km/h)
-        </TableSortLabel>
-      </TableCell>
-    ),
-    'Precip (mm)': (
-      <TableCell sortDirection={order}>
-        <TableSortLabel
-          direction={order}
-          onClick={() => {
-            toggleSorting(SortByColumn.Precipitation)
-          }}
-        >
-          Precip
-          <br />
-          (mm)
-        </TableSortLabel>
-      </TableCell>
-    ),
-    FFMC: (
-      <TableCell sortDirection={order}>
-        <TableSortLabel
-          direction={order}
-          onClick={() => {
-            toggleSorting(SortByColumn.FFMC)
-          }}
-        >
-          FFMC
-        </TableSortLabel>
-      </TableCell>
-    ),
-    DMC: (
-      <TableCell sortDirection={order}>
-        <TableSortLabel
-          direction={order}
-          onClick={() => {
-            toggleSorting(SortByColumn.DMC)
-          }}
-        >
-          DMC
-        </TableSortLabel>
-      </TableCell>
-    ),
-    DC: (
-      <TableCell sortDirection={order}>
-        <TableSortLabel
-          direction={order}
-          onClick={() => {
-            toggleSorting(SortByColumn.DMC)
-          }}
-        >
-          DC
-        </TableSortLabel>
-      </TableCell>
-    ),
-    ISI: (
-      <TableCell sortDirection={order}>
-        <TableSortLabel
-          direction={order}
-          onClick={() => {
-            toggleSorting(SortByColumn.ISI)
-          }}
-        >
-          ISI
-        </TableSortLabel>
-      </TableCell>
-    ),
-    BUI: (
-      <TableCell sortDirection={order}>
-        <TableSortLabel
-          direction={order}
-          onClick={() => {
-            toggleSorting(SortByColumn.BUI)
-          }}
-        >
-          BUI
-        </TableSortLabel>
-      </TableCell>
-    ),
-    FWI: (
-      <TableCell sortDirection={order}>
-        <TableSortLabel
-          direction={order}
-          onClick={() => {
-            toggleSorting(SortByColumn.BUI)
-          }}
-        >
-          FWI
-        </TableSortLabel>
-      </TableCell>
-    ),
-    HFI: (
-      <TableCell sortDirection={order}>
-        <TableSortLabel
-          direction={order}
-          onClick={() => {
-            toggleSorting(SortByColumn.HFI)
-          }}
-        >
-          HFI
-        </TableSortLabel>
-      </TableCell>
-    ),
-    'Critical Hours (4000 kW/m)': (
-      <TableCell sortDirection={order}>
-        <TableSortLabel
-          direction={order}
-          onClick={() => {
-            toggleSorting(SortByColumn.CriticalHours4000)
-          }}
-        >
-          Critical
-          <br />
-          Hours
-          <br />
-          (4000 kW/m)
-        </TableSortLabel>
-      </TableCell>
-    ),
-    'Critical Hours (10000 kW/m)': (
-      <TableCell sortDirection={order}>
-        <TableSortLabel
-          direction={order}
-          onClick={() => {
-            toggleSorting(SortByColumn.CriticalHours10000)
-          }}
-        >
-          Critical
-          <br />
-          Hours
-          <br />
-          (10000 kW/m)
-        </TableSortLabel>
-      </TableCell>
-    ),
-    'ROS (m/min)': (
-      <TableCell sortDirection={order}>
-        <TableSortLabel
-          direction={order}
-          onClick={() => {
-            toggleSorting(SortByColumn.ROS)
-          }}
-        >
-          ROS
-          <br />
-          (m/min)
-        </TableSortLabel>
-      </TableCell>
-    ),
-    'Fire Type': (
-      <TableCell sortDirection={order}>
-        <TableSortLabel
-          direction={order}
-          onClick={() => {
-            toggleSorting(SortByColumn.FireType)
-          }}
-        >
-          Fire Type
-        </TableSortLabel>
-      </TableCell>
-    ),
-    'CFB (%)': (
-      <TableCell sortDirection={order}>
-        <TableSortLabel
-          direction={order}
-          onClick={() => {
-            toggleSorting(SortByColumn.CFB)
-          }}
-        >
-          CFB (%)
-        </TableSortLabel>
-      </TableCell>
-    ),
-    'Flame Length (m)': (
-      <TableCell sortDirection={order}>
-        <TableSortLabel
-          direction={order}
-          onClick={() => {
-            toggleSorting(SortByColumn.FlameLength)
-          }}
-        >
-          Flame <br />
-          Length <br /> (m)
-        </TableSortLabel>
-      </TableCell>
-    ),
-    '30 min fire size (ha)': (
-      <TableCell sortDirection={order}>
-        <TableSortLabel
-          direction={order}
-          onClick={() => {
-            toggleSorting(SortByColumn.ThirtyMinFireSize)
-          }}
-        >
-          30 min <br />
-          fire size <br />
-          (ha)
-        </TableSortLabel>
-      </TableCell>
-    ),
-    '60 min fire size (ha)': (
-      <TableCell sortDirection={order}>
-        <TableSortLabel
-          direction={order}
-          onClick={() => {
-            toggleSorting(SortByColumn.SixtyMinFireSize)
-          }}
-        >
-          60 min <br />
-          fire size <br />
-          (ha)
-        </TableSortLabel>
-      </TableCell>
-    )
-  }
-=======
   const typeToolTipFirstLine = 'SUR = Surface Type'
   const typeToolTipSecondLine = 'IC = Intermittent Crown Type'
   const typeToolTipThirdLine = 'CC = Continuous Crown Type'
@@ -402,7 +59,354 @@
       {typeToolTipThirdLine}
     </div>
   )
->>>>>>> 46cd8cd7
+
+  const columnHeaderComponentsDict: { [key: string]: React.ReactFragment } = {
+    Zone: (
+      <TableCell key="header-zone" sortDirection={order}>
+        <TableSortLabel
+          direction={order}
+          onClick={() => {
+            toggleSorting(SortByColumn.Zone)
+          }}
+        >
+          Zone
+        </TableSortLabel>
+      </TableCell>
+    ),
+    'Weather Station': (
+      <StickyCell left={57} zIndexOffset={Z_INDEX_OFFSET}>
+        <TableSortLabel
+          direction={order}
+          onClick={() => {
+            toggleSorting(SortByColumn.Station)
+          }}
+        >
+          Weather Station
+        </TableSortLabel>
+      </StickyCell>
+    ),
+    Elevation: (
+      <TableCell key="header-elevation" sortDirection={order}>
+        <TableSortLabel
+          direction={order}
+          onClick={() => {
+            toggleSorting(SortByColumn.Elevation)
+          }}
+        >
+          Elev.
+          <br />
+          (m)
+        </TableSortLabel>
+      </TableCell>
+    ),
+    'FBP Fuel Type': (
+      <StickyCell left={280} zIndexOffset={Z_INDEX_OFFSET}>
+        <TableSortLabel
+          direction={order}
+          onClick={() => toggleSorting(SortByColumn.FuelType)}
+        >
+          FBP Fuel Type
+        </TableSortLabel>
+      </StickyCell>
+    ),
+    'Grass Cure': (
+      <TableCell sortDirection={order}>
+        <TableSortLabel
+          direction={order}
+          onClick={() => toggleSorting(SortByColumn.GrassCure)}
+        >
+          Grass
+          <br />
+          Cure
+          <br />
+          (%)
+        </TableSortLabel>
+      </TableCell>
+    ),
+    Status: (
+      <TableCell sortDirection={order}>
+        <TableSortLabel
+          direction={order}
+          onClick={() => {
+            toggleSorting(SortByColumn.Status)
+          }}
+        >
+          Status
+        </TableSortLabel>
+      </TableCell>
+    ),
+    Temp: (
+      <TableCell sortDirection={order}>
+        <TableSortLabel
+          direction={order}
+          onClick={() => {
+            toggleSorting(SortByColumn.Temperature)
+          }}
+        >
+          Temp
+          <br />
+          (&deg;C)
+        </TableSortLabel>
+      </TableCell>
+    ),
+    RH: (
+      <TableCell sortDirection={order}>
+        <TableSortLabel
+          direction={order}
+          onClick={() => {
+            toggleSorting(SortByColumn.RelativeHumidity)
+          }}
+        >
+          RH
+          <br />
+          (%)
+        </TableSortLabel>
+      </TableCell>
+    ),
+    'Wind Dir': (
+      <TableCell sortDirection={order}>
+        <TableSortLabel
+          direction={order}
+          onClick={() => {
+            toggleSorting(SortByColumn.WindDirection)
+          }}
+        >
+          Wind
+          <br />
+          Dir
+          <br />
+          (&deg;)
+        </TableSortLabel>
+      </TableCell>
+    ),
+    'Wind Speed (km/h)': (
+      <TableCell className={classes.windSpeed} sortDirection={order}>
+        <TableSortLabel
+          direction={order}
+          onClick={() => {
+            toggleSorting(SortByColumn.WindSpeed)
+          }}
+        >
+          Wind Speed (km/h)
+        </TableSortLabel>
+      </TableCell>
+    ),
+    'Precip (mm)': (
+      <TableCell sortDirection={order}>
+        <TableSortLabel
+          direction={order}
+          onClick={() => {
+            toggleSorting(SortByColumn.Precipitation)
+          }}
+        >
+          Precip
+          <br />
+          (mm)
+        </TableSortLabel>
+      </TableCell>
+    ),
+    FFMC: (
+      <TableCell sortDirection={order}>
+        <TableSortLabel
+          direction={order}
+          onClick={() => {
+            toggleSorting(SortByColumn.FFMC)
+          }}
+        >
+          FFMC
+        </TableSortLabel>
+      </TableCell>
+    ),
+    DMC: (
+      <TableCell sortDirection={order}>
+        <TableSortLabel
+          direction={order}
+          onClick={() => {
+            toggleSorting(SortByColumn.DMC)
+          }}
+        >
+          DMC
+        </TableSortLabel>
+      </TableCell>
+    ),
+    DC: (
+      <TableCell sortDirection={order}>
+        <TableSortLabel
+          direction={order}
+          onClick={() => {
+            toggleSorting(SortByColumn.DMC)
+          }}
+        >
+          DC
+        </TableSortLabel>
+      </TableCell>
+    ),
+    ISI: (
+      <TableCell sortDirection={order}>
+        <TableSortLabel
+          direction={order}
+          onClick={() => {
+            toggleSorting(SortByColumn.ISI)
+          }}
+        >
+          ISI
+        </TableSortLabel>
+      </TableCell>
+    ),
+    BUI: (
+      <TableCell sortDirection={order}>
+        <TableSortLabel
+          direction={order}
+          onClick={() => {
+            toggleSorting(SortByColumn.BUI)
+          }}
+        >
+          BUI
+        </TableSortLabel>
+      </TableCell>
+    ),
+    FWI: (
+      <TableCell sortDirection={order}>
+        <TableSortLabel
+          direction={order}
+          onClick={() => {
+            toggleSorting(SortByColumn.BUI)
+          }}
+        >
+          FWI
+        </TableSortLabel>
+      </TableCell>
+    ),
+    HFI: (
+      <TableCell sortDirection={order}>
+        <TableSortLabel
+          direction={order}
+          onClick={() => {
+            toggleSorting(SortByColumn.HFI)
+          }}
+        >
+          HFI
+        </TableSortLabel>
+      </TableCell>
+    ),
+    'Critical Hours (4000 kW/m)': (
+      <TableCell sortDirection={order}>
+        <TableSortLabel
+          direction={order}
+          onClick={() => {
+            toggleSorting(SortByColumn.CriticalHours4000)
+          }}
+        >
+          Critical
+          <br />
+          Hours
+          <br />
+          (4000 kW/m)
+        </TableSortLabel>
+      </TableCell>
+    ),
+    'Critical Hours (10000 kW/m)': (
+      <TableCell sortDirection={order}>
+        <TableSortLabel
+          direction={order}
+          onClick={() => {
+            toggleSorting(SortByColumn.CriticalHours10000)
+          }}
+        >
+          Critical
+          <br />
+          Hours
+          <br />
+          (10000 kW/m)
+        </TableSortLabel>
+      </TableCell>
+    ),
+    'ROS (m/min)': (
+      <TableCell sortDirection={order}>
+        <TableSortLabel
+          direction={order}
+          onClick={() => {
+            toggleSorting(SortByColumn.ROS)
+          }}
+        >
+          ROS
+          <br />
+          (m/min)
+        </TableSortLabel>
+      </TableCell>
+    ),
+    'Fire Type': (
+      <TableCell sortDirection={order}>
+        <TableSortLabel
+          direction={order}
+          onClick={() => {
+            toggleSorting(SortByColumn.FireType)
+          }}
+        >
+          Fire Type
+        </TableSortLabel>
+        <Tooltip
+          title={typeToolTipElement}
+          aria-label={`${typeToolTipFirstLine} \n ${typeToolTipSecondLine} \n ${typeToolTipThirdLine}`}
+        >
+          <InfoOutlinedIcon style={{ fill: '#1A5A96' }}></InfoOutlinedIcon>
+        </Tooltip>
+      </TableCell>
+    ),
+    'CFB (%)': (
+      <TableCell sortDirection={order}>
+        <TableSortLabel
+          direction={order}
+          onClick={() => {
+            toggleSorting(SortByColumn.CFB)
+          }}
+        >
+          CFB (%)
+        </TableSortLabel>
+      </TableCell>
+    ),
+    'Flame Length (m)': (
+      <TableCell sortDirection={order}>
+        <TableSortLabel
+          direction={order}
+          onClick={() => {
+            toggleSorting(SortByColumn.FlameLength)
+          }}
+        >
+          Flame <br />
+          Length <br /> (m)
+        </TableSortLabel>
+      </TableCell>
+    ),
+    '30 min fire size (ha)': (
+      <TableCell sortDirection={order}>
+        <TableSortLabel
+          direction={order}
+          onClick={() => {
+            toggleSorting(SortByColumn.ThirtyMinFireSize)
+          }}
+        >
+          30 min <br />
+          fire size <br />
+          (ha)
+        </TableSortLabel>
+      </TableCell>
+    ),
+    '60 min fire size (ha)': (
+      <TableCell sortDirection={order}>
+        <TableSortLabel
+          direction={order}
+          onClick={() => {
+            toggleSorting(SortByColumn.SixtyMinFireSize)
+          }}
+        >
+          60 min <br />
+          fire size <br />
+          (ha)
+        </TableSortLabel>
+      </TableCell>
+    )
+  }
 
   return (
     <TableHead>
@@ -424,305 +428,9 @@
             }}
           />
         </StickyCell>
-<<<<<<< HEAD
         {visibleColumns.map(colName => {
           return columnHeaderComponentsDict[colName]
         })}
-=======
-        <TableCell key="header-zone" sortDirection={order}>
-          <TableSortLabel
-            direction={order}
-            onClick={() => {
-              toggleSorting(SortByColumn.Zone)
-            }}
-          >
-            Zone
-          </TableSortLabel>
-        </TableCell>
-        <StickyCell left={57} zIndexOffset={Z_INDEX_OFFSET}>
-          <TableSortLabel
-            direction={order}
-            onClick={() => {
-              toggleSorting(SortByColumn.Station)
-            }}
-          >
-            Weather Station
-          </TableSortLabel>
-        </StickyCell>
-        <TableCell key="header-elevation" sortDirection={order}>
-          <TableSortLabel
-            direction={order}
-            onClick={() => {
-              toggleSorting(SortByColumn.Elevation)
-            }}
-          >
-            Elev.
-            <br />
-            (m)
-          </TableSortLabel>
-        </TableCell>
-        <StickyCell left={280} zIndexOffset={Z_INDEX_OFFSET}>
-          <TableSortLabel
-            direction={order}
-            onClick={() => toggleSorting(SortByColumn.FuelType)}
-          >
-            FBP Fuel Type
-          </TableSortLabel>
-        </StickyCell>
-        <TableCell sortDirection={order}>
-          <TableSortLabel
-            direction={order}
-            onClick={() => toggleSorting(SortByColumn.GrassCure)}
-          >
-            Grass
-            <br />
-            Cure
-            <br />
-            (%)
-          </TableSortLabel>
-        </TableCell>
-        <TableCell sortDirection={order}>
-          <TableSortLabel
-            direction={order}
-            onClick={() => {
-              toggleSorting(SortByColumn.Status)
-            }}
-          >
-            Status
-          </TableSortLabel>
-        </TableCell>
-        <TableCell sortDirection={order}>
-          <TableSortLabel
-            direction={order}
-            onClick={() => {
-              toggleSorting(SortByColumn.Temperature)
-            }}
-          >
-            Temp
-            <br />
-            (&deg;C)
-          </TableSortLabel>
-        </TableCell>
-        <TableCell sortDirection={order}>
-          <TableSortLabel
-            direction={order}
-            onClick={() => {
-              toggleSorting(SortByColumn.RelativeHumidity)
-            }}
-          >
-            RH
-            <br />
-            (%)
-          </TableSortLabel>
-        </TableCell>
-        <TableCell sortDirection={order}>
-          <TableSortLabel
-            direction={order}
-            onClick={() => {
-              toggleSorting(SortByColumn.WindDirection)
-            }}
-          >
-            Wind
-            <br />
-            Dir
-            <br />
-            (&deg;)
-          </TableSortLabel>
-        </TableCell>
-        <TableCell className={classes.windSpeed} sortDirection={order}>
-          <TableSortLabel
-            direction={order}
-            onClick={() => {
-              toggleSorting(SortByColumn.WindSpeed)
-            }}
-          >
-            Wind Speed (km/h)
-          </TableSortLabel>
-        </TableCell>
-        <TableCell sortDirection={order}>
-          <TableSortLabel
-            direction={order}
-            onClick={() => {
-              toggleSorting(SortByColumn.Precipitation)
-            }}
-          >
-            Precip
-            <br />
-            (mm)
-          </TableSortLabel>
-        </TableCell>
-        <TableCell sortDirection={order}>
-          <TableSortLabel
-            direction={order}
-            onClick={() => {
-              toggleSorting(SortByColumn.FFMC)
-            }}
-          >
-            FFMC
-          </TableSortLabel>
-        </TableCell>
-        <TableCell sortDirection={order}>
-          <TableSortLabel
-            direction={order}
-            onClick={() => {
-              toggleSorting(SortByColumn.DMC)
-            }}
-          >
-            DMC
-          </TableSortLabel>
-        </TableCell>
-        <TableCell sortDirection={order}>
-          <TableSortLabel
-            direction={order}
-            onClick={() => {
-              toggleSorting(SortByColumn.DMC)
-            }}
-          >
-            DC
-          </TableSortLabel>
-        </TableCell>
-        <TableCell sortDirection={order}>
-          <TableSortLabel
-            direction={order}
-            onClick={() => {
-              toggleSorting(SortByColumn.ISI)
-            }}
-          >
-            ISI
-          </TableSortLabel>
-        </TableCell>
-        <TableCell sortDirection={order}>
-          <TableSortLabel
-            direction={order}
-            onClick={() => {
-              toggleSorting(SortByColumn.BUI)
-            }}
-          >
-            BUI
-          </TableSortLabel>
-        </TableCell>
-        <TableCell sortDirection={order}>
-          <TableSortLabel
-            direction={order}
-            onClick={() => {
-              toggleSorting(SortByColumn.BUI)
-            }}
-          >
-            FWI
-          </TableSortLabel>
-        </TableCell>
-        <TableCell sortDirection={order}>
-          <TableSortLabel
-            direction={order}
-            onClick={() => {
-              toggleSorting(SortByColumn.HFI)
-            }}
-          >
-            HFI
-          </TableSortLabel>
-        </TableCell>
-        <TableCell sortDirection={order}>
-          <TableSortLabel
-            direction={order}
-            onClick={() => {
-              toggleSorting(SortByColumn.CriticalHours4000)
-            }}
-          >
-            Critical
-            <br />
-            Hours
-            <br />
-            (4000 kW/m)
-          </TableSortLabel>
-        </TableCell>
-        <TableCell sortDirection={order}>
-          <TableSortLabel
-            direction={order}
-            onClick={() => {
-              toggleSorting(SortByColumn.CriticalHours10000)
-            }}
-          >
-            Critical
-            <br />
-            Hours
-            <br />
-            (10000 kW/m)
-          </TableSortLabel>
-        </TableCell>
-        <TableCell sortDirection={order}>
-          <TableSortLabel
-            direction={order}
-            onClick={() => {
-              toggleSorting(SortByColumn.ROS)
-            }}
-          >
-            ROS
-            <br />
-            (m/min)
-          </TableSortLabel>
-        </TableCell>
-        <TableCell sortDirection={order}>
-          <TableSortLabel
-            direction={order}
-            onClick={() => {
-              toggleSorting(SortByColumn.FireType)
-            }}
-          >
-            Fire Type
-          </TableSortLabel>
-          <Tooltip
-            title={typeToolTipElement}
-            aria-label={`${typeToolTipFirstLine} \n ${typeToolTipSecondLine} \n ${typeToolTipThirdLine}`}
-          >
-            <InfoOutlinedIcon style={{ fill: '#1A5A96' }}></InfoOutlinedIcon>
-          </Tooltip>
-        </TableCell>
-        <TableCell sortDirection={order}>
-          <TableSortLabel
-            direction={order}
-            onClick={() => {
-              toggleSorting(SortByColumn.CFB)
-            }}
-          >
-            CFB (%)
-          </TableSortLabel>
-        </TableCell>
-        <TableCell sortDirection={order}>
-          <TableSortLabel
-            direction={order}
-            onClick={() => {
-              toggleSorting(SortByColumn.FlameLength)
-            }}
-          >
-            Flame <br />
-            Length <br /> (m)
-          </TableSortLabel>
-        </TableCell>
-        <TableCell sortDirection={order}>
-          <TableSortLabel
-            direction={order}
-            onClick={() => {
-              toggleSorting(SortByColumn.ThirtyMinFireSize)
-            }}
-          >
-            30 min <br />
-            fire size <br />
-            (hectares)
-          </TableSortLabel>
-        </TableCell>
-        <TableCell sortDirection={order}>
-          <TableSortLabel
-            direction={order}
-            onClick={() => {
-              toggleSorting(SortByColumn.SixtyMinFireSize)
-            }}
-          >
-            60 min <br />
-            fire size <br />
-            (hectares)
-          </TableSortLabel>
-        </TableCell>
->>>>>>> 46cd8cd7
       </TableRow>
       <FBAProgressRow loading={loading} zIndexOffset={Z_INDEX_OFFSET} />
     </TableHead>
