import React, { useEffect, useState } from 'react'
import { difference, filter, findIndex, isEmpty, isUndefined } from 'lodash'
import {
  Checkbox,
  FormControl,
  LinearProgress,
  makeStyles,
  Paper,
  Table,
  TableBody,
  TableCell,
  TableContainer,
  TableHead,
  TableRow,
  TableSortLabel
} from '@material-ui/core'
import GetAppIcon from '@material-ui/icons/GetApp'
import { CsvBuilder } from 'filefy'
import { Button, ErrorBoundary } from 'components'
import { FBAStation } from 'api/fbaCalcAPI'
import WeatherStationCell from 'features/fbaCalculator/components/WeatherStationCell'
import FuelTypeCell from 'features/fbaCalculator/components/FuelTypeCell'
import GrassCureCell from 'features/fbaCalculator/components/GrassCureCell'
import WindSpeedCell from 'features/fbaCalculator/components/WindSpeedCell'
import { Order } from 'utils/table'
import { FBATableRow, RowManager, SortByColumn } from 'features/fbaCalculator/RowManager'
import { GeoJsonStation, getStations, StationSource } from 'api/stationAPI'
import { selectFireWeatherStations, selectFireBehaviourCalcResult } from 'app/rootReducer'
import { FuelTypes } from 'features/fbaCalculator/fuelTypes'
import { fetchFireBehaviourStations } from 'features/fbaCalculator/slices/fbaCalculatorSlice'
import {
  getRowsFromUrlParams,
  getNextRowIdFromRows,
  getUrlParamsFromRows
} from 'features/fbaCalculator/utils'
import { fetchWxStations } from 'features/stations/slices/stationsSlice'
import { DateTime } from 'luxon'
import { useDispatch, useSelector } from 'react-redux'
import { useLocation, useHistory } from 'react-router-dom'
import DatePicker from 'features/fbaCalculator/components/DatePicker'
import assert from 'assert'
import { rowShouldUpdate, isWindSpeedInvalid } from 'features/fbaCalculator/validation'
import TextDisplayCell from 'features/fbaCalculator/components/TextDisplayCell'
import FixedDecimalNumberCell from 'features/fbaCalculator/components/FixedDecimalNumberCell'
import CrownFractionBurnedCell from 'features/fbaCalculator/components/CrownFractionBurnedCell'
import CriticalHoursCell from 'features/fbaCalculator/components/CriticalHoursCell'
import StatusCell from 'features/fbaCalculator/components/StatusCell'
import ErrorAlert from 'features/fbaCalculator/components/ErrorAlert'
<<<<<<< HEAD
import LoadingIndicatorCell from 'features/fbaCalculator/components/LoadingIndicatorCell'
=======
import SelectionCell from 'features/fbaCalculator/components/SelectionCell'
import StickyCell from 'features/fbaCalculator/components/StickyCell'
>>>>>>> de9c3449

export interface FBAInputGridProps {
  testId?: string
}

export interface GridMenuOption {
  label: string
  value: string
}

export interface FBAInputRow {
  id: number
  weatherStation: string | undefined
  fuelType: string | undefined
  grassCure: number | undefined
  windSpeed: number | undefined
}

const useStyles = makeStyles(theme => ({
  display: {
    paddingBottom: 12,

    '& .MuiTableCell-sizeSmall': {
      padding: '6px 6px 6px 6px',
      height: '40px'
    },

    '& .MuiTableCell-stickyHeader': {
      padding: '8px'
    },

    '& .MuiInputBase-root': {
      fontSize: '1em'
    },

    '& .MuiOutlinedInput-root': {
      padding: '0'
    }
  },
  formControl: {
    margin: theme.spacing(1),
    minWidth: 210
  },
  weatherStation: {
    minWidth: 220
  },
  fuelType: {
    minWidth: 220
  },
  grassCure: {
    width: 80
  },
  windSpeed: {
    width: 80
  },
  paper: {
    width: '100%'
  },
  tableContainer: {
    maxHeight: 600,
    maxWidth: 1900
  },
  adjustedValueCell: {
    fontWeight: 'bold',
    color: '#460270'
  },
  dataRow: {
    height: '40px',
    paddingLeft: '8px',
    paddingRight: '8px'
  },
  tableHeaderRow: {
    padding: '8px'
  },
  fixedHeaderCell: {
    position: 'sticky',
    zIndex: theme.zIndex.appBar + 2
  }
}))

const FBATable = (props: FBAInputGridProps) => {
  const classes = useStyles()
  const history = useHistory()
  const location = useLocation()
  const dispatch = useDispatch()

  const [headerSelected, setHeaderSelect] = useState<boolean>(false)
  const [dateOfInterest, setDateOfInterest] = useState(DateTime.now().toISODate())
  const [rowIdsToUpdate, setRowIdsToUpdate] = useState<Set<number>>(new Set())
  const [sortByColumn, setSortByColumn] = useState<SortByColumn>(SortByColumn.Station)
  const [initialLoad, setInitialLoad] = useState<boolean>(true)
  const [selected, setSelected] = useState<number[]>([])
  const [order, setOrder] = useState<Order>('desc')
  const [rows, setRows] = useState<FBATableRow[]>([])
  const { stations, error: stationsError } = useSelector(selectFireWeatherStations)
  const { fireBehaviourResultStations, loading, error: fbaResultsError } = useSelector(
    selectFireBehaviourCalcResult
  )
  const [calculatedResults, setCalculatedResults] = useState<FBAStation[]>(
    fireBehaviourResultStations
  )

  const rowsFromQuery = getRowsFromUrlParams(location.search)

  const stationMenuOptions: GridMenuOption[] = (stations as GeoJsonStation[]).map(
    station => ({
      value: String(station.properties.code),
      label: `${station.properties.name} (${station.properties.code})`
    })
  )

  const fuelTypeMenuOptions: GridMenuOption[] = Object.entries(FuelTypes.get()).map(
    ([key, value]) => ({
      value: key,
      label: value.friendlyName
    })
  )

  useEffect(() => {
    dispatch(fetchWxStations(getStations, StationSource.wildfire_one))
  }, []) // eslint-disable-line react-hooks/exhaustive-deps

  useEffect(() => {
    if (stations.length > 0) {
      const stationCodeMap = new Map(
        stationMenuOptions.map(station => [station.value, station.label])
      )

      const sortedRows = RowManager.sortRows(
        sortByColumn,
        order,
        rowsFromQuery.map(inputRow => ({
          ...RowManager.buildFBATableRow(inputRow, stationCodeMap)
        }))
      )
      setRows(sortedRows)
      dispatch(fetchFireBehaviourStations(dateOfInterest, sortedRows))
    }
  }, [stations]) // eslint-disable-line react-hooks/exhaustive-deps

  useEffect(() => {
    if (stations.length > 0) {
      const rowsToUpdate = rows.filter(row => rowIdsToUpdate.has(row.id))
      if (!isEmpty(rowsToUpdate)) {
        dispatch(fetchFireBehaviourStations(dateOfInterest, rowsToUpdate))
      }
    }
  }, [location]) // eslint-disable-line react-hooks/exhaustive-deps

  useEffect(() => {
    // Row updates
    if (!isEmpty(rowIdsToUpdate) && fireBehaviourResultStations.length > 0) {
      const updatedRows = RowManager.updateRows(
        rows.filter(row => !isUndefined(row)),
        fireBehaviourResultStations
      )
      setRows(updatedRows)

      const updatedRowIds = difference(
        Array.from(rowIdsToUpdate),
        fireBehaviourResultStations.map(result => result.id)
      )
      setRowIdsToUpdate(new Set(updatedRowIds))
    }
    // Initial row list page load
    if (initialLoad && fireBehaviourResultStations.length > 0) {
      const sortedRows = RowManager.sortRows(
        sortByColumn,
        order,
        RowManager.updateRows(
          rows.filter(row => !isUndefined(row)),
          fireBehaviourResultStations
        )
      )
      setRows(sortedRows)
      setInitialLoad(false)
    }
    const updatedCalculatedResults = RowManager.updateRows(
      calculatedResults,
      fireBehaviourResultStations
    )
    setCalculatedResults(updatedCalculatedResults)
  }, [fireBehaviourResultStations, stations]) // eslint-disable-line react-hooks/exhaustive-deps

  useEffect(() => {
    const sortedRows = RowManager.sortRows(
      sortByColumn,
      order,
      RowManager.updateRows(
        rows.filter(row => !isUndefined(row)),
        fireBehaviourResultStations
      )
    )
    const updatedCalculatedResults = RowManager.updateRows(
      calculatedResults,
      fireBehaviourResultStations
    )
    setCalculatedResults(updatedCalculatedResults)
    setRows(sortedRows)
  }, [dateOfInterest, fireBehaviourResultStations]) // eslint-disable-line react-hooks/exhaustive-deps

  useEffect(() => {
    const sortedRows = RowManager.sortRows(
      sortByColumn,
      order,
      rows.filter(row => !isUndefined(row))
    )
    setRows(sortedRows)
  }, [order]) // eslint-disable-line react-hooks/exhaustive-deps

  const addStation = () => {
    const newRowId = getNextRowIdFromRows(rows.filter(row => !isUndefined(row)))
    const newRow = {
      id: newRowId,
      weatherStation: null,
      fuelType: null,
      grassCure: undefined,
      windSpeed: undefined
    }
    assert(!new Set(rows.map(row => row.id)).has(newRowId))
    const newRows = rows.concat(newRow)
    setRows(newRows)
  }

  const deleteSelectedStations = () => {
    const selectedSet = new Set<number>(selected)
    const unselectedRows = rows.filter(row => !selectedSet.has(row.id))
    const updatedCalculateRows = filter(calculatedResults, (_, i) => !selectedSet.has(i))
    setRows(unselectedRows)
    setCalculatedResults(updatedCalculateRows)
    updateQueryParams(getUrlParamsFromRows(unselectedRows))
    setSelected([])
  }

  const exportSelectedRows = () => {
    const selectedSet = new Set<number>(selected)
    const selectedRows = rows.filter(row => selectedSet.has(row.id))
    const selectedRowsAsStrings = RowManager.exportRowsAsStrings(selectedRows)
    const csvBuilder = new CsvBuilder(`FireBAT_${dateOfInterest}.csv`)
      .setColumns([
        'Zone',
        'Weather Station',
        'Elevation',
        'FBP Fuel Type',
        'Grass Cure',
        'Status',
        'Temp',
        'RH',
        'Wind Dir',
        'Wind Speed (km/h)',
        'Precip (mm)',
        'FFMC',
        'DMC',
        'DC',
        'ISI',
        'BUI',
        'FWI',
        'HFI',
        'Critical Hours (4000 kW/m)',
        'Critical Hours (10000 kW/m)',
        'ROS (m/min)',
        'Fire Type',
        'CFB (%)',
        'Flame Length (m)',
        '30 min fire size (ha)',
        '60 min fire size (ha)'
      ])
      .addRows(selectedRowsAsStrings)
    csvBuilder.exportFile()
  }

  const updateRow = (id: number, updatedRow: FBATableRow, dispatchUpdate = true) => {
    const newRows = [...rows].filter(row => !isUndefined(row))
    const index = findIndex(newRows, row => row.id === id)

    newRows[index] = updatedRow
    setRows(newRows)

    if (!rowIdsToUpdate.has(id)) {
      rowIdsToUpdate.add(id)
      const toUpdate = new Set(rowIdsToUpdate)
      setRowIdsToUpdate(toUpdate)
    }
    if (dispatchUpdate) {
      updateQueryParams(getUrlParamsFromRows(newRows))
    }
  }

  const updateQueryParams = (queryParams: string) => {
    history.push({
      search: queryParams
    })
  }

  const updateDate = () => {
    dispatch(fetchFireBehaviourStations(dateOfInterest, rows))
  }

  const toggleSorting = (selectedColumn: SortByColumn) => {
    if (sortByColumn !== selectedColumn) {
      setSortByColumn(selectedColumn)
    } else {
      setOrder(order === 'asc' ? 'desc' : 'asc')
    }
  }

  return (
    <React.Fragment>
      {stationsError ||
        (fbaResultsError && (
          <ErrorAlert stationsError={stationsError} fbaResultsError={fbaResultsError} />
        ))}
      <ErrorBoundary>
        <FormControl className={classes.formControl}>
          <DatePicker
            date={dateOfInterest}
            onChange={setDateOfInterest}
            updateDate={updateDate}
          />
        </FormControl>
        <FormControl className={classes.formControl}>
          <Button
            data-testid="add-row"
            variant="contained"
            color="primary"
            spinnercolor="white"
            onClick={addStation}
          >
            Add Row
          </Button>
        </FormControl>
        <FormControl className={classes.formControl}>
          <Button
            data-testid="remove-rows"
            disabled={rows.length === 0}
            variant="contained"
            color="primary"
            spinnercolor="white"
            onClick={deleteSelectedStations}
          >
            Remove Row(s)
          </Button>
        </FormControl>
        <FormControl className={classes.formControl}>
          <Button
            data-testid="export"
            color="default"
            disabled={selected.length === 0}
            onClick={exportSelectedRows}
          >
            <GetAppIcon />
            Export Selection
          </Button>
        </FormControl>
        <div className={classes.display} data-testid={props.testId}>
          <Paper className={classes.paper} elevation={1}>
            <TableContainer className={classes.tableContainer}>
              {loading && <LinearProgress />}
              <Table size="small" stickyHeader aria-label="Fire Behaviour Analysis table">
                <TableHead>
                  <TableRow>
                    <StickyCell left={0} zIndexOffset={2}>
                      <Checkbox
                        data-testid="select-all"
                        color="primary"
                        checked={headerSelected}
                        onClick={() => {
                          if (headerSelected) {
                            // Toggle off
                            setSelected([])
                            setHeaderSelect(false)
                          } else {
                            setSelected(
                              rows.filter(row => !isUndefined(row)).map(row => row.id)
                            )
                            setHeaderSelect(true)
                          }
                        }}
                      />
<<<<<<< HEAD
                      {loading && <LinearProgress />}
                    </TableCell>
=======
                    </StickyCell>
>>>>>>> de9c3449
                    <TableCell key="header-zone" sortDirection={order}>
                      <TableSortLabel
                        className={classes.tableHeaderRow}
                        direction={order}
                        onClick={() => {
                          toggleSorting(SortByColumn.Zone)
                        }}
                      >
                        Zone
                      </TableSortLabel>
                    </TableCell>
                    <StickyCell left={50} zIndexOffset={2}>
                      <TableSortLabel
                        direction={order}
                        onClick={() => {
                          toggleSorting(SortByColumn.Station)
                        }}
                      >
                        Weather Station
                      </TableSortLabel>
                    </StickyCell>
                    <TableCell key="header-elevation" sortDirection={order}>
                      <TableSortLabel
                        direction={order}
                        onClick={() => {
                          toggleSorting(SortByColumn.Elevation)
                        }}
                      >
                        Elev.
                        <br />
                        (m)
                      </TableSortLabel>
                    </TableCell>
                    <StickyCell left={280} zIndexOffset={2}>
                      <TableSortLabel
                        direction={order}
                        onClick={() => toggleSorting(SortByColumn.FuelType)}
                      >
                        FBP Fuel Type
                      </TableSortLabel>
                    </StickyCell>
                    <TableCell sortDirection={order}>
                      <TableSortLabel
                        direction={order}
                        onClick={() => toggleSorting(SortByColumn.GrassCure)}
                      >
                        Grass
                        <br />
                        Cure
                        <br />
                        (%)
                      </TableSortLabel>
                    </TableCell>
                    <TableCell sortDirection={order}>
                      <TableSortLabel
                        direction={order}
                        onClick={() => {
                          toggleSorting(SortByColumn.Status)
                        }}
                      >
                        Status
                      </TableSortLabel>
                    </TableCell>
                    <TableCell sortDirection={order}>
                      <TableSortLabel
                        direction={order}
                        onClick={() => {
                          toggleSorting(SortByColumn.Temperature)
                        }}
                      >
                        Temp
                        <br />
                        (&deg;C)
                      </TableSortLabel>
                    </TableCell>
                    <TableCell sortDirection={order}>
                      <TableSortLabel
                        direction={order}
                        onClick={() => {
                          toggleSorting(SortByColumn.RelativeHumidity)
                        }}
                      >
                        RH
                        <br />
                        (%)
                      </TableSortLabel>
                    </TableCell>
                    <TableCell sortDirection={order}>
                      <TableSortLabel
                        direction={order}
                        onClick={() => {
                          toggleSorting(SortByColumn.WindDirection)
                        }}
                      >
                        Wind
                        <br />
                        Dir
                        <br />
                        (&deg;)
                      </TableSortLabel>
                    </TableCell>
                    <TableCell className={classes.windSpeed} sortDirection={order}>
                      <TableSortLabel
                        direction={order}
                        onClick={() => {
                          toggleSorting(SortByColumn.WindSpeed)
                        }}
                      >
                        Wind Speed (km/h)
                      </TableSortLabel>
                    </TableCell>
                    <TableCell sortDirection={order}>
                      <TableSortLabel
                        direction={order}
                        onClick={() => {
                          toggleSorting(SortByColumn.Precipitation)
                        }}
                      >
                        Precip
                        <br />
                        (mm)
                      </TableSortLabel>
                    </TableCell>
                    <TableCell sortDirection={order}>
                      <TableSortLabel
                        direction={order}
                        onClick={() => {
                          toggleSorting(SortByColumn.FFMC)
                        }}
                      >
                        FFMC
                      </TableSortLabel>
                    </TableCell>
                    <TableCell sortDirection={order}>
                      <TableSortLabel
                        direction={order}
                        onClick={() => {
                          toggleSorting(SortByColumn.DMC)
                        }}
                      >
                        DMC
                      </TableSortLabel>
                    </TableCell>
                    <TableCell sortDirection={order}>
                      <TableSortLabel
                        direction={order}
                        onClick={() => {
                          toggleSorting(SortByColumn.DMC)
                        }}
                      >
                        DC
                      </TableSortLabel>
                    </TableCell>
                    <TableCell sortDirection={order}>
                      <TableSortLabel
                        direction={order}
                        onClick={() => {
                          toggleSorting(SortByColumn.ISI)
                        }}
                      >
                        ISI
                      </TableSortLabel>
                    </TableCell>
                    <TableCell sortDirection={order}>
                      <TableSortLabel
                        direction={order}
                        onClick={() => {
                          toggleSorting(SortByColumn.BUI)
                        }}
                      >
                        BUI
                      </TableSortLabel>
                    </TableCell>
                    <TableCell sortDirection={order}>
                      <TableSortLabel
                        direction={order}
                        onClick={() => {
                          toggleSorting(SortByColumn.BUI)
                        }}
                      >
                        FWI
                      </TableSortLabel>
                    </TableCell>
                    <TableCell sortDirection={order}>
                      <TableSortLabel
                        direction={order}
                        onClick={() => {
                          toggleSorting(SortByColumn.HFI)
                        }}
                      >
                        HFI
                      </TableSortLabel>
                    </TableCell>
                    <TableCell sortDirection={order}>
                      <TableSortLabel
                        direction={order}
                        onClick={() => {
                          toggleSorting(SortByColumn.CriticalHours4000)
                        }}
                      >
                        Critical
                        <br />
                        Hours
                        <br />
                        (4000 kW/m)
                      </TableSortLabel>
                    </TableCell>
                    <TableCell sortDirection={order}>
                      <TableSortLabel
                        direction={order}
                        onClick={() => {
                          toggleSorting(SortByColumn.CriticalHours10000)
                        }}
                      >
                        Critical
                        <br />
                        Hours
                        <br />
                        (10000 kW/m)
                      </TableSortLabel>
                    </TableCell>
                    <TableCell sortDirection={order}>
                      <TableSortLabel
                        direction={order}
                        onClick={() => {
                          toggleSorting(SortByColumn.ROS)
                        }}
                      >
                        ROS
                        <br />
                        (m/min)
                      </TableSortLabel>
                    </TableCell>
                    <TableCell sortDirection={order}>
                      <TableSortLabel
                        direction={order}
                        onClick={() => {
                          toggleSorting(SortByColumn.FireType)
                        }}
                      >
                        Fire Type
                      </TableSortLabel>
                    </TableCell>
                    <TableCell sortDirection={order}>
                      <TableSortLabel
                        direction={order}
                        onClick={() => {
                          toggleSorting(SortByColumn.CFB)
                        }}
                      >
                        CFB (%)
                      </TableSortLabel>
                    </TableCell>
                    <TableCell sortDirection={order}>
                      <TableSortLabel
                        direction={order}
                        onClick={() => {
                          toggleSorting(SortByColumn.FlameLength)
                        }}
                      >
                        Flame <br />
                        Length <br /> (m)
                      </TableSortLabel>
                    </TableCell>
                    <TableCell sortDirection={order}>
                      <TableSortLabel
                        direction={order}
                        onClick={() => {
                          toggleSorting(SortByColumn.ThirtyMinFireSize)
                        }}
                      >
                        30 min <br />
                        fire size <br />
                        (hectares)
                      </TableSortLabel>
                    </TableCell>
                    <TableCell sortDirection={order}>
                      <TableSortLabel
                        direction={order}
                        onClick={() => {
                          toggleSorting(SortByColumn.SixtyMinFireSize)
                        }}
                      >
                        60 min <br />
                        fire size <br />
                        (hectares)
                      </TableSortLabel>
                    </TableCell>
                  </TableRow>
                </TableHead>
                <TableBody data-testid="fba-table-body">
                  {rows.map(row => {
                    return (
                      !isUndefined(row) && (
                        <TableRow key={row.id}>
                          <StickyCell left={0} zIndexOffset={1} backgroundColor="#FFFFFF">
                            <SelectionCell
                              selected={selected}
                              updateSelected={(newSelected: number[]) =>
                                setSelected(newSelected)
                              }
                              disabled={
                                rowIdsToUpdate.has(row.id) && !rowShouldUpdate(row)
                              }
                              rowId={row.id}
                            />
<<<<<<< HEAD
                          </TableCell>

                          <LoadingIndicatorCell
                            loading={loading}
                            rowUpdating={rowIdsToUpdate.has(row.id)}
                            initialLoad={initialLoad}
                          >
                            <TableCell className={classes.dataRow}>
                              {row.zone_code}
                            </TableCell>
                          </LoadingIndicatorCell>
                          <TableCell className={classes.dataRow}>
=======
                          </StickyCell>
                          <TableCell className={classes.dataRow}>
                            {row.zone_code}
                          </TableCell>
                          <StickyCell
                            left={50}
                            zIndexOffset={1}
                            backgroundColor="#FFFFFF"
                          >
>>>>>>> de9c3449
                            <WeatherStationCell
                              stationOptions={stationMenuOptions}
                              inputRows={rows}
                              updateRow={updateRow}
                              classNameMap={classes}
                              value={row.weatherStation}
                              disabled={
                                rowIdsToUpdate.has(row.id) && !rowShouldUpdate(row)
                              }
                              rowId={row.id}
                            />
<<<<<<< HEAD
                          </TableCell>
                          <LoadingIndicatorCell
                            loading={loading}
                            rowUpdating={rowIdsToUpdate.has(row.id)}
                            initialLoad={initialLoad}
                          >
                            <TextDisplayCell value={row.elevation}></TextDisplayCell>
                          </LoadingIndicatorCell>
                          <TableCell className={classes.dataRow}>
=======
                          </StickyCell>
                          <TextDisplayCell value={row.elevation}></TextDisplayCell>
                          <StickyCell
                            left={280}
                            zIndexOffset={1}
                            backgroundColor="#FFFFFF"
                          >
>>>>>>> de9c3449
                            <FuelTypeCell
                              fuelTypeOptions={fuelTypeMenuOptions}
                              inputRows={rows}
                              updateRow={updateRow}
                              classNameMap={classes}
                              value={row.fuelType}
                              disabled={
                                rowIdsToUpdate.has(row.id) && !rowShouldUpdate(row)
                              }
                              rowId={row.id}
                            />
                          </StickyCell>
                          <TableCell className={classes.dataRow}>
                            <GrassCureCell
                              inputRows={rows}
                              updateRow={updateRow}
                              classNameMap={classes}
                              value={row.grassCure}
                              disabled={
                                rowIdsToUpdate.has(row.id) && !rowShouldUpdate(row)
                              }
                              rowId={row.id}
                            />
                          </TableCell>
                          <LoadingIndicatorCell
                            loading={loading}
                            rowUpdating={rowIdsToUpdate.has(row.id)}
                            initialLoad={initialLoad}
                          >
                            <StatusCell value={row.status}></StatusCell>
                          </LoadingIndicatorCell>
                          <LoadingIndicatorCell
                            loading={loading}
                            rowUpdating={rowIdsToUpdate.has(row.id)}
                            initialLoad={initialLoad}
                          >
                            <TextDisplayCell value={row.temp}></TextDisplayCell>
                          </LoadingIndicatorCell>
                          <LoadingIndicatorCell
                            loading={loading}
                            rowUpdating={rowIdsToUpdate.has(row.id)}
                            initialLoad={initialLoad}
                          >
                            <TextDisplayCell value={row.rh}></TextDisplayCell>
                          </LoadingIndicatorCell>
                          <LoadingIndicatorCell
                            loading={loading}
                            rowUpdating={rowIdsToUpdate.has(row.id)}
                            initialLoad={initialLoad}
                          >
                            <TextDisplayCell value={row.wind_direction}></TextDisplayCell>
                          </LoadingIndicatorCell>
                          <TableCell className={classes.dataRow}>
                            <WindSpeedCell
                              inputRows={rows}
                              updateRow={updateRow}
                              inputValue={row.windSpeed}
                              calculatedValue={row.wind_speed}
                              disabled={
                                rowIdsToUpdate.has(row.id) &&
                                !rowShouldUpdate(row) &&
                                !isWindSpeedInvalid(row.windSpeed)
                              }
                              rowId={row.id}
                            />
                          </TableCell>
                          <LoadingIndicatorCell
                            loading={loading}
                            rowUpdating={rowIdsToUpdate.has(row.id)}
                            initialLoad={initialLoad}
                          >
                            <TextDisplayCell value={row.precipitation}></TextDisplayCell>
                          </LoadingIndicatorCell>
                          <LoadingIndicatorCell
                            loading={loading}
                            rowUpdating={rowIdsToUpdate.has(row.id)}
                            initialLoad={initialLoad}
                          >
                            <FixedDecimalNumberCell
                              value={row.fine_fuel_moisture_code}
                            ></FixedDecimalNumberCell>
                          </LoadingIndicatorCell>
                          <LoadingIndicatorCell
                            loading={loading}
                            rowUpdating={rowIdsToUpdate.has(row.id)}
                            initialLoad={initialLoad}
                          >
                            <FixedDecimalNumberCell
                              value={row.duff_moisture_code}
                            ></FixedDecimalNumberCell>
                          </LoadingIndicatorCell>
                          <LoadingIndicatorCell
                            loading={loading}
                            rowUpdating={rowIdsToUpdate.has(row.id)}
                            initialLoad={initialLoad}
                          >
                            <FixedDecimalNumberCell
                              value={row.drought_code}
                            ></FixedDecimalNumberCell>
                          </LoadingIndicatorCell>
                          <LoadingIndicatorCell
                            loading={loading}
                            rowUpdating={rowIdsToUpdate.has(row.id)}
                            initialLoad={initialLoad}
                          >
                            <FixedDecimalNumberCell
                              value={row.initial_spread_index}
                            ></FixedDecimalNumberCell>
                          </LoadingIndicatorCell>
                          <LoadingIndicatorCell
                            loading={loading}
                            rowUpdating={rowIdsToUpdate.has(row.id)}
                            initialLoad={initialLoad}
                          >
                            <FixedDecimalNumberCell
                              value={row.build_up_index}
                            ></FixedDecimalNumberCell>
                          </LoadingIndicatorCell>
                          <LoadingIndicatorCell
                            loading={loading}
                            rowUpdating={rowIdsToUpdate.has(row.id)}
                            initialLoad={initialLoad}
                          >
                            <FixedDecimalNumberCell
                              value={row.fire_weather_index}
                            ></FixedDecimalNumberCell>
                          </LoadingIndicatorCell>
                          <LoadingIndicatorCell
                            loading={loading}
                            rowUpdating={rowIdsToUpdate.has(row.id)}
                            initialLoad={initialLoad}
                          >
                            <FixedDecimalNumberCell
                              value={row.head_fire_intensity}
                            ></FixedDecimalNumberCell>
                          </LoadingIndicatorCell>
                          <LoadingIndicatorCell
                            loading={loading}
                            rowUpdating={rowIdsToUpdate.has(row.id)}
                            initialLoad={initialLoad}
                          >
                            <CriticalHoursCell
                              value={row.critical_hours_hfi_4000}
                            ></CriticalHoursCell>
                          </LoadingIndicatorCell>
                          <LoadingIndicatorCell
                            loading={loading}
                            rowUpdating={rowIdsToUpdate.has(row.id)}
                            initialLoad={initialLoad}
                          >
                            <CriticalHoursCell
                              value={row.critical_hours_hfi_10000}
                            ></CriticalHoursCell>
                          </LoadingIndicatorCell>
                          <LoadingIndicatorCell
                            loading={loading}
                            rowUpdating={rowIdsToUpdate.has(row.id)}
                            initialLoad={initialLoad}
                          >
                            <FixedDecimalNumberCell
                              value={row.rate_of_spread}
                            ></FixedDecimalNumberCell>
                          </LoadingIndicatorCell>
                          <LoadingIndicatorCell
                            loading={loading}
                            rowUpdating={rowIdsToUpdate.has(row.id)}
                            initialLoad={initialLoad}
                          >
                            <TextDisplayCell value={row?.fire_type}></TextDisplayCell>
                          </LoadingIndicatorCell>
                          <LoadingIndicatorCell
                            loading={loading}
                            rowUpdating={rowIdsToUpdate.has(row.id)}
                            initialLoad={initialLoad}
                          >
                            <CrownFractionBurnedCell
                              value={row.percentage_crown_fraction_burned}
                            ></CrownFractionBurnedCell>
                          </LoadingIndicatorCell>
                          <LoadingIndicatorCell
                            loading={loading}
                            rowUpdating={rowIdsToUpdate.has(row.id)}
                            initialLoad={initialLoad}
                          >
                            <FixedDecimalNumberCell
                              value={row.flame_length}
                            ></FixedDecimalNumberCell>
                          </LoadingIndicatorCell>
                          <LoadingIndicatorCell
                            loading={loading}
                            rowUpdating={rowIdsToUpdate.has(row.id)}
                            initialLoad={initialLoad}
                          >
                            <FixedDecimalNumberCell
                              value={row.thirty_minute_fire_size}
                            ></FixedDecimalNumberCell>
                          </LoadingIndicatorCell>
                          <LoadingIndicatorCell
                            loading={loading}
                            rowUpdating={rowIdsToUpdate.has(row.id)}
                            initialLoad={initialLoad}
                          >
                            <FixedDecimalNumberCell
                              value={row.sixty_minute_fire_size}
                            ></FixedDecimalNumberCell>
                          </LoadingIndicatorCell>
                        </TableRow>
                      )
                    )
                  })}
                </TableBody>
              </Table>
            </TableContainer>
          </Paper>
        </div>
      </ErrorBoundary>
    </React.Fragment>
  )
}

export default React.memo(FBATable)<|MERGE_RESOLUTION|>--- conflicted
+++ resolved
@@ -46,12 +46,9 @@
 import CriticalHoursCell from 'features/fbaCalculator/components/CriticalHoursCell'
 import StatusCell from 'features/fbaCalculator/components/StatusCell'
 import ErrorAlert from 'features/fbaCalculator/components/ErrorAlert'
-<<<<<<< HEAD
 import LoadingIndicatorCell from 'features/fbaCalculator/components/LoadingIndicatorCell'
-=======
 import SelectionCell from 'features/fbaCalculator/components/SelectionCell'
 import StickyCell from 'features/fbaCalculator/components/StickyCell'
->>>>>>> de9c3449
 
 export interface FBAInputGridProps {
   testId?: string
@@ -431,12 +428,7 @@
                           }
                         }}
                       />
-<<<<<<< HEAD
-                      {loading && <LinearProgress />}
-                    </TableCell>
-=======
                     </StickyCell>
->>>>>>> de9c3449
                     <TableCell key="header-zone" sortDirection={order}>
                       <TableSortLabel
                         className={classes.tableHeaderRow}
@@ -743,9 +735,7 @@
                               }
                               rowId={row.id}
                             />
-<<<<<<< HEAD
-                          </TableCell>
-
+                          </StickyCell>
                           <LoadingIndicatorCell
                             loading={loading}
                             rowUpdating={rowIdsToUpdate.has(row.id)}
@@ -755,18 +745,11 @@
                               {row.zone_code}
                             </TableCell>
                           </LoadingIndicatorCell>
-                          <TableCell className={classes.dataRow}>
-=======
-                          </StickyCell>
-                          <TableCell className={classes.dataRow}>
-                            {row.zone_code}
-                          </TableCell>
                           <StickyCell
                             left={50}
                             zIndexOffset={1}
                             backgroundColor="#FFFFFF"
                           >
->>>>>>> de9c3449
                             <WeatherStationCell
                               stationOptions={stationMenuOptions}
                               inputRows={rows}
@@ -778,8 +761,7 @@
                               }
                               rowId={row.id}
                             />
-<<<<<<< HEAD
-                          </TableCell>
+                          </StickyCell>
                           <LoadingIndicatorCell
                             loading={loading}
                             rowUpdating={rowIdsToUpdate.has(row.id)}
@@ -787,16 +769,11 @@
                           >
                             <TextDisplayCell value={row.elevation}></TextDisplayCell>
                           </LoadingIndicatorCell>
-                          <TableCell className={classes.dataRow}>
-=======
-                          </StickyCell>
-                          <TextDisplayCell value={row.elevation}></TextDisplayCell>
                           <StickyCell
                             left={280}
                             zIndexOffset={1}
                             backgroundColor="#FFFFFF"
                           >
->>>>>>> de9c3449
                             <FuelTypeCell
                               fuelTypeOptions={fuelTypeMenuOptions}
                               inputRows={rows}
