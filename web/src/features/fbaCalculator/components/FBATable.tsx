--- conflicted
+++ resolved
@@ -530,121 +530,75 @@
                               rowId={row.id}
                             />
                           </TableCell>
-<<<<<<< HEAD
-                          <TextDisplayCell value={row.precipitation}></TextDisplayCell>
-                          <FixedDecimalNumberCell
-                            value={row.fine_fuel_moisture_code}
-                          ></FixedDecimalNumberCell>
-                          <FixedDecimalNumberCell
-                            value={row.duff_moisture_code}
-                          ></FixedDecimalNumberCell>
-                          <FixedDecimalNumberCell
-                            value={row.drought_code}
-                          ></FixedDecimalNumberCell>
-                          <FixedDecimalNumberCell
-                            value={row.initial_spread_index}
-                          ></FixedDecimalNumberCell>
-                          <FixedDecimalNumberCell
-                            value={row.build_up_index}
-                          ></FixedDecimalNumberCell>
-                          <FixedDecimalNumberCell
-                            value={row.fire_weather_index}
-                          ></FixedDecimalNumberCell>
+                          <LoadingIndicatorCell
+                            loading={loading}
+                            rowUpdating={rowIdsToUpdate.has(row.id)}
+                            initialLoad={initialLoad}
+                          >
+                            <TextDisplayCell value={row.precipitation}></TextDisplayCell>
+                          </LoadingIndicatorCell>
+                          <LoadingIndicatorCell
+                            loading={loading}
+                            rowUpdating={rowIdsToUpdate.has(row.id)}
+                            initialLoad={initialLoad}
+                          >
+                            <FixedDecimalNumberCell
+                              value={row.fine_fuel_moisture_code}
+                            ></FixedDecimalNumberCell>
+                          </LoadingIndicatorCell>
+                          <LoadingIndicatorCell
+                            loading={loading}
+                            rowUpdating={rowIdsToUpdate.has(row.id)}
+                            initialLoad={initialLoad}
+                          >
+                            <FixedDecimalNumberCell
+                              value={row.duff_moisture_code}
+                            ></FixedDecimalNumberCell>
+                          </LoadingIndicatorCell>
+                          <LoadingIndicatorCell
+                            loading={loading}
+                            rowUpdating={rowIdsToUpdate.has(row.id)}
+                            initialLoad={initialLoad}
+                          >
+                            <FixedDecimalNumberCell
+                              value={row.drought_code}
+                            ></FixedDecimalNumberCell>
+                          </LoadingIndicatorCell>
+                          <LoadingIndicatorCell
+                            loading={loading}
+                            rowUpdating={rowIdsToUpdate.has(row.id)}
+                            initialLoad={initialLoad}
+                          >
+                            <FixedDecimalNumberCell
+                              value={row.initial_spread_index}
+                            ></FixedDecimalNumberCell>
+                          </LoadingIndicatorCell>
+                          <LoadingIndicatorCell
+                            loading={loading}
+                            rowUpdating={rowIdsToUpdate.has(row.id)}
+                            initialLoad={initialLoad}
+                          >
+                            <FixedDecimalNumberCell
+                              value={row.build_up_index}
+                            ></FixedDecimalNumberCell>
+                          </LoadingIndicatorCell>
+                          <LoadingIndicatorCell
+                            loading={loading}
+                            rowUpdating={rowIdsToUpdate.has(row.id)}
+                            initialLoad={initialLoad}
+                          >
+                            <FixedDecimalNumberCell
+                              value={row.fire_weather_index}
+                            ></FixedDecimalNumberCell>
+                          </LoadingIndicatorCell>
+                          <LoadingIndicatorCell
+                            loading={loading}
+                            rowUpdating={rowIdsToUpdate.has(row.id)}
+                            initialLoad={initialLoad}
+                          >
                           <HFICell
                             value={row.head_fire_intensity}
                           ></HFICell>
-                          <CriticalHoursCell
-                            value={row.critical_hours_hfi_4000}
-                          ></CriticalHoursCell>
-                          <CriticalHoursCell
-                            value={row.critical_hours_hfi_10000}
-                          ></CriticalHoursCell>
-                          <FixedDecimalNumberCell
-                            value={row.rate_of_spread}
-                          ></FixedDecimalNumberCell>
-                          <TextDisplayCell value={row?.fire_type}></TextDisplayCell>
-                          <CrownFractionBurnedCell
-                            value={row.percentage_crown_fraction_burned}
-                          ></CrownFractionBurnedCell>
-                          <FixedDecimalNumberCell
-                            value={row.flame_length}
-                          ></FixedDecimalNumberCell>
-                          <FixedDecimalNumberCell
-                            value={row.thirty_minute_fire_size}
-                          ></FixedDecimalNumberCell>
-                          <FixedDecimalNumberCell
-                            value={row.sixty_minute_fire_size}
-                          ></FixedDecimalNumberCell>
-=======
-                          <LoadingIndicatorCell
-                            loading={loading}
-                            rowUpdating={rowIdsToUpdate.has(row.id)}
-                            initialLoad={initialLoad}
-                          >
-                            <TextDisplayCell value={row.precipitation}></TextDisplayCell>
-                          </LoadingIndicatorCell>
-                          <LoadingIndicatorCell
-                            loading={loading}
-                            rowUpdating={rowIdsToUpdate.has(row.id)}
-                            initialLoad={initialLoad}
-                          >
-                            <FixedDecimalNumberCell
-                              value={row.fine_fuel_moisture_code}
-                            ></FixedDecimalNumberCell>
-                          </LoadingIndicatorCell>
-                          <LoadingIndicatorCell
-                            loading={loading}
-                            rowUpdating={rowIdsToUpdate.has(row.id)}
-                            initialLoad={initialLoad}
-                          >
-                            <FixedDecimalNumberCell
-                              value={row.duff_moisture_code}
-                            ></FixedDecimalNumberCell>
-                          </LoadingIndicatorCell>
-                          <LoadingIndicatorCell
-                            loading={loading}
-                            rowUpdating={rowIdsToUpdate.has(row.id)}
-                            initialLoad={initialLoad}
-                          >
-                            <FixedDecimalNumberCell
-                              value={row.drought_code}
-                            ></FixedDecimalNumberCell>
-                          </LoadingIndicatorCell>
-                          <LoadingIndicatorCell
-                            loading={loading}
-                            rowUpdating={rowIdsToUpdate.has(row.id)}
-                            initialLoad={initialLoad}
-                          >
-                            <FixedDecimalNumberCell
-                              value={row.initial_spread_index}
-                            ></FixedDecimalNumberCell>
-                          </LoadingIndicatorCell>
-                          <LoadingIndicatorCell
-                            loading={loading}
-                            rowUpdating={rowIdsToUpdate.has(row.id)}
-                            initialLoad={initialLoad}
-                          >
-                            <FixedDecimalNumberCell
-                              value={row.build_up_index}
-                            ></FixedDecimalNumberCell>
-                          </LoadingIndicatorCell>
-                          <LoadingIndicatorCell
-                            loading={loading}
-                            rowUpdating={rowIdsToUpdate.has(row.id)}
-                            initialLoad={initialLoad}
-                          >
-                            <FixedDecimalNumberCell
-                              value={row.fire_weather_index}
-                            ></FixedDecimalNumberCell>
-                          </LoadingIndicatorCell>
-                          <LoadingIndicatorCell
-                            loading={loading}
-                            rowUpdating={rowIdsToUpdate.has(row.id)}
-                            initialLoad={initialLoad}
-                          >
-                            <FixedDecimalNumberCell
-                              value={row.head_fire_intensity}
-                            ></FixedDecimalNumberCell>
                           </LoadingIndicatorCell>
                           <LoadingIndicatorCell
                             loading={loading}
@@ -716,7 +670,6 @@
                               value={row.sixty_minute_fire_size}
                             ></FixedDecimalNumberCell>
                           </LoadingIndicatorCell>
->>>>>>> 4f950276
                         </TableRow>
                       )
                     )
