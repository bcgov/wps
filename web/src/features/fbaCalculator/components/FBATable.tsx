--- conflicted
+++ resolved
@@ -47,11 +47,8 @@
 import FBATableHead from 'features/fbaCalculator/components/FBATableHead'
 import FireTable from 'components/FireTable'
 import FBATableInstructions from 'features/fbaCalculator/components/FBATableInstructions'
-<<<<<<< HEAD
 import FilterColumnsModal from 'components/FilterColumnsModal'
-=======
 import { formControlStyles } from 'app/theme'
->>>>>>> 51abf90d
 export interface FBATableProps {
   testId?: string
 }
@@ -90,7 +87,6 @@
   }
 }))
 
-<<<<<<< HEAD
 const tableColumnLabels: string[] = [
   'Zone',
   'Weather Station',
@@ -121,9 +117,6 @@
 ]
 
 const FBATable = (props: FBATableProps) => {
-=======
-const FBATable = () => {
->>>>>>> 51abf90d
   const classes = useStyles()
   const history = useHistory()
   const location = useLocation()
@@ -822,47 +815,6 @@
           parentCallback={filterColumnsCallback}
         />
 
-<<<<<<< HEAD
-        <FireDisplayContainer testId={props.testId}>
-          <FireTable ariaLabel="Fire Behaviour Analysis table" maxHeight={600}>
-            <FBATableHead
-              toggleSorting={toggleSorting}
-              order={order}
-              rows={rows}
-              headerSelected={headerSelected}
-              setHeaderSelect={setHeaderSelect}
-              setSelected={setSelected}
-              loading={loading}
-              visibleColumns={visibleColumns}
-            />
-            <TableBody data-testid="fba-table-body">
-              {rows.length === 0 ? (
-                <TableRow>
-                  <TableCell colSpan={30}>
-                    <FBATableInstructions />
-                  </TableCell>
-                </TableRow>
-              ) : (
-                rows.map(row => {
-                  return (
-                    !isUndefined(row) && (
-                      <TableRow key={row.id}>
-                        <StickyCell left={0} zIndexOffset={1} backgroundColor="#FFFFFF">
-                          <SelectionCell
-                            selected={selected}
-                            updateSelected={(newSelected: number[]) =>
-                              setSelected(newSelected)
-                            }
-                            disabled={rowIdsToUpdate.has(row.id) && !rowShouldUpdate(row)}
-                            rowId={row.id}
-                          />
-                        </StickyCell>
-                        {visibleColumns.map(colName => {
-                          return columnCellComponents(row, colName)
-                        })}
-                      </TableRow>
-                    )
-=======
         <FireTable ariaLabel="Fire Behaviour Analysis table" maxHeight={600}>
           <FBATableHead
             toggleSorting={toggleSorting}
@@ -872,6 +824,7 @@
             setHeaderSelect={setHeaderSelect}
             setSelected={setSelected}
             loading={loading}
+            visibleColumns={visibleColumns}
           />
           <TableBody data-testid="fba-table-body">
             {rows.length === 0 ? (
@@ -895,234 +848,10 @@
                           rowId={row.id}
                         />
                       </StickyCell>
-                      <LoadingIndicatorCell
-                        loading={loading}
-                        rowUpdating={rowIdsToUpdate.has(row.id)}
-                        initialLoad={initialLoad}
-                      >
-                        <TableCell className={classes.dataRow}>{row.zone_code}</TableCell>
-                      </LoadingIndicatorCell>
-                      <StickyCell left={50} zIndexOffset={1} backgroundColor="#FFFFFF">
-                        <WeatherStationCell
-                          stationOptions={stationMenuOptions}
-                          inputRows={rows}
-                          updateRow={updateRow}
-                          classNameMap={classes}
-                          value={row.weatherStation}
-                          disabled={rowIdsToUpdate.has(row.id) && !rowShouldUpdate(row)}
-                          rowId={row.id}
-                        />
-                      </StickyCell>
-                      <LoadingIndicatorCell
-                        loading={loading}
-                        rowUpdating={rowIdsToUpdate.has(row.id)}
-                        initialLoad={initialLoad}
-                      >
-                        <TextDisplayCell value={row.elevation}></TextDisplayCell>
-                      </LoadingIndicatorCell>
-                      <StickyCell left={280} zIndexOffset={1} backgroundColor="#FFFFFF">
-                        <FuelTypeCell
-                          fuelTypeOptions={fuelTypeMenuOptions}
-                          inputRows={rows}
-                          updateRow={updateRow}
-                          classNameMap={classes}
-                          value={row.fuelType}
-                          disabled={rowIdsToUpdate.has(row.id) && !rowShouldUpdate(row)}
-                          rowId={row.id}
-                        />
-                      </StickyCell>
-                      <TableCell className={classes.dataRow}>
-                        <GrassCureCell
-                          inputRows={rows}
-                          updateRow={updateRow}
-                          classNameMap={classes}
-                          value={row.grassCure}
-                          disabled={rowIdsToUpdate.has(row.id) && !rowShouldUpdate(row)}
-                          rowId={row.id}
-                        />
-                      </TableCell>
-                      <LoadingIndicatorCell
-                        loading={loading}
-                        rowUpdating={rowIdsToUpdate.has(row.id)}
-                        initialLoad={initialLoad}
-                      >
-                        <StatusCell value={row.status}></StatusCell>
-                      </LoadingIndicatorCell>
-                      <LoadingIndicatorCell
-                        loading={loading}
-                        rowUpdating={rowIdsToUpdate.has(row.id)}
-                        initialLoad={initialLoad}
-                      >
-                        <TextDisplayCell value={row.temp}></TextDisplayCell>
-                      </LoadingIndicatorCell>
-                      <LoadingIndicatorCell
-                        loading={loading}
-                        rowUpdating={rowIdsToUpdate.has(row.id)}
-                        initialLoad={initialLoad}
-                      >
-                        <TextDisplayCell value={row.rh}></TextDisplayCell>
-                      </LoadingIndicatorCell>
-                      <LoadingIndicatorCell
-                        loading={loading}
-                        rowUpdating={rowIdsToUpdate.has(row.id)}
-                        initialLoad={initialLoad}
-                      >
-                        <TextDisplayCell value={row.wind_direction}></TextDisplayCell>
-                      </LoadingIndicatorCell>
-                      <TableCell className={classes.dataRow}>
-                        <WindSpeedCell
-                          inputRows={rows}
-                          updateRow={updateRow}
-                          inputValue={row.windSpeed}
-                          calculatedValue={row.wind_speed}
-                          disabled={
-                            rowIdsToUpdate.has(row.id) &&
-                            !rowShouldUpdate(row) &&
-                            !isWindSpeedInvalid(row.windSpeed)
-                          }
-                          rowId={row.id}
-                        />
-                      </TableCell>
-                      <LoadingIndicatorCell
-                        loading={loading}
-                        rowUpdating={rowIdsToUpdate.has(row.id)}
-                        initialLoad={initialLoad}
-                      >
-                        <TextDisplayCell value={row.precipitation}></TextDisplayCell>
-                      </LoadingIndicatorCell>
-                      <LoadingIndicatorCell
-                        loading={loading}
-                        rowUpdating={rowIdsToUpdate.has(row.id)}
-                        initialLoad={initialLoad}
-                      >
-                        <FixedDecimalNumberCell
-                          value={row.fine_fuel_moisture_code}
-                        ></FixedDecimalNumberCell>
-                      </LoadingIndicatorCell>
-                      <LoadingIndicatorCell
-                        loading={loading}
-                        rowUpdating={rowIdsToUpdate.has(row.id)}
-                        initialLoad={initialLoad}
-                      >
-                        <FixedDecimalNumberCell
-                          value={row.duff_moisture_code}
-                        ></FixedDecimalNumberCell>
-                      </LoadingIndicatorCell>
-                      <LoadingIndicatorCell
-                        loading={loading}
-                        rowUpdating={rowIdsToUpdate.has(row.id)}
-                        initialLoad={initialLoad}
-                      >
-                        <FixedDecimalNumberCell
-                          value={row.drought_code}
-                        ></FixedDecimalNumberCell>
-                      </LoadingIndicatorCell>
-                      <LoadingIndicatorCell
-                        loading={loading}
-                        rowUpdating={rowIdsToUpdate.has(row.id)}
-                        initialLoad={initialLoad}
-                      >
-                        <FixedDecimalNumberCell
-                          value={row.initial_spread_index}
-                        ></FixedDecimalNumberCell>
-                      </LoadingIndicatorCell>
-                      <LoadingIndicatorCell
-                        loading={loading}
-                        rowUpdating={rowIdsToUpdate.has(row.id)}
-                        initialLoad={initialLoad}
-                      >
-                        <FixedDecimalNumberCell
-                          value={row.build_up_index}
-                        ></FixedDecimalNumberCell>
-                      </LoadingIndicatorCell>
-                      <LoadingIndicatorCell
-                        loading={loading}
-                        rowUpdating={rowIdsToUpdate.has(row.id)}
-                        initialLoad={initialLoad}
-                      >
-                        <FixedDecimalNumberCell
-                          value={row.fire_weather_index}
-                        ></FixedDecimalNumberCell>
-                      </LoadingIndicatorCell>
-                      <LoadingIndicatorCell
-                        loading={loading}
-                        rowUpdating={rowIdsToUpdate.has(row.id)}
-                        initialLoad={initialLoad}
-                      >
-                        <HFICell value={row.head_fire_intensity}></HFICell>
-                      </LoadingIndicatorCell>
-                      <LoadingIndicatorCell
-                        loading={loading}
-                        rowUpdating={rowIdsToUpdate.has(row.id)}
-                        initialLoad={initialLoad}
-                      >
-                        <CriticalHoursCell
-                          value={row.critical_hours_hfi_4000}
-                        ></CriticalHoursCell>
-                      </LoadingIndicatorCell>
-                      <LoadingIndicatorCell
-                        loading={loading}
-                        rowUpdating={rowIdsToUpdate.has(row.id)}
-                        initialLoad={initialLoad}
-                      >
-                        <CriticalHoursCell
-                          value={row.critical_hours_hfi_10000}
-                        ></CriticalHoursCell>
-                      </LoadingIndicatorCell>
-                      <LoadingIndicatorCell
-                        loading={loading}
-                        rowUpdating={rowIdsToUpdate.has(row.id)}
-                        initialLoad={initialLoad}
-                      >
-                        <FixedDecimalNumberCell
-                          value={row.rate_of_spread}
-                        ></FixedDecimalNumberCell>
-                      </LoadingIndicatorCell>
-                      <LoadingIndicatorCell
-                        loading={loading}
-                        rowUpdating={rowIdsToUpdate.has(row.id)}
-                        initialLoad={initialLoad}
-                      >
-                        <TextDisplayCell value={row?.fire_type}></TextDisplayCell>
-                      </LoadingIndicatorCell>
-                      <LoadingIndicatorCell
-                        loading={loading}
-                        rowUpdating={rowIdsToUpdate.has(row.id)}
-                        initialLoad={initialLoad}
-                      >
-                        <CrownFractionBurnedCell
-                          value={row.percentage_crown_fraction_burned}
-                        ></CrownFractionBurnedCell>
-                      </LoadingIndicatorCell>
-                      <LoadingIndicatorCell
-                        loading={loading}
-                        rowUpdating={rowIdsToUpdate.has(row.id)}
-                        initialLoad={initialLoad}
-                      >
-                        <FixedDecimalNumberCell
-                          value={row.flame_length}
-                        ></FixedDecimalNumberCell>
-                      </LoadingIndicatorCell>
-                      <LoadingIndicatorCell
-                        loading={loading}
-                        rowUpdating={rowIdsToUpdate.has(row.id)}
-                        initialLoad={initialLoad}
-                      >
-                        <FixedDecimalNumberCell
-                          value={row.thirty_minute_fire_size}
-                        ></FixedDecimalNumberCell>
-                      </LoadingIndicatorCell>
-                      <LoadingIndicatorCell
-                        loading={loading}
-                        rowUpdating={rowIdsToUpdate.has(row.id)}
-                        initialLoad={initialLoad}
-                      >
-                        <FixedDecimalNumberCell
-                          value={row.sixty_minute_fire_size}
-                        ></FixedDecimalNumberCell>
-                      </LoadingIndicatorCell>
+                      {visibleColumns.map(colName => {
+                        return columnCellComponents(row, colName)
+                      })}
                     </TableRow>
->>>>>>> 51abf90d
                   )
                 )
               })
