<<<<<<< HEAD
import { GridMenuOption } from 'features/fbaCalculator/components/FBAInputGrid'
import { FBCTableRow } from 'features/fbaCalculator/RowManager'
=======
import {
  FBAInputGridProps,
  FBAInputRow,
  GridMenuOption
} from 'features/fbaCalculator/components/FBATable'
>>>>>>> 2c8172a3
import { find } from 'lodash'

export const updateFBARow = (
  inputRows: FBCTableRow[],
  updateRow: (id: number, updatedRow: FBCTableRow, dispatchUpdate: boolean) => void,
  rowId: number,
  field: string,
  // eslint-disable-next-line
  value: any,
  updatedRowBuilder: (
    rowToUpdate: FBCTableRow,
    field: string,
    value: GridMenuOption | number
  ) => FBCTableRow,
  dispatchRequest = true
): void => {
  const rowToUpdate = find(inputRows, ['id', rowId])
  if (rowToUpdate) {
    const updatedRow = updatedRowBuilder(rowToUpdate, field, value)
    updateRow(rowId, updatedRow, dispatchRequest)
  }
}

export const buildUpdatedOptionRow = (
  rowToUpdate: FBCTableRow,
  field: string,
  // eslint-disable-next-line
  value: any
): FBCTableRow => {
  return {
    ...rowToUpdate,
    ...{
      [field as keyof FBCTableRow]: value as GridMenuOption
    }
  }
}

// eslint-disable-next-line
export const buildUpdatedNumberRow = (
  rowToUpdate: FBCTableRow,
  field: string,
  // eslint-disable-next-line
  value: any
): FBCTableRow => {
  return {
    ...rowToUpdate,
    ...{
      [field as keyof FBCTableRow]: parseFloat(value)
    }
  }
}<|MERGE_RESOLUTION|>--- conflicted
+++ resolved
@@ -1,27 +1,19 @@
-<<<<<<< HEAD
-import { GridMenuOption } from 'features/fbaCalculator/components/FBAInputGrid'
-import { FBCTableRow } from 'features/fbaCalculator/RowManager'
-=======
-import {
-  FBAInputGridProps,
-  FBAInputRow,
-  GridMenuOption
-} from 'features/fbaCalculator/components/FBATable'
->>>>>>> 2c8172a3
+import { GridMenuOption } from 'features/fbaCalculator/components/FBATable'
+import { FBATableRow } from 'features/fbaCalculator/RowManager'
 import { find } from 'lodash'
 
 export const updateFBARow = (
-  inputRows: FBCTableRow[],
-  updateRow: (id: number, updatedRow: FBCTableRow, dispatchUpdate: boolean) => void,
+  inputRows: FBATableRow[],
+  updateRow: (id: number, updatedRow: FBATableRow, dispatchUpdate: boolean) => void,
   rowId: number,
   field: string,
   // eslint-disable-next-line
   value: any,
   updatedRowBuilder: (
-    rowToUpdate: FBCTableRow,
+    rowToUpdate: FBATableRow,
     field: string,
     value: GridMenuOption | number
-  ) => FBCTableRow,
+  ) => FBATableRow,
   dispatchRequest = true
 ): void => {
   const rowToUpdate = find(inputRows, ['id', rowId])
@@ -32,30 +24,30 @@
 }
 
 export const buildUpdatedOptionRow = (
-  rowToUpdate: FBCTableRow,
+  rowToUpdate: FBATableRow,
   field: string,
   // eslint-disable-next-line
   value: any
-): FBCTableRow => {
+): FBATableRow => {
   return {
     ...rowToUpdate,
     ...{
-      [field as keyof FBCTableRow]: value as GridMenuOption
+      [field as keyof FBATableRow]: value as GridMenuOption
     }
   }
 }
 
 // eslint-disable-next-line
 export const buildUpdatedNumberRow = (
-  rowToUpdate: FBCTableRow,
+  rowToUpdate: FBATableRow,
   field: string,
   // eslint-disable-next-line
   value: any
-): FBCTableRow => {
+): FBATableRow => {
   return {
     ...rowToUpdate,
     ...{
-      [field as keyof FBCTableRow]: parseFloat(value)
+      [field as keyof FBATableRow]: parseFloat(value)
     }
   }
 }