import React from 'react'
import Box from '@mui/material/Box'
import Button from '@mui/material/Button'
import List from '@mui/material/List'
import ListItem from '@mui/material/ListItem'
import ListItemButton from '@mui/material/ListItemButton'
import ListItemIcon from '@mui/material/ListItemIcon'
import ListItemText from '@mui/material/ListItemText'
import Stack from '@mui/material/Stack'
<<<<<<< HEAD
import { useTheme } from '@mui/material/styles'
// import SvgIcon from '@mui/material/SvgIcon'
=======
import Tooltip from '@mui/material/Tooltip'
import { useTheme, styled } from '@mui/material/styles'
import { theme, LANDING_BACKGROUND_COLOUR } from 'app/theme'
import SvgIcon from '@mui/material/SvgIcon'
>>>>>>> 92b87097
import Typography from '@mui/material/Typography'
import useMediaQuery from '@mui/material/useMediaQuery'
import SidebarToolList from 'features/landingPage/components/SidebarToolList'
import Subheading from 'features/landingPage/components/Subheading'
// import { ReactComponent as MsTeamsIcon } from 'features/landingPage/images/msTeams.svg'
// import { ReactComponent as MiroIcon } from 'features/landingPage/images/miro.svg'
import { MIRO_SPRINT_REVIEW_BOARD_URL, MS_TEAMS_SPRINT_REVIEW_URL } from 'utils/env'

const PREFIX = 'Sidebar'

const SidebarBox = styled(Box, {
  name: `${PREFIX}-box`
})({
  backgroundColor: LANDING_BACKGROUND_COLOUR,
  flex: 1
})

const SidebarSupportBox = styled(Box, {
  name: `${PREFIX}-supportBox`
})({
  backgroundColor: theme.palette.primary.main,
  color: theme.palette.primary.contrastText
})

const SupportBoxText = styled(Typography, {
  name: `${PREFIX}-supportBoxText`
})({
  fontSize: '0.75rem',
  paddingLeft: theme.spacing(1)
})

const RootStack = styled(Stack, {
  name: `${PREFIX}-rootStack`
})({
  color: theme.palette.primary.main,
  display: 'flex',
  flexGrow: 1,
  overflowY: 'auto'
})

const Collab = styled('div', {
  name: `${PREFIX}-collab`
})({
  backgroundCOlor: '#FFFFFF',
  display: 'flex',
  flexGrow: 1,
  padding: theme.spacing(2)
})

const CollabItemContent = styled(Typography, {
  name: `${PREFIX}-collabItemContent`
})({
  fontSize: '0.75rem'
})

const CollabItemTitle = styled(Typography, {
  name: `${PREFIX}-collabItemTitle`
})({
  fontSize: '1rem',
  fontWeight: 700,
  textDecoration: 'underline'
})

const Content = styled('div', {
  name: `${PREFIX}-content`
})({
  paddingLeft: theme.spacing(2),
  paddingRight: theme.spacing(2),
  paddingTop: theme.spacing(2)
})

const Email = styled('a', {
  name: `${PREFIX}-email`
})({
  fontSize: '0.8rem',
  fontWeight: 700,
  [theme.breakpoints.down('sm')]: {
    color: '#FFFFFF',
    paddingLeft: theme.spacing(1)
  }
})

const Header = styled('div', {
  name: `${PREFIX}-header`
})({
  display: 'flex',
  flexDirection: 'column',
  minHeight: '85px',
  [theme.breakpoints.down('sm')]: {
    flexDirection: 'row',
    minHeight: '56px',
    maxHeight: '56px'
  }
})

const HeaderText = styled('div', {
  name: `${PREFIX}-headerText`
})({
  display: 'flex',
  flexGrow: 1,
  fontSize: '1.125rem',
  fontWeight: 700,
  alignItems: 'center',
  [theme.breakpoints.up('sm')]: {
    marginLeft: '65px',
    marginTop: '-10px'
  }
})

const SidebarListItemIcon = styled(ListItemIcon, {
  name: `${PREFIX}-listItemIcon`
})({
  minWidth: '36px'
})

const Logo = styled('img', {
  name: `${PREFIX}-logo`
})({
  width: '66%',
  [theme.breakpoints.down('sm')]: {
    height: '56px',
    width: 'auto'
  }
})

export const Sidebar: React.FunctionComponent = () => {
  const theme = useTheme()

  const isSmall = useMediaQuery(theme.breakpoints.down('sm'))
  const homeUrl = 'https://www2.gov.bc.ca/gov/content/safety/wildfire-status'

  const renderSmallCollaborate = () => {
    return (
<<<<<<< HEAD
      <Box className={classes.box}>
        <div className={classes.collab}>
          <Button className={classes.collabItem} href={MS_TEAMS_SPRINT_REVIEW_URL} target="_blank">
            {/* <SvgIcon component={MsTeamsIcon} fontSize="large" viewBox="0 0 2228.833 2073.333" /> */}
            <Typography className={classes.collabItemTitle}>Teams Meetings</Typography>
            <Typography className={classes.collabItemContent}>
              Join our weekly sprint reviews or watch the recordings
            </Typography>
          </Button>
          <Button className={classes.collabItem} href={MIRO_SPRINT_REVIEW_BOARD_URL} target="_blank">
            {/* <SvgIcon component={MiroIcon} fontSize="large" viewBox="0 0 48 48" /> */}
            <Typography className={classes.collabItemTitle}>Miro Board</Typography>
            <Typography className={classes.collabItemContent}>
              Checkout our Miro board to see the latest from our sprint reviews
            </Typography>
=======
      <SidebarBox>
        <Collab>
          <Tooltip arrow placement="bottom" title="Wednesdays at 1:00 PM on non-pay weeks">
            <Button
              sx={{ display: 'flex', flexDirection: 'column', flexGrow: 1 }}
              href={MS_TEAMS_SPRINT_REVIEW_URL}
              target="_blank"
            >
              <SvgIcon component={MsTeamsIcon} fontSize="large" viewBox="0 0 2228.833 2073.333" />
              <CollabItemTitle>Teams Meetings</CollabItemTitle>
              <CollabItemContent>Join our sprint reviews or watch the recordings</CollabItemContent>
            </Button>
          </Tooltip>
          <Button
            sx={{ display: 'flex', flexDirection: 'column', flexGrow: 1 }}
            href={MIRO_SPRINT_REVIEW_BOARD_URL}
            target="_blank"
          >
            <SvgIcon component={MiroIcon} fontSize="large" viewBox="0 0 48 48" />
            <CollabItemTitle>Miro Board</CollabItemTitle>
            <CollabItemContent>Checkout our Miro board to see the latest from our sprint reviews</CollabItemContent>
>>>>>>> 92b87097
          </Button>
        </Collab>
      </SidebarBox>
    )
  }

  const renderLargeCollaborate = () => {
    return (
      <List>
        <ListItem disablePadding>
<<<<<<< HEAD
          <ListItemButton component={'a'} href={MS_TEAMS_SPRINT_REVIEW_URL} target="_blank">
            <ListItemIcon className={classes.icon}>
              {/* <SvgIcon component={MsTeamsIcon} viewBox="0 0 2228.833 2073.333" /> */}
            </ListItemIcon>
            <ListItemText primary="Join Our Weekly Meetings" />
          </ListItemButton>
        </ListItem>
        <ListItem disablePadding>
          <ListItemButton className={classes.icon} component={'a'} href={MIRO_SPRINT_REVIEW_BOARD_URL} target="_blank">
            <ListItemIcon className={classes.icon}>
              {/* <SvgIcon component={MiroIcon} viewBox="0 0 48 48" /> */}
            </ListItemIcon>
=======
          <Tooltip arrow placement="right" title="Wednesdays at 1:00 PM on non-pay weeks">
            <ListItemButton component={'a'} href={MS_TEAMS_SPRINT_REVIEW_URL} target="_blank">
              <SidebarListItemIcon>
                <SvgIcon component={MsTeamsIcon} viewBox="0 0 2228.833 2073.333" />
              </SidebarListItemIcon>
              <ListItemText primary="Join Our Sprint Reviews" />
            </ListItemButton>
          </Tooltip>
        </ListItem>
        <ListItem disablePadding>
          <ListItemButton sx={{ minWidth: '36px' }} component={'a'} href={MIRO_SPRINT_REVIEW_BOARD_URL} target="_blank">
            <SidebarListItemIcon>
              <SvgIcon component={MiroIcon} viewBox="0 0 48 48" />
            </SidebarListItemIcon>
>>>>>>> 92b87097
            <ListItemText primary="Miro Board" />
          </ListItemButton>
        </ListItem>
      </List>
    )
  }

  const renderSmall = () => {
    return (
      <RootStack>
        <Header id="sidebar-header">
          <a href={homeUrl} target="_blank" rel="noreferrer">
            <Logo src="images/bc-wilderfire-service-logo.png" alt="B.C. Wildfire Service logo" />
          </a>
          <HeaderText>Predictive Services</HeaderText>
        </Header>
        <SidebarBox>
          <Subheading title="Decision Support Tools" />
          <SidebarToolList />
          <Subheading title="Collaborate With Us" />
          {renderSmallCollaborate()}
        </SidebarBox>
        <Subheading title="Support" />
        <SidebarSupportBox>
          <SupportBoxText>To report bugs or receive support on technical issues, please email:</SupportBoxText>
          <Email href={'mailto:BCWS.PredictiveServices@gov.bc.ca'}>BCWS.PredictiveServices@gov.bc.ca</Email>
        </SidebarSupportBox>
      </RootStack>
    )
  }

  const renderLarge = () => {
    return (
      <RootStack>
        <Header id="sidebar-header">
          <a href={homeUrl} target="_blank" rel="noreferrer">
            <Logo src="images/bc-wilderfire-service-logo.png" alt="B.C. Wildfire Service logo" />
          </a>
          <HeaderText>Predictive Services</HeaderText>
        </Header>
        <Subheading title="Decision Support Tools" />
        <SidebarToolList />
        <Subheading title="Collaborate With Us" />
        {renderLargeCollaborate()}
        <Subheading title="Support" />
        <Content>
          <Typography>To report bugs or receive support on technical issues, please email:</Typography>
          <Email href={'mailto:BCWS.PredictiveServices@gov.bc.ca'}>BCWS.PredictiveServices@gov.bc.ca</Email>
        </Content>
      </RootStack>
    )
  }

  return <div>{isSmall ? renderSmall() : renderLarge()}</div>
}

export default React.memo(Sidebar)<|MERGE_RESOLUTION|>--- conflicted
+++ resolved
@@ -7,15 +7,10 @@
 import ListItemIcon from '@mui/material/ListItemIcon'
 import ListItemText from '@mui/material/ListItemText'
 import Stack from '@mui/material/Stack'
-<<<<<<< HEAD
-import { useTheme } from '@mui/material/styles'
-// import SvgIcon from '@mui/material/SvgIcon'
-=======
 import Tooltip from '@mui/material/Tooltip'
 import { useTheme, styled } from '@mui/material/styles'
 import { theme, LANDING_BACKGROUND_COLOUR } from 'app/theme'
 import SvgIcon from '@mui/material/SvgIcon'
->>>>>>> 92b87097
 import Typography from '@mui/material/Typography'
 import useMediaQuery from '@mui/material/useMediaQuery'
 import SidebarToolList from 'features/landingPage/components/SidebarToolList'
@@ -149,23 +144,6 @@
 
   const renderSmallCollaborate = () => {
     return (
-<<<<<<< HEAD
-      <Box className={classes.box}>
-        <div className={classes.collab}>
-          <Button className={classes.collabItem} href={MS_TEAMS_SPRINT_REVIEW_URL} target="_blank">
-            {/* <SvgIcon component={MsTeamsIcon} fontSize="large" viewBox="0 0 2228.833 2073.333" /> */}
-            <Typography className={classes.collabItemTitle}>Teams Meetings</Typography>
-            <Typography className={classes.collabItemContent}>
-              Join our weekly sprint reviews or watch the recordings
-            </Typography>
-          </Button>
-          <Button className={classes.collabItem} href={MIRO_SPRINT_REVIEW_BOARD_URL} target="_blank">
-            {/* <SvgIcon component={MiroIcon} fontSize="large" viewBox="0 0 48 48" /> */}
-            <Typography className={classes.collabItemTitle}>Miro Board</Typography>
-            <Typography className={classes.collabItemContent}>
-              Checkout our Miro board to see the latest from our sprint reviews
-            </Typography>
-=======
       <SidebarBox>
         <Collab>
           <Tooltip arrow placement="bottom" title="Wednesdays at 1:00 PM on non-pay weeks">
@@ -187,7 +165,6 @@
             <SvgIcon component={MiroIcon} fontSize="large" viewBox="0 0 48 48" />
             <CollabItemTitle>Miro Board</CollabItemTitle>
             <CollabItemContent>Checkout our Miro board to see the latest from our sprint reviews</CollabItemContent>
->>>>>>> 92b87097
           </Button>
         </Collab>
       </SidebarBox>
@@ -198,20 +175,6 @@
     return (
       <List>
         <ListItem disablePadding>
-<<<<<<< HEAD
-          <ListItemButton component={'a'} href={MS_TEAMS_SPRINT_REVIEW_URL} target="_blank">
-            <ListItemIcon className={classes.icon}>
-              {/* <SvgIcon component={MsTeamsIcon} viewBox="0 0 2228.833 2073.333" /> */}
-            </ListItemIcon>
-            <ListItemText primary="Join Our Weekly Meetings" />
-          </ListItemButton>
-        </ListItem>
-        <ListItem disablePadding>
-          <ListItemButton className={classes.icon} component={'a'} href={MIRO_SPRINT_REVIEW_BOARD_URL} target="_blank">
-            <ListItemIcon className={classes.icon}>
-              {/* <SvgIcon component={MiroIcon} viewBox="0 0 48 48" /> */}
-            </ListItemIcon>
-=======
           <Tooltip arrow placement="right" title="Wednesdays at 1:00 PM on non-pay weeks">
             <ListItemButton component={'a'} href={MS_TEAMS_SPRINT_REVIEW_URL} target="_blank">
               <SidebarListItemIcon>
@@ -226,7 +189,6 @@
             <SidebarListItemIcon>
               <SvgIcon component={MiroIcon} viewBox="0 0 48 48" />
             </SidebarListItemIcon>
->>>>>>> 92b87097
             <ListItemText primary="Miro Board" />
           </ListItemButton>
         </ListItem>
