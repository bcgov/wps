--- conflicted
+++ resolved
@@ -2,12 +2,7 @@
 import { DateTime } from 'luxon'
 import { ModelChoice, ObservedDaily, ObservedDailyResponse } from 'api/moreCast2API'
 import { MoreCast2ForecastRow } from 'features/moreCast2/interfaces'
-<<<<<<< HEAD
-import { FireCenterStation } from 'api/fbaAPI'
 import { buildMoreCast2ForecastRow, rowIDHasher } from 'features/moreCast2/util'
-=======
-import { rowIDHasher } from 'features/moreCast2/util'
->>>>>>> 39426167
 import { ColYesterdayDailies } from 'features/moreCast2/slices/columnYesterdaySlice'
 import { StationGroupMember } from 'api/stationAPI'
 
@@ -40,13 +35,8 @@
  * @param dateInterval the dates we expect to have yesterday dailies for each station
  */
 export const fillInTheYesterdayDailyBlanks = (
-<<<<<<< HEAD
-  stations: FireCenterStation[],
+  stations: StationGroupMember[],
   yesterdayDailies: ObservedDaily[],
-=======
-  stations: StationGroupMember[],
-  yesterdayDailies: YesterdayDaily[],
->>>>>>> 39426167
   dateInterval: string[]
 ): ObservedDaily[] => {
   const expectedDates = dateInterval.map(date => DateTime.fromISO(date))
@@ -100,35 +90,21 @@
  * @returns default yesterday dailies for stations that have no dailies
  */
 export const defaultsForMissingDailies = (
-<<<<<<< HEAD
-  stations: FireCenterStation[],
+  stations: StationGroupMember[],
   yesterdayDailies: ObservedDaily[],
   dateInterval: string[]
 ): ObservedDaily[] => {
-  const expectedStationIds = stations.map(station => station.code)
-=======
-  stations: StationGroupMember[],
-  yesterdayDailies: YesterdayDaily[],
-  dateInterval: string[]
-): YesterdayDaily[] => {
   const expectedStationIds = stations.map(station => station.station_code)
->>>>>>> 39426167
   const stationIdsWithDailies = yesterdayDailies.map(daily => daily.station_code)
   const missingStationIds = new Set(difference(expectedStationIds, stationIdsWithDailies))
   const missingStations = stations.filter(station => missingStationIds.has(station.station_code))
 
   const missingYesterdayDailies: ObservedDaily[] = missingStations.flatMap(station =>
     dateInterval.map(date => ({
-<<<<<<< HEAD
-      id: rowIDHasher(station.code, DateTime.fromISO(date)),
+      id: rowIDHasher(station.station_code, DateTime.fromISO(date)),
       data_type: 'YESTERDAY',
-      station_code: station.code,
-      station_name: station.name,
-=======
-      id: rowIDHasher(station.station_code, DateTime.fromISO(date)),
       station_code: station.station_code,
       station_name: station.display_label,
->>>>>>> 39426167
       utcTimestamp: date,
       temperature: null,
       relative_humidity: null,
