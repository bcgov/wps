import React from 'react'
import makeStyles from '@mui/styles/makeStyles'
import { DataGrid, GridColDef, GridEventListener } from '@mui/x-data-grid'
import { ModelChoice, ModelType } from 'api/moreCast2API'
import { MoreCast2Row } from 'features/moreCast2/interfaces'
import { LinearProgress } from '@mui/material'
import ApplyToColumnMenu from 'features/moreCast2/components/ApplyToColumnMenu'
import { DataGridColumns } from 'features/moreCast2/components/DataGridColumns'

interface ForecastSummaryDataGridProps {
  loading: boolean
  rows: MoreCast2Row[]
  clickedColDef: GridColDef | null
<<<<<<< HEAD
=======
  contextMenu: {
    mouseX: number
    mouseY: number
  } | null
  onCellEditStop: (value: boolean) => void
>>>>>>> e384d9e1
  setClickedColDef: React.Dispatch<React.SetStateAction<GridColDef | null>>
  updateColumnWithModel: (modelType: ModelType, colDef: GridColDef) => void
  handleColumnHeaderClick: GridEventListener<'columnHeaderClick'>
  handleClose: () => void
}

const useStyles = makeStyles({
  root: {
    display: 'flex',
    flexGrow: 1
  }
})

const ForecastSummaryDataGrid = ({
  loading,
  rows,
  clickedColDef,
<<<<<<< HEAD
  setClickedColDef,
  updateColumnWithModel
=======
  contextMenu,
  onCellEditStop,
  updateColumnWithModel,
  handleColumnHeaderClick,
  handleClose
>>>>>>> e384d9e1
}: ForecastSummaryDataGridProps) => {
  const classes = useStyles()

  return (
    <div className={classes.root} data-testid={`morecast2-data-grid`}>
      <DataGrid
        components={{
          LoadingOverlay: LinearProgress
        }}
        initialState={{
          sorting: {
            sortModel: [{ field: 'stationName', sort: 'asc' }]
          }
        }}
        onColumnHeaderClick={handleColumnHeaderClick}
        loading={loading}
        columns={DataGridColumns.getSummaryColumns()}
        rows={rows}
        isCellEditable={params => params.row[params.field] !== ModelChoice.ACTUAL}
      />
      <ApplyToColumnMenu
        colDef={clickedColDef}
        contextMenu={contextMenu}
        handleClose={handleClose}
        updateColumnWithModel={updateColumnWithModel}
      />
    </div>
  )
}

export default ForecastSummaryDataGrid<|MERGE_RESOLUTION|>--- conflicted
+++ resolved
@@ -11,14 +11,10 @@
   loading: boolean
   rows: MoreCast2Row[]
   clickedColDef: GridColDef | null
-<<<<<<< HEAD
-=======
   contextMenu: {
     mouseX: number
     mouseY: number
   } | null
-  onCellEditStop: (value: boolean) => void
->>>>>>> e384d9e1
   setClickedColDef: React.Dispatch<React.SetStateAction<GridColDef | null>>
   updateColumnWithModel: (modelType: ModelType, colDef: GridColDef) => void
   handleColumnHeaderClick: GridEventListener<'columnHeaderClick'>
@@ -36,16 +32,11 @@
   loading,
   rows,
   clickedColDef,
-<<<<<<< HEAD
   setClickedColDef,
-  updateColumnWithModel
-=======
   contextMenu,
-  onCellEditStop,
   updateColumnWithModel,
   handleColumnHeaderClick,
   handleClose
->>>>>>> e384d9e1
 }: ForecastSummaryDataGridProps) => {
   const classes = useStyles()
 
