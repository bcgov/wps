--- conflicted
+++ resolved
@@ -30,14 +30,8 @@
 
 const MoreCast2DataGrid = (props: MoreCast2DataGridProps) => {
   const classes = useStyles()
-<<<<<<< HEAD
+  const { rows } = props
   const loading = useSelector(selectMorecast2TableLoading)
-
-  const predictionItemValueGetter = (params: GridValueGetterParams, precision: number) => {
-    const value = params?.value?.value
-    return isNumber(value) && !isNaN(value) ? value.toFixed(precision) : 'N/A'
-=======
-  const { rows } = props
 
   const gridColumnDefGenerator = (field: string, headerName: string, precision: number) => {
     return {
@@ -78,7 +72,6 @@
     }
 
     return { ...params.row }
->>>>>>> fe7495f1
   }
 
   const columns: GridColDef[] = [
@@ -104,18 +97,14 @@
 
   return (
     <div className={classes.root} data-testid={`morecast2-data-grid`}>
-<<<<<<< HEAD
       <DataGrid
         components={{
           LoadingOverlay: LinearProgress
         }}
         loading={loading}
         columns={columns}
-        rows={props.rows}
+        rows={rows}
       ></DataGrid>
-=======
-      <DataGrid columns={columns} rows={rows}></DataGrid>
->>>>>>> fe7495f1
     </div>
   )
 }
