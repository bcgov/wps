import {
  GridAlignment,
  GridCellParams,
  GridColDef,
  GridColumnHeaderParams,
  GridPreProcessEditCellProps,
  GridRenderCellParams,
  GridRenderEditCellParams,
  GridValueFormatterParams,
  GridValueGetterParams,
  GridValueSetterParams
} from '@mui/x-data-grid-pro'
import { WeatherDeterminate, WeatherDeterminateType } from 'api/moreCast2API'
import { modelColorClass, modelHeaderColorClass } from 'app/theme'
import { GridComponentRenderer } from 'features/moreCast2/components/GridComponentRenderer'
import { ColumnClickHandlerProps } from 'features/moreCast2/components/TabbedDataGrid'
import { EditInputCell } from '@/features/moreCast2/components/EditInputCell'

export const DEFAULT_COLUMN_WIDTH = 80
export const DEFAULT_FORECAST_COLUMN_WIDTH = 145
export const DEFAULT_FORECAST_SUMMARY_COLUMN_WIDTH = 110

// Defines the order in which weather models display in the datagrid.
export const ORDERED_COLUMN_HEADERS: WeatherDeterminateType[] = [
  WeatherDeterminate.ACTUAL,
  WeatherDeterminate.HRDPS,
  WeatherDeterminate.HRDPS_BIAS,
  WeatherDeterminate.RDPS,
  WeatherDeterminate.RDPS_BIAS,
  WeatherDeterminate.GDPS,
  WeatherDeterminate.GDPS_BIAS,
  WeatherDeterminate.NAM,
  WeatherDeterminate.NAM_BIAS,
  WeatherDeterminate.GFS,
  WeatherDeterminate.GFS_BIAS
]

export const PINNED_COLUMNS = ['stationName', 'forDate']

// Columns that can have values entered as part of a forecast
export const TEMP_HEADER = 'Temp'
export const RH_HEADER = 'RH'
export const WIND_SPEED_HEADER = 'Wind Speed'
export const WIND_DIR_HEADER = 'Wind Dir'
export const PRECIP_HEADER = 'Precip'
export const GC_HEADER = 'GC'

export interface ForecastColDefGenerator {
  getField: () => string
  generateForecastColDef: (
    columnClickHandlerProps: ColumnClickHandlerProps,
    headerName?: string,
    validator?: (value: string) => string
  ) => GridColDef
  generateForecastSummaryColDef: (
    columnClickHandlerProps: ColumnClickHandlerProps,
    validator?: (value: string) => string
  ) => GridColDef
}

export interface ColDefGenerator {
  getField: () => string
  generateColDef: (
    columnClickHandlerProps: ColumnClickHandlerProps,
    headerName?: string,
    validator?: (value: string) => string
  ) => GridColDef
  generateColDefs: (
    columnClickHandlerProps: ColumnClickHandlerProps,
    headerName?: string,
    includeBiasFields?: boolean,
    validator?: (value: string) => string
  ) => GridColDef[]
}

export class ColumnDefBuilder implements ColDefGenerator, ForecastColDefGenerator {
  constructor(
    readonly field: string,
    readonly headerName: string,
    readonly type: 'string' | 'number',
    readonly precision: number,
    readonly gridComponentRenderer: GridComponentRenderer
  ) {}
  public getField = () => {
    return this.field
  }
  public generateColDef = () => {
    return this.generateColDefWith(this.field, this.headerName, this.precision, DEFAULT_COLUMN_WIDTH)
  }

  private renderEditCell(params: GridRenderEditCellParams) {
    return <EditInputCell {...params} />
  }

  public generateForecastColDef = (
    columnClickHandlerProps: ColumnClickHandlerProps,
    headerName?: string,
    validator?: (value: string) => string
  ) => {
    return this.generateForecastColDefWith(
      `${this.field}${WeatherDeterminate.FORECAST}`,
      headerName ?? this.headerName,
      this.precision,
      columnClickHandlerProps,
      DEFAULT_FORECAST_COLUMN_WIDTH,
      validator
    )
  }

  public generateForecastSummaryColDef = (
    columnClickHandlerProps: ColumnClickHandlerProps,
    validator?: (value: string) => string
  ) => {
    return this.generateForecastSummaryColDefWith(
      `${this.field}${WeatherDeterminate.FORECAST}`,
      this.headerName,
      this.precision,
      columnClickHandlerProps,
      DEFAULT_FORECAST_SUMMARY_COLUMN_WIDTH,
      validator
    )
  }

  public generateColDefs = (
    columnClickHandlerProps: ColumnClickHandlerProps,
    headerName?: string,
    includeBiasFields = true,
    validator?: (value: string) => string
  ) => {
    const gridColDefs: GridColDef[] = []
    // Forecast columns have unique requirement (eg. column header menu, editable, etc.)
    const forecastColDef = this.generateForecastColDef(columnClickHandlerProps, headerName, validator)
    gridColDefs.push(forecastColDef)

    for (const colDef of this.generateNonForecastColDefs(includeBiasFields)) {
      gridColDefs.push(colDef)
    }

    return gridColDefs
  }

  public generateNonForecastColDefs = (includeBiasFields: boolean) => {
    const fields = includeBiasFields
      ? ORDERED_COLUMN_HEADERS
      : ORDERED_COLUMN_HEADERS.filter(header => !header.endsWith('_BIAS'))
    return fields.map(header =>
      this.generateColDefWith(`${this.field}${header}`, header, this.precision, DEFAULT_COLUMN_WIDTH)
    )
  }

  public generateColDefWith = (
    field: string,
    headerName: string,
    precision: number,
    width?: number,
    validator?: (value: string) => string
  ) => {
    return {
      field,
      disableColumnMenu: true,
      disableReorder: true,
      headerAlign: 'center' as GridAlignment,
      headerName,
      sortable: false,
      type: 'number',
      width: width ?? DEFAULT_COLUMN_WIDTH,
<<<<<<< HEAD
      renderEditCell: this.renderEditCell,
      preProcessEditCellProps: (params: GridPreProcessEditCellProps) => {
        return { ...params.props, error: validator ? validator(params.props.value) : '' }
      },
      cellClassName: (params: Pick<GridCellParams, 'field'>) => {
=======
      cellClassName: (params: Pick<GridCellParams, 'colDef' | 'field'>) => {
>>>>>>> 7bf5c7d1
        return modelColorClass(params)
      },
      headerClassName: (params: Pick<GridColumnHeaderParams, 'colDef' | 'field'>) => {
        return modelHeaderColorClass(params)
      },
      renderCell: (params: Pick<GridRenderCellParams, 'formattedValue'>) => {
        return this.gridComponentRenderer.renderCellWith(params)
      },
      renderHeader: (params: GridColumnHeaderParams) => {
        return this.gridComponentRenderer.renderHeaderWith(params)
      },
      valueGetter: (params: Pick<GridValueGetterParams, 'row' | 'value'>) =>
        this.gridComponentRenderer.valueGetter(params, precision, field, headerName),
      valueFormatter: (params: Pick<GridValueFormatterParams, 'value'>) => {
        return this.valueFormatterWith(params, precision)
      }
    }
  }

  public generateForecastColDefWith = (
    field: string,
    headerName: string,
    precision: number,
    columnClickHandlerProps: ColumnClickHandlerProps,
    width?: number,
    validator?: (value: string) => string
  ) => {
    const isGrassField = field.includes('grass')
    const isCalcField = field.includes('Calc')
    if (isGrassField || isCalcField) {
      width = DEFAULT_COLUMN_WIDTH
    }
    return {
      field: field,
      disableColumnMenu: true,
      disableReorder: true,
      editable: true,
      headerAlign: 'center' as GridAlignment,
      headerName: headerName,
      sortable: false,
      type: 'number',
      width: width ?? DEFAULT_FORECAST_COLUMN_WIDTH,
      renderEditCell: this.renderEditCell,
      preProcessEditCellProps: (params: GridPreProcessEditCellProps) => {
        return { ...params.props, error: validator ? validator(params.props.value) : '' }
      },
      renderHeader: (params: GridColumnHeaderParams) => {
        return isCalcField || isGrassField
          ? this.gridComponentRenderer.renderHeaderWith(params)
          : this.gridComponentRenderer.renderForecastHeaderWith(params, columnClickHandlerProps)
      },
      renderCell: (params: Pick<GridRenderCellParams, 'row' | 'formattedValue'>) => {
        return isCalcField
          ? this.gridComponentRenderer.renderCellWith(params)
          : this.gridComponentRenderer.renderForecastCellWith(params, field, validator)
      },
      valueFormatter: (params: Pick<GridValueFormatterParams, 'value'>) => {
        return this.valueFormatterWith(params, precision)
      },
      valueGetter: (params: Pick<GridValueGetterParams, 'row' | 'value'>) =>
        this.gridComponentRenderer.valueGetter(params, precision, field, headerName),
      valueSetter: (params: Pick<GridValueSetterParams, 'row' | 'value'>) =>
        this.valueSetterWith(params, field, precision)
    }
  }

  public generateForecastSummaryColDefWith = (
    field: string,
    headerName: string,
    precision: number,
    columnClickHandlerProps: ColumnClickHandlerProps,
    width?: number,
    validator?: (value: string) => string
  ) => {
    const isGrassField = field.includes('grass')
    const isCalcField = field.includes('Calc')
    if (isGrassField || isCalcField) {
      width = DEFAULT_COLUMN_WIDTH
    }
    return {
      field: field,
      disableColumnMenu: true,
      disableReorder: true,
      editable: true,
      headerAlign: 'center' as GridAlignment,
      headerName: headerName,
      sortable: false,
      type: 'number',
      width: width ?? DEFAULT_FORECAST_SUMMARY_COLUMN_WIDTH,
      preProcessEditCellProps: (params: GridPreProcessEditCellProps) => {
        return { ...params.props, error: validator ? validator(params.props.value) : '' }
      },
      renderEditCell: this.renderEditCell,
      renderHeader: (params: GridColumnHeaderParams) => {
        return isCalcField || isGrassField
          ? this.gridComponentRenderer.renderHeaderWith(params)
          : this.gridComponentRenderer.renderForecastHeaderWith(params, columnClickHandlerProps)
      },
      renderCell: (params: Pick<GridRenderCellParams, 'row' | 'formattedValue'>) => {
        return isCalcField
          ? this.gridComponentRenderer.renderCellWith(params)
          : this.gridComponentRenderer.renderForecastSummaryCellWith(params)
      },
      valueFormatter: (params: Pick<GridValueFormatterParams, 'value'>) => {
        return this.valueFormatterWith(params, precision)
      },
      valueGetter: (params: Pick<GridValueGetterParams, 'row' | 'value'>) =>
        this.gridComponentRenderer.valueGetter(params, precision, field, headerName),
      valueSetter: (params: Pick<GridValueSetterParams, 'row' | 'value'>) =>
        this.valueSetterWith(params, field, precision)
    }
  }

  public valueFormatterWith = (params: Pick<GridValueFormatterParams, 'value'>, precision: number) =>
    this.gridComponentRenderer.predictionItemValueFormatter(params, precision)
  public valueGetter = (
    params: Pick<GridValueGetterParams, 'row' | 'value'>,
    field: string,
    precision: number,
    headerName: string
  ) => this.gridComponentRenderer.valueGetter(params, precision, field, headerName)
  public valueSetterWith = (params: Pick<GridValueSetterParams, 'row' | 'value'>, field: string, precision: number) =>
    this.gridComponentRenderer.predictionItemValueSetter(params, field, precision)
}<|MERGE_RESOLUTION|>--- conflicted
+++ resolved
@@ -164,15 +164,11 @@
       sortable: false,
       type: 'number',
       width: width ?? DEFAULT_COLUMN_WIDTH,
-<<<<<<< HEAD
       renderEditCell: this.renderEditCell,
       preProcessEditCellProps: (params: GridPreProcessEditCellProps) => {
         return { ...params.props, error: validator ? validator(params.props.value) : '' }
       },
-      cellClassName: (params: Pick<GridCellParams, 'field'>) => {
-=======
       cellClassName: (params: Pick<GridCellParams, 'colDef' | 'field'>) => {
->>>>>>> 7bf5c7d1
         return modelColorClass(params)
       },
       headerClassName: (params: Pick<GridColumnHeaderParams, 'colDef' | 'field'>) => {
