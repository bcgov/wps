import React from 'react'
import { Box, Button, TextField } from '@mui/material'
import {
  GridColumnHeaderParams,
  GridRenderCellParams,
  GridValueFormatterParams,
  GridValueGetterParams,
  GridValueSetterParams
} from '@mui/x-data-grid'
import { ModelChoice } from 'api/moreCast2API'
import { createWeatherModelLabel } from 'features/moreCast2/util'

const NOT_AVAILABLE = 'N/A'

export class GridComponentRenderer {
  public renderForecastHeaderWith = (params: GridColumnHeaderParams) => {
    return <Button>{params.colDef.headerName}</Button>
  }
  public renderHeaderWith = (params: GridColumnHeaderParams) => {
    if (params.field.endsWith('_BIAS')) {
      const headerName = params.colDef.headerName || ''
      const index = headerName.indexOf('_BIAS')
      const prefix = headerName.slice(0, index)
      return (
        <div>
          <Box sx={{ height: '1rem' }}>{prefix}</Box>
          <Box>bias</Box>
        </div>
      )
    }
    return <>{params.colDef.headerName}</>
  }
  public renderCellWith = (params: Pick<GridRenderCellParams, 'formattedValue'>) => (
    <TextField disabled={true} size="small" value={params.formattedValue}></TextField>
  )

  public renderForecastCellWith = (params: Pick<GridRenderCellParams, 'row' | 'formattedValue'>, field: string) => {
    // The value of field will be precipForecast, rhForecast, tempForecast, etc.
    // We need the prefix to help us grab the correct 'actual' field (eg. tempACTUAL, precipACTUAL, etc.)
    const index = field.indexOf('Forecast')
    const prefix = field.slice(0, index)
    const actualField = `${prefix}Actual`
    const label = params.row[field].choice === ModelChoice.NULL ? '' : params.row[field].choice

    const disabled = !isNaN(params.row[actualField])
<<<<<<< HEAD
    return (
      <TextField
        disabled={disabled}
        size="small"
        label={createWeatherModelLabel(params.row[field].choice)}
        value={params.formattedValue}
      ></TextField>
    )
=======
    return <TextField disabled={disabled} size="small" label={label} value={params.formattedValue}></TextField>
>>>>>>> 706aca28
  }

  public predictionItemValueSetter = (
    params: Pick<GridValueSetterParams, 'row' | 'value'>,
    field: string,
    precision: number
  ) => {
    const oldValue = params.row[field].value
    const newValue = Number(params.value)

    if (isNaN(oldValue) && isNaN(newValue)) {
      return { ...params.row }
    }
    // Check if the user has edited the value. If so, update the value and choice to reflect the Manual edit.
    if (newValue.toFixed(precision) !== params.row[field].value.toFixed(precision)) {
      params.row[field].choice = ModelChoice.MANUAL
      params.row[field].value = newValue
    }

    return { ...params.row }
  }

  public predictionItemValueFormatter = (params: Pick<GridValueFormatterParams, 'value'>, precision: number) => {
    const value = Number.parseFloat(params?.value)

    return isNaN(value) ? NOT_AVAILABLE : value.toFixed(precision)
  }

  public cellValueGetter = (params: Pick<GridValueGetterParams, 'value'>, precision: number) => {
    return isNaN(params?.value) ? 'NaN' : params.value.toFixed(precision)
  }

  public predictionItemValueGetter = (params: Pick<GridValueGetterParams, 'value'>, precision: number) => {
    const value = params?.value?.value
    if (isNaN(value)) {
      return 'NaN'
    }
    return value.toFixed(precision)
  }
}<|MERGE_RESOLUTION|>--- conflicted
+++ resolved
@@ -43,7 +43,6 @@
     const label = params.row[field].choice === ModelChoice.NULL ? '' : params.row[field].choice
 
     const disabled = !isNaN(params.row[actualField])
-<<<<<<< HEAD
     return (
       <TextField
         disabled={disabled}
@@ -52,9 +51,6 @@
         value={params.formattedValue}
       ></TextField>
     )
-=======
-    return <TextField disabled={disabled} size="small" label={label} value={params.formattedValue}></TextField>
->>>>>>> 706aca28
   }
 
   public predictionItemValueSetter = (
