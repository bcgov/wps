--- conflicted
+++ resolved
@@ -372,11 +372,7 @@
           loading={loading}
           rows={visibleRows}
           clickedColDef={clickedColDef}
-<<<<<<< HEAD
-=======
           contextMenu={contextMenu}
-          onCellEditStop={setForecastIsDirty}
->>>>>>> e384d9e1
           setClickedColDef={setClickedColDef}
           updateColumnWithModel={updateColumnWithModel}
           handleColumnHeaderClick={handleColumnHeaderClick}
