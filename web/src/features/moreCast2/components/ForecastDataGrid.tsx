--- conflicted
+++ resolved
@@ -52,11 +52,7 @@
   contextMenu,
   columnVisibilityModel,
   setColumnVisibilityModel,
-<<<<<<< HEAD
   setClickedColDef,
-=======
-  onCellEditStop,
->>>>>>> e384d9e1
   onCellDoubleClickHandler,
   updateColumnWithModel,
   handleColumnHeaderClick,
