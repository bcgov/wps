import React, { useEffect, useState } from 'react'
import { useDispatch, useSelector } from 'react-redux'
import { AlertColor, FormControl, Grid, Typography } from '@mui/material'
import makeStyles from '@mui/styles/makeStyles'
import { isEmpty, isNull, isUndefined } from 'lodash'
import { DateTime } from 'luxon'
import {
  DEFAULT_MODEL_TYPE,
  ForecastActionChoice,
  ForecastActionChoices,
  ForecastActionType,
  ModelChoice,
  ModelOptions,
  ModelType,
  submitMoreCastForecastRecords
} from 'api/moreCast2API'
import {
  selectAuthentication,
  selectColumnModelStationPredictions,
  selectColumnYesterdayDailies,
  selectModelStationPredictions,
  selectMoreCast2Forecasts,
<<<<<<< HEAD
  selectObservedDailies
=======
  selectMorecast2TableLoading,
  selectStationGroups,
  selectStationGroupsMembers,
  selectYesterdayDailies
>>>>>>> 39426167
} from 'app/rootReducer'
import { AppDispatch } from 'app/store'
import { GeneralHeader } from 'components'
import { MORE_CAST_2_DOC_TITLE, MORE_CAST_2_NAME } from 'utils/constants'
import MoreCast2DataGrid from 'features/moreCast2/components/MoreCast2DataGrid'
import WeatherModelDropdown from 'features/moreCast2/components/WeatherModelDropdown'
import StationPanel from 'features/moreCast2/components/StationPanel'
import { MoreCast2ForecastRow, MoreCast2ForecastRowsByDate } from 'features/moreCast2/interfaces'
import { getModelStationPredictions } from 'features/moreCast2/slices/modelSlice'
import {
  buildListOfRowsToDisplay,
  createDateInterval,
  fillInTheModelBlanks,
  filterRowsByModelType,
  marshalAllMoreCast2ForecastRowsByStationAndDate,
  parseForecastsHelper,
  parseModelsForStationsHelper,
  parseObservedDailiesForStationsHelper,
  replaceColumnValuesFromPrediction
} from 'features/moreCast2/util'
import {
  fillInTheYesterdayDailyBlanks,
  parseYesterdayDailiesForStationsHelper,
  replaceColumnValuesFromYesterdayDaily
} from 'features/moreCast2/yesterdayDailies'
import { getObservedStationDailies } from 'features/moreCast2/slices/observedDailiesSlice'
import SaveForecastButton from 'features/moreCast2/components/SaveForecastButton'
import MoreCase2DateRangePicker from 'features/moreCast2/components/MoreCast2DateRangePicker'
import { ROLES } from 'features/auth/roles'
import { DateRange } from 'components/dateRangePicker/types'
import { GridColDef } from '@mui/x-data-grid'
import { getColumnModelStationPredictions } from 'features/moreCast2/slices/columnModelSlice'
import { getColumnYesterdayDailies } from 'features/moreCast2/slices/columnYesterdaySlice'
import { getMoreCast2Forecasts } from 'features/moreCast2/slices/moreCast2ForecastsSlice'
import MoreCast2Snackbar from 'features/moreCast2/components/MoreCast2Snackbar'
import ForecastActionDropdown from 'features/moreCast2/components/ForecastActionDropdown'
import { fetchStationGroups } from 'commonSlices/stationGroupsSlice'
import { StationGroup, StationGroupMember } from 'api/stationAPI'
import { fetchStationGroupsMembers } from 'commonSlices/selectedStationGroupMembers'

const useStyles = makeStyles(theme => ({
  content: {
    display: 'flex',
    flexGrow: 1,
    maxHeight: 'calc(100vh - 71.5px)',
    borderTop: '1px solid black',
    overflowY: 'hidden'
  },
  formControl: {
    minWidth: 280,
    margin: theme.spacing(1)
  },
  observations: {
    display: 'flex',
    flexGrow: 1,
    flexDirection: 'column'
  },
  root: {
    display: 'flex',
    flexDirection: 'column',
    minHeight: '100vh',
    overflowY: 'hidden'
  },
  sidePanel: {
    display: 'flex',
    width: '375px',
    borderRight: '1px solid black',
    overflowY: 'auto'
  },
  actionButtonContainer: {
    marginTop: 15
  }
}))

const DEFAULT_MODEL_TYPE_KEY = 'defaultModelType'

const FORECAST_ERROR_MESSAGE = 'The forecast was not saved; an unexpected error occurred.'
const FORECAST_SAVED_MESSAGE = 'Forecast was successfully saved.'
const FORECAST_WARN_MESSAGE = 'A forecast cannot contain N/A values.'

const MoreCast2Page = () => {
  const classes = useStyles()
  const dispatch: AppDispatch = useDispatch()
  const { groups, loading: groupsLoading } = useSelector(selectStationGroups)
  const tableLoading = useSelector(selectMorecast2TableLoading)
  const { members } = useSelector(selectStationGroupsMembers)

  const { stationPredictions } = useSelector(selectModelStationPredictions)
  // const { yesterdayDailies } = useSelector(selectYesterdayDailies)
  const { observedDailies, yesterdayDailies } = useSelector(selectObservedDailies)
  const { moreCast2Forecasts } = useSelector(selectMoreCast2Forecasts)
  const { roles, isAuthenticated } = useSelector(selectAuthentication)
  const { idir } = useSelector(selectAuthentication)

  const [selectedStationGroup, setSelectedStationGroup] = useState<StationGroup>()

  const [selectedStations, setSelectedStations] = useState<StationGroupMember[]>([])
  const [modelType, setModelType] = useState<ModelType>(
    (localStorage.getItem(DEFAULT_MODEL_TYPE_KEY) as ModelType) || DEFAULT_MODEL_TYPE
  )
  const [snackbarMessage, setSnackbarMessage] = useState('')
  const [snackbarOpen, setSnackbarOpen] = useState(false)
  const [snackbarSeverity, setSnackbarSeverity] = useState<AlertColor>('success')

  const currentTimeIsBeforeNoon = DateTime.now().hour < 13 ? true : false
  let startDateTime
  if (currentTimeIsBeforeNoon) {
    startDateTime = DateTime.now().minus({ days: 3 })
  } else {
    startDateTime = DateTime.now().minus({ days: 2 })
  }
  const endDateTime = DateTime.now().plus({ days: 2 })
  const [fromTo, setFromTo] = useState<DateRange>({
    startDate: startDateTime.toJSDate(),
    endDate: endDateTime.toJSDate()
  })
  const [selectedGroupsMembers, setSelectedGroupsMembers] = useState([...members])
  const [forecastRows, setForecastRows] = useState<MoreCast2ForecastRow[]>([])
  const [stationPredictionsAsMoreCast2ForecastRows, setStationPredictionsAsMoreCast2ForecastRows] = useState<
    MoreCast2ForecastRow[]
  >([])
  const [observedRows, setObservedRows] = useState<MoreCast2ForecastRow[]>([])
  const [rowsToDisplay, setRowsToDisplay] = useState<MoreCast2ForecastRow[]>([])
  const [forecastAction, setForecastAction] = useState<ForecastActionType>(ForecastActionChoices[0])
  const [forecastIsDirty, setForecastIsDirty] = useState(false)
  const [forecastsAsMoreCast2ForecastRows, setForecastsAsMoreCast2ForecastRows] = useState<MoreCast2ForecastRow[]>([])
  const [dateInterval, setDateInterval] = useState<string[]>([])

  const { colPrediction } = useSelector(selectColumnModelStationPredictions)
  const { colYesterdayDailies } = useSelector(selectColumnYesterdayDailies)

  const [clickedColDef, setClickedColDef] = React.useState<GridColDef | null>(null)
  const updateColumnWithModel = (modelType: ModelType, colDef: GridColDef) => {
    if (modelType == ModelChoice.YESTERDAY) {
      dispatch(
        getColumnYesterdayDailies(
          stationPredictionsAsMoreCast2ForecastRows.map(s => s.stationCode),
          selectedStations,
          dateInterval,
          modelType,
          colDef.field as keyof MoreCast2ForecastRow,
          DateTime.fromJSDate(fromTo.startDate ? fromTo.startDate : new Date()).toISODate()
        )
      )
    } else {
      dispatch(
        getColumnModelStationPredictions(
          stationPredictionsAsMoreCast2ForecastRows.map(s => s.stationCode),
          modelType,
          colDef.field as keyof MoreCast2ForecastRow,
          DateTime.fromJSDate(fromTo.startDate ? fromTo.startDate : new Date()).toISODate(),
          DateTime.fromJSDate(fromTo.endDate ? fromTo.endDate : new Date()).toISODate()
        )
      )
    }
  }

  // Fetches observed/predicted values while in Create Forecast mode
  const fetchStationPredictions = () => {
    const stationCodes = members.map(member => member.station_code)
    if (isUndefined(fromTo.startDate) || isUndefined(fromTo.endDate)) {
      setForecastRows([])
      return
    }
    dispatch(
      getModelStationPredictions(
        stationCodes,
        modelType,
        DateTime.fromJSDate(fromTo.startDate).toISODate(),
        DateTime.fromJSDate(fromTo.endDate).toISODate()
      )
    )
  }

  const fetchStationObservedDailies = () => {
    const stationCodes = fireCenter?.stations.map(station => station.code) || []
    if (!isUndefined(fromTo.startDate) && !isUndefined(fromTo.endDate)) {
      dispatch(
        getObservedStationDailies(
          stationCodes,
          DateTime.fromJSDate(fromTo.startDate).toISODate(),
          DateTime.fromJSDate(fromTo.endDate).toISODate()
        )
      )
    }
  }

  // Fetches previously submitted forecasts from the API database while in View/Edit Forecast mode
  const fetchForecasts = () => {
    const stationCodes = selectedGroupsMembers.map(member => member.station_code)
    if (isUndefined(fromTo.startDate) || isUndefined(fromTo.endDate)) {
      setForecastRows([])
      return
    }
    dispatch(
      getMoreCast2Forecasts(DateTime.fromJSDate(fromTo.startDate), DateTime.fromJSDate(fromTo.endDate), stationCodes)
    )
  }

  useEffect(() => {
    document.title = MORE_CAST_2_DOC_TITLE
<<<<<<< HEAD
    fetchStationObservedDailies()
=======
    dispatch(fetchStationGroups())
>>>>>>> 39426167
    fetchStationPredictions()
  }, []) // eslint-disable-line react-hooks/exhaustive-deps

  useEffect(() => {
    let rows: MoreCast2ForecastRow[] = []
    let stationsDict: { [stationCode: number]: MoreCast2ForecastRowsByDate[] } = {}
    if (forecastAction === ForecastActionChoice.CREATE) {
      // for dates where an observation is available, want to only display the observation
      // only include stationPredictions for dates/stationCode combos when its
      // observation data isn't available
      stationsDict = marshalAllMoreCast2ForecastRowsByStationAndDate(
        observedRows,
        stationPredictionsAsMoreCast2ForecastRows
      )
    } else {
      stationsDict = marshalAllMoreCast2ForecastRowsByStationAndDate(observedRows, forecastsAsMoreCast2ForecastRows)
    }
    rows = buildListOfRowsToDisplay(stationsDict, selectedStations)
    setRowsToDisplay(rows)
  }, [forecastRows, observedRows, stationPredictionsAsMoreCast2ForecastRows, selectedStations]) // eslint-disable-line react-hooks/exhaustive-deps

  useEffect(() => {
    if (!isNull(colPrediction)) {
      const newRows = replaceColumnValuesFromPrediction(
        stationPredictionsAsMoreCast2ForecastRows,
        selectedStations,
        dateInterval,
        colPrediction
      )
      setStationPredictionsAsMoreCast2ForecastRows(newRows)
    }
  }, [colPrediction]) // eslint-disable-line react-hooks/exhaustive-deps

  useEffect(() => {
    if (!isNull(colYesterdayDailies)) {
      const newRows = replaceColumnValuesFromYesterdayDaily(
        stationPredictionsAsMoreCast2ForecastRows,
        selectedStations,
        dateInterval,
        colYesterdayDailies
      )
      setStationPredictionsAsMoreCast2ForecastRows(newRows)
    }
  }, [colYesterdayDailies]) // eslint-disable-line react-hooks/exhaustive-deps

  useEffect(() => {
    if (!isEmpty(members)) {
      setSelectedStations([members[0]])
      setSelectedGroupsMembers(members)
      fetchStationPredictions()
    }
<<<<<<< HEAD

    setSelectedStations(fireCenter?.stations ? fireCenter.stations.slice(0, 1) : [])
    fetchStationPredictions()
    fetchStationObservedDailies()
  }, [fireCenter]) // eslint-disable-line react-hooks/exhaustive-deps
=======
  }, [members]) // eslint-disable-line react-hooks/exhaustive-deps
>>>>>>> 39426167

  useEffect(() => {
    if (!isUndefined(modelType) && !isNull(modelType)) {
      localStorage.setItem(DEFAULT_MODEL_TYPE_KEY, modelType)
      fetchStationPredictions()
    } else {
      setForecastRows([])
    }
  }, [modelType]) // eslint-disable-line react-hooks/exhaustive-deps

  useEffect(() => {
    if (!isEmpty(selectedStationGroup)) {
      dispatch(fetchStationGroupsMembers([selectedStationGroup.id]))
    } else {
      setSelectedGroupsMembers([])
      setForecastRows([])
    }
  }, [selectedStationGroup]) // eslint-disable-line react-hooks/exhaustive-deps

  useEffect(() => {
    if (!isUndefined(fromTo.startDate) && !isUndefined(fromTo.endDate)) {
      const dates = createDateInterval(DateTime.fromJSDate(fromTo.startDate), DateTime.fromJSDate(fromTo.endDate))
      setDateInterval(dates)
    }

    if (forecastAction === ForecastActionChoice.CREATE) {
      if (!isUndefined(modelType) && !isNull(modelType)) {
        localStorage.setItem(DEFAULT_MODEL_TYPE_KEY, modelType)
        fetchStationObservedDailies()
        fetchStationPredictions()
      } else {
        setForecastRows([])
      }
    } else {
      // We're in view/edit mode
      fetchForecasts()
    }
  }, [fromTo.startDate, fromTo.endDate]) // eslint-disable-line react-hooks/exhaustive-deps

  useEffect(() => {
<<<<<<< HEAD
    const predictions = fillInTheModelBlanks(fireCenter?.stations || [], stationPredictions, dateInterval, modelType)
=======
    const workingRows =
      forecastAction === ForecastActionChoice.CREATE
        ? stationPredictionsAsMoreCast2ForecastRows
        : forecastsAsMoreCast2ForecastRows
    const visibleForecastRows = workingRows.filter(
      row => selectedStations.filter(station => station.station_code === row.stationCode).length
    )
    visibleForecastRows.sort((a, b) => (a.forDate > b.forDate ? 1 : -1))
    setForecastRows(visibleForecastRows)
  }, [forecastsAsMoreCast2ForecastRows, stationPredictionsAsMoreCast2ForecastRows, selectedStations]) // eslint-disable-line react-hooks/exhaustive-deps

  useEffect(() => {
    const predictions = fillInTheModelBlanks(selectedGroupsMembers, stationPredictions, dateInterval, modelType)
>>>>>>> 39426167
    const newRows = parseModelsForStationsHelper(predictions)
    setStationPredictionsAsMoreCast2ForecastRows(newRows)
  }, [stationPredictions]) // eslint-disable-line react-hooks/exhaustive-deps

  useEffect(() => {
    const completeDailies = fillInTheYesterdayDailyBlanks(selectedGroupsMembers, yesterdayDailies, dateInterval)
    const newRows = parseYesterdayDailiesForStationsHelper(completeDailies)
    setStationPredictionsAsMoreCast2ForecastRows(newRows)
  }, [yesterdayDailies]) // eslint-disable-line react-hooks/exhaustive-deps

  useEffect(() => {
    const newRows = parseObservedDailiesForStationsHelper(observedDailies)
    setObservedRows(newRows)
  }, [observedDailies]) // eslint-disable-line react-hooks/exhaustive-deps

  useEffect(() => {
    // Handle the switch from create to edit mode and vice versa
    forecastAction === ForecastActionChoice.CREATE ? fetchStationPredictions() : fetchForecasts()
  }, [forecastAction]) // eslint-disable-line react-hooks/exhaustive-deps

  useEffect(() => {
    const newRows = parseForecastsHelper(moreCast2Forecasts, selectedGroupsMembers)
    setForecastsAsMoreCast2ForecastRows(newRows)
  }, [moreCast2Forecasts]) // eslint-disable-line react-hooks/exhaustive-deps

  // A valid, submittable forecast can't contain NaN for any values
  const forecastIsValid = () => {
    for (const forecastRow of forecastRows) {
      if (
        isNaN(forecastRow.precip.value) ||
        isNaN(forecastRow.rh.value) ||
        isNaN(forecastRow.temp.value) ||
        isNaN(forecastRow.windSpeed.value)
      ) {
        return false
      }
    }
    return true
  }

  const handleSaveClick = async () => {
    const rowsToSave: MoreCast2ForecastRow[] =
      forecastAction === ForecastActionChoice.CREATE
        ? forecastRows
        : filterRowsByModelType(forecastRows, ModelChoice.MANUAL)

    if (forecastIsValid()) {
      const result = await submitMoreCastForecastRecords(rowsToSave)
      if (result) {
        setSnackbarMessage(FORECAST_SAVED_MESSAGE)
        setSnackbarSeverity('success')
        setSnackbarOpen(true)
      } else {
        setSnackbarMessage(FORECAST_ERROR_MESSAGE)
        setSnackbarSeverity('error')
        setSnackbarOpen(true)
      }
    } else {
      setSnackbarMessage(FORECAST_WARN_MESSAGE)
      setSnackbarSeverity('warning')
      setSnackbarOpen(true)
    }
  }

  return (
    <div className={classes.root} data-testid="more-cast-2-page">
      <GeneralHeader padding="3em" spacing={0.985} title={MORE_CAST_2_NAME} productName={MORE_CAST_2_NAME} />
      <div className={classes.content}>
        <div className={classes.sidePanel}>
          <StationPanel
            idir={idir}
            loading={groupsLoading}
            selectedStations={selectedStations}
            setSelectedStations={setSelectedStations}
            stationGroups={groups}
            selectedStationGroup={selectedStationGroup}
            setSelectedStationGroup={setSelectedStationGroup}
            stationGroupMembers={selectedGroupsMembers}
          />
        </div>
        <div className={classes.observations}>
          <Typography variant="h5">Forecasts</Typography>
          <Grid container spacing={1}>
            <Grid item xs={3}>
              <FormControl className={classes.formControl}>
                <ForecastActionDropdown
                  forecastActionOptions={ForecastActionChoices}
                  selectedForecastAction={forecastAction}
                  setForecastAction={setForecastAction}
                />
              </FormControl>
            </Grid>
            {
              // Only show the weather model dropdown when creating new forecasts
              forecastAction === ForecastActionChoice.CREATE && (
                <Grid item xs={3}>
                  <FormControl className={classes.formControl}>
                    <WeatherModelDropdown
                      weatherModelOptions={ModelOptions}
                      selectedModelType={modelType}
                      setSelectedModelType={setModelType}
                    />
                  </FormControl>
                </Grid>
              )
            }
            <Grid item xs={3}>
              <MoreCase2DateRangePicker dateRange={fromTo} setDateRange={setFromTo} />
            </Grid>
            <Grid item xs={2}>
              <FormControl className={classes.actionButtonContainer}>
                <SaveForecastButton
                  enabled={
                    roles.includes(ROLES.MORECAST_2.WRITE_FORECAST) &&
                    isAuthenticated &&
                    forecastRows.length > 0 &&
                    (forecastAction === ForecastActionChoice.CREATE || forecastIsDirty)
                  }
                  label={forecastAction === ForecastActionChoice.CREATE ? 'Save Forecast' : 'Update Forecast'}
                  onClick={handleSaveClick}
                />
              </FormControl>
            </Grid>
          </Grid>
          <MoreCast2DataGrid
<<<<<<< HEAD
            rows={rowsToDisplay}
=======
            loading={tableLoading}
            rows={forecastRows}
>>>>>>> 39426167
            clickedColDef={clickedColDef}
            onCellEditStop={setForecastIsDirty}
            setClickedColDef={setClickedColDef}
            updateColumnWithModel={updateColumnWithModel}
          />
          <MoreCast2Snackbar
            autoHideDuration={6000}
            handleClose={() => setSnackbarOpen(!snackbarOpen)}
            open={snackbarOpen}
            message={snackbarMessage}
            severity={snackbarSeverity}
          />
        </div>
      </div>
    </div>
  )
}

export default React.memo(MoreCast2Page)<|MERGE_RESOLUTION|>--- conflicted
+++ resolved
@@ -20,14 +20,10 @@
   selectColumnYesterdayDailies,
   selectModelStationPredictions,
   selectMoreCast2Forecasts,
-<<<<<<< HEAD
-  selectObservedDailies
-=======
   selectMorecast2TableLoading,
   selectStationGroups,
   selectStationGroupsMembers,
-  selectYesterdayDailies
->>>>>>> 39426167
+  selectObservedDailies
 } from 'app/rootReducer'
 import { AppDispatch } from 'app/store'
 import { GeneralHeader } from 'components'
@@ -114,9 +110,7 @@
   const { groups, loading: groupsLoading } = useSelector(selectStationGroups)
   const tableLoading = useSelector(selectMorecast2TableLoading)
   const { members } = useSelector(selectStationGroupsMembers)
-
   const { stationPredictions } = useSelector(selectModelStationPredictions)
-  // const { yesterdayDailies } = useSelector(selectYesterdayDailies)
   const { observedDailies, yesterdayDailies } = useSelector(selectObservedDailies)
   const { moreCast2Forecasts } = useSelector(selectMoreCast2Forecasts)
   const { roles, isAuthenticated } = useSelector(selectAuthentication)
@@ -203,7 +197,7 @@
   }
 
   const fetchStationObservedDailies = () => {
-    const stationCodes = fireCenter?.stations.map(station => station.code) || []
+    const stationCodes = members.map(member => member.station_code) || []
     if (!isUndefined(fromTo.startDate) && !isUndefined(fromTo.endDate)) {
       dispatch(
         getObservedStationDailies(
@@ -229,11 +223,8 @@
 
   useEffect(() => {
     document.title = MORE_CAST_2_DOC_TITLE
-<<<<<<< HEAD
+    dispatch(fetchStationGroups())
     fetchStationObservedDailies()
-=======
-    dispatch(fetchStationGroups())
->>>>>>> 39426167
     fetchStationPredictions()
   }, []) // eslint-disable-line react-hooks/exhaustive-deps
 
@@ -285,15 +276,7 @@
       setSelectedGroupsMembers(members)
       fetchStationPredictions()
     }
-<<<<<<< HEAD
-
-    setSelectedStations(fireCenter?.stations ? fireCenter.stations.slice(0, 1) : [])
-    fetchStationPredictions()
-    fetchStationObservedDailies()
-  }, [fireCenter]) // eslint-disable-line react-hooks/exhaustive-deps
-=======
   }, [members]) // eslint-disable-line react-hooks/exhaustive-deps
->>>>>>> 39426167
 
   useEffect(() => {
     if (!isUndefined(modelType) && !isNull(modelType)) {
@@ -334,23 +317,7 @@
   }, [fromTo.startDate, fromTo.endDate]) // eslint-disable-line react-hooks/exhaustive-deps
 
   useEffect(() => {
-<<<<<<< HEAD
-    const predictions = fillInTheModelBlanks(fireCenter?.stations || [], stationPredictions, dateInterval, modelType)
-=======
-    const workingRows =
-      forecastAction === ForecastActionChoice.CREATE
-        ? stationPredictionsAsMoreCast2ForecastRows
-        : forecastsAsMoreCast2ForecastRows
-    const visibleForecastRows = workingRows.filter(
-      row => selectedStations.filter(station => station.station_code === row.stationCode).length
-    )
-    visibleForecastRows.sort((a, b) => (a.forDate > b.forDate ? 1 : -1))
-    setForecastRows(visibleForecastRows)
-  }, [forecastsAsMoreCast2ForecastRows, stationPredictionsAsMoreCast2ForecastRows, selectedStations]) // eslint-disable-line react-hooks/exhaustive-deps
-
-  useEffect(() => {
     const predictions = fillInTheModelBlanks(selectedGroupsMembers, stationPredictions, dateInterval, modelType)
->>>>>>> 39426167
     const newRows = parseModelsForStationsHelper(predictions)
     setStationPredictionsAsMoreCast2ForecastRows(newRows)
   }, [stationPredictions]) // eslint-disable-line react-hooks/exhaustive-deps
@@ -476,12 +443,8 @@
             </Grid>
           </Grid>
           <MoreCast2DataGrid
-<<<<<<< HEAD
+            loading={tableLoading}
             rows={rowsToDisplay}
-=======
-            loading={tableLoading}
-            rows={forecastRows}
->>>>>>> 39426167
             clickedColDef={clickedColDef}
             onCellEditStop={setForecastIsDirty}
             setClickedColDef={setClickedColDef}
