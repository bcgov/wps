--- conflicted
+++ resolved
@@ -68,9 +68,7 @@
   planningAreaHFIResults: { [key: string]: PlanningAreaResult }
   selectedFireCentre: FireCentre | undefined
   result: HFIResultResponse | undefined
-<<<<<<< HEAD
   fuelTypes: FuelType[]
-=======
   changeSaved: boolean
 }
 
@@ -78,7 +76,6 @@
   station_code: number
   selected: boolean
   fuel_type_id: number
->>>>>>> 944b6ab3
 }
 
 export interface HFIResultResponse {
@@ -122,11 +119,8 @@
   planningAreaHFIResults: {},
   selectedFireCentre: undefined,
   result: undefined,
-<<<<<<< HEAD
-  fuelTypes: []
-=======
+  fuelTypes: [],
   changeSaved: false
->>>>>>> 944b6ab3
 }
 
 const dailiesSlice = createSlice({
@@ -194,13 +188,9 @@
   fetchFuelTypesFailed,
   setSelectedPrepDate,
   setSelectedFireCentre,
-<<<<<<< HEAD
   setFuelTypes,
-  setResult
-=======
   setResult,
   setChangeSaved
->>>>>>> 944b6ab3
 } = dailiesSlice.actions
 
 export default dailiesSlice.reducer
