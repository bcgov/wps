import { createSlice, PayloadAction } from '@reduxjs/toolkit'

import { AppThunk } from 'app/store'
import { logError } from 'utils/error'
import { getHFIResult, RawDaily, StationDaily } from 'api/hfiCalculatorAPI'
import { FireCentre } from 'api/hfiCalcAPI'
import { DateTime } from 'luxon'
import { DateRange } from 'materialui-daterange-picker'

export interface FireStarts {
  label: string
  value: number
  lookup_table: { [mig: number]: number }
}

export interface DailyResult {
  date: DateTime
  dailies: ValidatedStationDaily[]
  mean_intensity_group: number | undefined
  prep_level: number | undefined
  fire_starts: FireStarts | undefined
}

export interface RawDailyResult {
  date: string
  dailies: RawValidatedStationDaily[]
  mean_intensity_group: number | undefined
  prep_level: number | undefined
  fire_starts: FireStarts | undefined
}

export interface PlanningAreaResult {
  planning_area_id: number
  all_dailies_valid: boolean
  highest_daily_intensity_group: number
  mean_prep_level: number | undefined
  daily_results: DailyResult[]
}

export interface RawPlanningAreaResult {
  planning_area_id: number
  all_dailies_valid: boolean
  highest_daily_intensity_group: number
  mean_prep_level: number | undefined
  daily_results: RawDailyResult[]
}

export interface HFICalculatorState {
  loading: boolean
  error: string | null
  dateRange: DateRange
  selectedPrepDate: string
  startDate: string
  planningAreaFireStarts: { [key: string]: FireStarts[] }
  planningAreaHFIResults: { [key: string]: PlanningAreaResult }
  selectedFireCentre: FireCentre | undefined
  result: HFIResultResponse | undefined
  saved: boolean
}

export interface HFIResultResponse {
<<<<<<< HEAD
  selected_prep_date: DateTime
  date_range: DateRange
=======
  start_date: string
  end_date: string
>>>>>>> 444fc978
  selected_station_code_ids: number[]
  selected_fire_center_id: number
  planning_area_hfi_results: PlanningAreaResult[]
  planning_area_fire_starts: { [key: number]: FireStarts[] }
  request_persist_success: boolean
}

export interface RawHFIResultResponse {
<<<<<<< HEAD
  selected_prep_date: string
  date_range: DateRange
=======
  start_date: string
  end_date: string
>>>>>>> 444fc978
  selected_station_code_ids: number[]
  selected_fire_center_id: number
  planning_area_hfi_results: RawPlanningAreaResult[]
  planning_area_fire_starts: { [key: number]: FireStarts[] }
  request_persist_success: boolean
}

export interface HFIResultRequest {
<<<<<<< HEAD
  selected_prep_date?: Date
  date_range?: DateRange
=======
  start_date?: string
  end_date?: string
>>>>>>> 444fc978
  selected_station_code_ids: number[]
  selected_fire_center_id: number
  planning_area_fire_starts: { [key: number]: FireStarts[] }
  persist_request?: boolean
}

export interface ValidatedStationDaily {
  daily: StationDaily
  valid: boolean
}

export interface RawValidatedStationDaily {
  daily: RawDaily
  valid: boolean
}

// Encodes lookup tables for each fire starts range from workbook
export const lowestFireStarts: FireStarts = {
  label: '0-1',
  value: 1,
  lookup_table: { 1: 1, 2: 1, 3: 2, 4: 3, 5: 4 }
}
export const one2TwoStarts: FireStarts = {
  label: '1-2',
  value: 2,
  lookup_table: { 1: 1, 2: 2, 3: 3, 4: 4, 5: 5 }
}
export const two2ThreeStarts: FireStarts = {
  label: '2-3',
  value: 3,
  lookup_table: { 1: 2, 2: 3, 3: 4, 4: 5, 5: 6 }
}
export const three2SixStarts: FireStarts = {
  label: '3-6',
  value: 6,
  lookup_table: { 1: 3, 2: 4, 3: 5, 4: 6, 5: 6 }
}
export const highestFireStarts: FireStarts = {
  label: '6+',
  value: 7,
  lookup_table: { 1: 4, 2: 5, 3: 6, 4: 6, 5: 6 }
}

export const FIRE_STARTS_SET: FireStarts[] = [
  lowestFireStarts,
  one2TwoStarts,
  two2ThreeStarts,
  three2SixStarts,
  highestFireStarts
]

const initialState: HFICalculatorState = {
  loading: false,
  error: null,
  dateRange: { startDate: undefined, endDate: undefined },
  selectedPrepDate: '',
  startDate: '',
  planningAreaFireStarts: {},
  planningAreaHFIResults: {},
  selectedFireCentre: undefined,
  result: undefined,
  saved: true
}

const dailiesSlice = createSlice({
  name: 'dailies',
  initialState,
  reducers: {
    getHFIResultStart(state: HFICalculatorState) {
      state.loading = true
    },
    getHFIResultFailed(state: HFICalculatorState, action: PayloadAction<string>) {
      state.error = action.payload
      state.loading = false
    },
    setSelectedPrepDate: (state: HFICalculatorState, action: PayloadAction<string>) => {
      state.selectedPrepDate = action.payload
    },
    setSelectedFireCentre: (
      state: HFICalculatorState,
      action: PayloadAction<FireCentre | undefined>
    ) => {
      state.selectedFireCentre = action.payload
    },
    setResult: (
      state: HFICalculatorState,
      action: PayloadAction<HFIResultResponse | undefined>
    ) => {
      state.result = action.payload
<<<<<<< HEAD
=======

      if (action.payload) {
        const start = DateTime.fromISO(action.payload.start_date)
        const end = DateTime.fromISO(action.payload.end_date)
        const diff = end.diff(start, ['days']).days
        state.numPrepDays = diff > 0 ? diff : NUM_WEEK_DAYS
        state.startDate = action.payload.start_date
        state.saved = action.payload.request_persist_success
      }

>>>>>>> 444fc978
      state.loading = false
    },
    setSaved: (state: HFICalculatorState, action: PayloadAction<boolean>) => {
      state.saved = action.payload
    }
  }
})

export const {
  getHFIResultStart,
  getHFIResultFailed,
  setSelectedPrepDate,
  setSelectedFireCentre,
  setResult,
  setSaved
} = dailiesSlice.actions

export default dailiesSlice.reducer

export const fetchHFIResult =
  (request: HFIResultRequest): AppThunk =>
  async dispatch => {
    try {
      dispatch(getHFIResultStart())
      const result = await getHFIResult(request)
      dispatch(setResult(result))
    } catch (err) {
      dispatch(getHFIResultFailed((err as Error).toString()))
      logError(err)
    }
  }<|MERGE_RESOLUTION|>--- conflicted
+++ resolved
@@ -5,12 +5,16 @@
 import { getHFIResult, RawDaily, StationDaily } from 'api/hfiCalculatorAPI'
 import { FireCentre } from 'api/hfiCalcAPI'
 import { DateTime } from 'luxon'
-import { DateRange } from 'materialui-daterange-picker'
 
 export interface FireStarts {
   label: string
   value: number
   lookup_table: { [mig: number]: number }
+}
+
+export interface PrepDateRange {
+  start_date?: string
+  end_date?: string
 }
 
 export interface DailyResult {
@@ -48,9 +52,8 @@
 export interface HFICalculatorState {
   loading: boolean
   error: string | null
-  dateRange: DateRange
+  dateRange: PrepDateRange | undefined
   selectedPrepDate: string
-  startDate: string
   planningAreaFireStarts: { [key: string]: FireStarts[] }
   planningAreaHFIResults: { [key: string]: PlanningAreaResult }
   selectedFireCentre: FireCentre | undefined
@@ -59,13 +62,7 @@
 }
 
 export interface HFIResultResponse {
-<<<<<<< HEAD
-  selected_prep_date: DateTime
-  date_range: DateRange
-=======
-  start_date: string
-  end_date: string
->>>>>>> 444fc978
+  date_range: PrepDateRange
   selected_station_code_ids: number[]
   selected_fire_center_id: number
   planning_area_hfi_results: PlanningAreaResult[]
@@ -74,13 +71,7 @@
 }
 
 export interface RawHFIResultResponse {
-<<<<<<< HEAD
-  selected_prep_date: string
-  date_range: DateRange
-=======
-  start_date: string
-  end_date: string
->>>>>>> 444fc978
+  date_range: PrepDateRange
   selected_station_code_ids: number[]
   selected_fire_center_id: number
   planning_area_hfi_results: RawPlanningAreaResult[]
@@ -89,13 +80,7 @@
 }
 
 export interface HFIResultRequest {
-<<<<<<< HEAD
-  selected_prep_date?: Date
-  date_range?: DateRange
-=======
-  start_date?: string
-  end_date?: string
->>>>>>> 444fc978
+  date_range?: PrepDateRange
   selected_station_code_ids: number[]
   selected_fire_center_id: number
   planning_area_fire_starts: { [key: number]: FireStarts[] }
@@ -150,9 +135,8 @@
 const initialState: HFICalculatorState = {
   loading: false,
   error: null,
-  dateRange: { startDate: undefined, endDate: undefined },
+  dateRange: { start_date: undefined, end_date: undefined },
   selectedPrepDate: '',
-  startDate: '',
   planningAreaFireStarts: {},
   planningAreaHFIResults: {},
   selectedFireCentre: undefined,
@@ -185,19 +169,11 @@
       action: PayloadAction<HFIResultResponse | undefined>
     ) => {
       state.result = action.payload
-<<<<<<< HEAD
-=======
 
       if (action.payload) {
-        const start = DateTime.fromISO(action.payload.start_date)
-        const end = DateTime.fromISO(action.payload.end_date)
-        const diff = end.diff(start, ['days']).days
-        state.numPrepDays = diff > 0 ? diff : NUM_WEEK_DAYS
-        state.startDate = action.payload.start_date
         state.saved = action.payload.request_persist_success
       }
 
->>>>>>> 444fc978
       state.loading = false
     },
     setSaved: (state: HFICalculatorState, action: PayloadAction<boolean>) => {
