--- conflicted
+++ resolved
@@ -12,15 +12,9 @@
   selectHFIStationsLoading
 } from 'app/rootReducer'
 import { CircularProgress, FormControl, makeStyles } from '@material-ui/core'
-<<<<<<< HEAD
 import { FileCopyOutlined, CheckOutlined } from '@material-ui/icons'
-import { buildDailyMap, buildWeekliesByCode } from 'features/hfiCalculator/util'
-=======
->>>>>>> 7749e034
 import { getDateRange } from 'utils/date'
-import ViewSwitcher, {
-  ViewSwitcherProps
-} from 'features/hfiCalculator/components/ViewSwitcher'
+import ViewSwitcher from 'features/hfiCalculator/components/ViewSwitcher'
 import ViewSwitcherToggles from 'features/hfiCalculator/components/ViewSwitcherToggles'
 import { formControlStyles, theme } from 'app/theme'
 import { AboutDataModal } from 'features/hfiCalculator/components/AboutDataModal'
@@ -65,10 +59,7 @@
     useState(DateTime.now().setZone('UTC-7').toISO())
 
   // const weeklyViewAsString = RowManager.exportWeeklyRowsAsStrings()
-  const dailyViewAsString = RowManager.exportDailyRowsAsStrings(
-    fireCentres,
-    buildDailyMap(dailies)
-  )
+  const dailyViewAsString = RowManager.exportDailyRowsAsStrings(fireCentres, dailies)
 
   const [isCopied, setCopied] = useClipboard(dailyViewAsString, {
     successDuration: 2000 // milliseconds
@@ -155,25 +146,15 @@
             modalOpen={modalOpen}
             setModalOpen={setModalOpen}
           ></AboutDataModal>
-<<<<<<< HEAD
 
           <ErrorBoundary>
             <ViewSwitcher
               isWeeklyView={isWeeklyView}
               fireCentres={fireCentres}
-              dailiesMap={buildDailyMap(dailies)}
-              weekliesMap={buildWeekliesByCode(dailies)}
+              dailies={dailies}
               dateOfInterest={dateOfInterest}
             />
           </ErrorBoundary>
-=======
-          <ViewSwitcher
-            isWeeklyView={isWeeklyView}
-            fireCentres={fireCentres}
-            dailies={dailies}
-            dateOfInterest={dateOfInterest}
-          />
->>>>>>> 7749e034
         </Container>
       )}
     </main>
