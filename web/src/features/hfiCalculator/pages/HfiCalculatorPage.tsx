--- conflicted
+++ resolved
@@ -14,10 +14,6 @@
   selectHFIStationsLoading,
   selectHFICalculatorState
 } from 'app/rootReducer'
-<<<<<<< HEAD
-import { CircularProgress, FormControl, makeStyles } from '@material-ui/core'
-import { DateRange } from 'materialui-daterange-picker'
-=======
 import {
   CircularProgress,
   FormControl,
@@ -25,19 +21,18 @@
   Table,
   TableBody
 } from '@material-ui/core'
-import { getDateRange, pstFormatter } from 'utils/date'
->>>>>>> d611e3c7
+import { pstFormatter } from 'utils/date'
+import { DateRange } from 'materialui-daterange-picker'
 import ViewSwitcher from 'features/hfiCalculator/components/ViewSwitcher'
 import SaveButton from 'features/hfiCalculator/components/SaveButton'
 import ViewSwitcherToggles from 'features/hfiCalculator/components/ViewSwitcherToggles'
 import { formControlStyles, theme } from 'app/theme'
-import { PST_UTC_OFFSET, PST_ISO_TIMEZONE } from 'utils/constants'
+import { PST_UTC_OFFSET } from 'utils/constants'
 import { FireCentre } from 'api/hfiCalcAPI'
 import { HFIPageSubHeader } from 'features/hfiCalculator/components/HFIPageSubHeader'
 import { cloneDeep, isNull, isUndefined } from 'lodash'
 import HFIErrorAlert from 'features/hfiCalculator/components/HFIErrorAlert'
 import { DateTime } from 'luxon'
-import { pstFormatter } from 'utils/date'
 import DownloadPDFButton from 'features/hfiCalculator/components/DownloadPDFButton'
 import EmptyFireCentreRow from 'features/hfiCalculator/components/EmptyFireCentre'
 
@@ -278,12 +273,12 @@
           {!isNull(fireCentresError) && (
             <HFIErrorAlert hfiDailiesError={null} fireCentresError={fireCentresError} />
           )}
-          <FormControl className={classes.prepDays}>
-            <PrepDaysDropdown days={numPrepDays} setNumPrepDays={setNumPrepDays} />
-          </FormControl>
 
           <FormControl className={classes.formControl}>
-            <ViewSwitcherToggles dateOfInterest={dateOfInterest} />
+            <ViewSwitcherToggles
+              dateRange={prepDateRange}
+              selectedPrepDate={selectedPrepDate}
+            />
           </FormControl>
 
           <FormControl className={classes.saveButton}>
@@ -297,7 +292,6 @@
           <ErrorBoundary>
             <ViewSwitcher
               selectedFireCentre={selectedFireCentre}
-              dateOfInterest={dateOfInterest}
               result={result}
               setSelected={setSelected}
               setNewFireStarts={setNewFireStarts}
@@ -326,45 +320,7 @@
         selectNewFireCentre={selectNewFireCentre}
         padding="1rem"
       />
-<<<<<<< HEAD
-      {loading || stationDataLoading || isUndefined(result) ? (
-        <Container className={classes.container}>
-          <CircularProgress />
-        </Container>
-      ) : (
-        <React.Fragment>
-          <Container maxWidth={'xl'}>
-            {!isNull(fireCentresError) && (
-              <HFIErrorAlert hfiDailiesError={null} fireCentresError={fireCentresError} />
-            )}
-
-            <FormControl className={classes.formControl}>
-              <ViewSwitcherToggles />
-            </FormControl>
-
-            <FormControl className={classes.saveButton}>
-              <DownloadPDFButton onClick={handleDownloadClicked} />
-            </FormControl>
-
-            <FormControl className={classes.saveButton}>
-              <SaveButton saved={saved} onClick={handleSaveClicked} />
-            </FormControl>
-
-            <ErrorBoundary>
-              <ViewSwitcher
-                selectedFireCentre={selectedFireCentre}
-                result={result}
-                setSelected={setSelected}
-                setNewFireStarts={setNewFireStarts}
-                selectedPrepDay={selectedPrepDate}
-              />
-            </ErrorBoundary>
-          </Container>
-        </React.Fragment>
-      )}
-=======
       {buildHFIContent()}
->>>>>>> d611e3c7
     </main>
   )
 }
