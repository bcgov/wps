import React, { useEffect } from 'react'
import { DateTime } from 'luxon'
import { Container, ErrorBoundary, GeneralHeader } from 'components'
import { fetchHFIStations } from 'features/hfiCalculator/slices/stationsSlice'
import {
  FireStartRange,
  setSelectedFireCentre,
  fetchLoadDefaultHFIResult,
  fetchSetNewFireStarts,
  fetchGetPrepDateRange,
  fetchSetStationSelected,
  fetchFuelTypes,
  fetchPDFDownload,
  setSelectedPrepDate,
  fetchSetFuelType
} from 'features/hfiCalculator/slices/hfiCalculatorSlice'
import { useDispatch, useSelector } from 'react-redux'
import {
  selectHFIStations,
  selectHFIStationsLoading,
  selectHFICalculatorState,
  selectAuthentication
} from 'app/rootReducer'
import { FormControl } from '@mui/material'
import makeStyles from '@mui/styles/makeStyles'
import ViewSwitcher from 'features/hfiCalculator/components/ViewSwitcher'
import ViewSwitcherToggles from 'features/hfiCalculator/components/ViewSwitcherToggles'
import { formControlStyles } from 'app/theme'
import { FireCentre } from 'api/hfiCalculatorAPI'
import { HFIPageSubHeader } from 'features/hfiCalculator/components/HFIPageSubHeader'
import { isUndefined } from 'lodash'
import HFISuccessAlert from 'features/hfiCalculator/components/HFISuccessAlert'
import DownloadPDFButton from 'features/hfiCalculator/components/DownloadPDFButton'
import { DateRange } from 'components/dateRangePicker/types'
import LiveChangesAlert from 'features/hfiCalculator/components/LiveChangesAlert'
import { AppDispatch } from 'app/store'
import HFILoadingDataView from 'features/hfiCalculator/components/HFILoadingDataView'
import AddStationButton from 'features/hfiCalculator/components/stationAdmin/AddStationButton'
import { ROLES } from 'features/auth/roles'
<<<<<<< HEAD
=======
import LastUpdatedHeader from 'features/hfiCalculator/components/LastUpdatedHeader'
>>>>>>> 25dccfe0

const useStyles = makeStyles(theme => ({
  ...formControlStyles,
  container: {
    display: 'flex',
    justifyContent: 'center'
  },
  controlContainer: {
    display: 'flex',
    alignItems: 'center',
    flexDirection: 'row',
    margin: theme.spacing(1),
    minWidth: 210
  },
  actionButtonContainer: {
    marginLeft: 'auto',
    display: 'flex',
    alignItems: 'center',
    flexDirection: 'row'
  },
  helpIcon: {
    fill: theme.palette.primary.main
  },
  copyToClipboardInfoIcon: {
    marginLeft: '3px'
  },
  clipboardIcon: {
    marginRight: '3px'
  },
  aboutButtonText: {
    color: theme.palette.primary.main,
    textDecoration: 'underline',
    fontWeight: 'bold'
  },
  positionStyler: {
    position: 'absolute',
    right: '20px'
  },
  prepDays: {
    margin: theme.spacing(1),
    minWidth: 100
<<<<<<< HEAD
  },
  actionButton: {
    margin: theme.spacing(1),
    float: 'right'
=======
>>>>>>> 25dccfe0
  }
}))

const HfiCalculatorPage: React.FunctionComponent = () => {
  const classes = useStyles()

  const dispatch: AppDispatch = useDispatch()
  const { roles, isAuthenticated } = useSelector(selectAuthentication)
  const { fireCentres, error: fireCentresError } = useSelector(selectHFIStations)
  const stationDataLoading = useSelector(selectHFIStationsLoading)
  const {
    selectedPrepDate,
    result,
    selectedFireCentre,
    pdfLoading,
    fuelTypesLoading,
    fireCentresLoading,
    dateRange,
    error: hfiError,
    changeSaved,
    fuelTypes
  } = useSelector(selectHFICalculatorState)

  const setSelectedStation = (
    planningAreaId: number,
    code: number,
    selected: boolean
  ) => {
    if (!isUndefined(result) && !isUndefined(result.date_range.start_date)) {
      dispatch(
        fetchSetStationSelected(
          result.selected_fire_center_id,
          result.date_range.start_date,
          result.date_range.end_date,
          planningAreaId,
          code,
          selected
        )
      )
    }
  }

  const setFuelType = (planningAreaId: number, code: number, fuel_type_id: number) => {
    if (!isUndefined(result) && !isUndefined(result.date_range.start_date)) {
      dispatch(
        fetchSetFuelType(
          result.selected_fire_center_id,
          result.date_range.start_date,
          result.date_range.end_date,
          planningAreaId,
          code,
          fuel_type_id
        )
      )
    }
  }

  const setNewFireStarts = (
    areaId: number,
    dayOffset: number,
    newFireStarts: FireStartRange
  ) => {
    if (!isUndefined(result) && !isUndefined(result.date_range)) {
      dispatch(
        fetchSetNewFireStarts(
          result.selected_fire_center_id,
          result.date_range.start_date,
          result.date_range.end_date,
          areaId,
          DateTime.fromISO(result.date_range.start_date + 'T00:00+00:00', {
            setZone: true
          })
            .plus({ days: dayOffset })
            .toISODate(),
          newFireStarts.id
        )
      )
    }
  }

  const updatePrepDateRange = (newDateRange: DateRange) => {
    if (
      newDateRange !== dateRange &&
      !isUndefined(selectedFireCentre) &&
      !isUndefined(result) &&
      !isUndefined(newDateRange) &&
      !isUndefined(newDateRange.startDate) &&
      !isUndefined(newDateRange.endDate)
    ) {
      dispatch(
        fetchGetPrepDateRange(
          result.selected_fire_center_id,
          newDateRange.startDate,
          newDateRange.endDate
        )
      )
    }
  }

  const setSelectedFireCentreFromLocalStorage = () => {
    const findCentre = (name: string | null): FireCentre | undefined => {
      const fireCentresArray = Object.values(fireCentres)
      return fireCentresArray.find(centre => centre.name == name)
    }
    const storedFireCentre = findCentre(
      localStorage.getItem('hfiCalcPreferredFireCentre')
    )
    if (!isUndefined(storedFireCentre) && storedFireCentre !== selectedFireCentre) {
      dispatch(setSelectedFireCentre(storedFireCentre))
    }
  }

  useEffect(() => {
    dispatch(fetchHFIStations())
    dispatch(fetchFuelTypes())
    // eslint-disable-next-line react-hooks/exhaustive-deps
  }, [])

  useEffect(() => {
    if (
      selectedFireCentre &&
      selectedFireCentre?.name !== localStorage.getItem('hfiCalcPreferredFireCentre')
    ) {
      localStorage.setItem('hfiCalcPreferredFireCentre', selectedFireCentre?.name)
    }
    if (!isUndefined(selectedFireCentre)) {
      dispatch(fetchLoadDefaultHFIResult(selectedFireCentre.id))
      dispatch(setSelectedPrepDate(''))
    }
    // eslint-disable-next-line react-hooks/exhaustive-deps
  }, [selectedFireCentre])

  useEffect(() => {
    if (Object.keys(fireCentres).length > 0) {
      setSelectedFireCentreFromLocalStorage()
    }
    // eslint-disable-next-line react-hooks/exhaustive-deps
  }, [fireCentres])

  const selectNewFireCentre = (newSelection: FireCentre | undefined) => {
    dispatch(setSelectedFireCentre(newSelection))
  }

  const handleDownloadClicked = () => {
    if (!isUndefined(result)) {
      if (
        !isUndefined(result) &&
        !isUndefined(result.date_range.start_date) &&
        !isUndefined(result.date_range.end_date)
      ) {
        dispatch(
          fetchPDFDownload(
            result.selected_fire_center_id,
            result.date_range.start_date,
            result.date_range.end_date
          )
        )
      }
    }
  }

  const buildSuccessNotification = () => {
    if (changeSaved) {
      return <HFISuccessAlert message="Changes saved!" />
    }
    return <React.Fragment></React.Fragment>
  }

  const buildAddStationButton = () => {
    if (
      !isUndefined(selectedFireCentre) &&
      roles.includes(ROLES.HFI.STATION_ADMIN) &&
      isAuthenticated
    ) {
      return (
        <FormControl className={classes.actionButton}>
          <AddStationButton />
        </FormControl>
      )
    }
  }

  return (
    <main data-testid="hfi-calculator-page">
      <GeneralHeader
        padding="3em"
        spacing={0.985}
        title="HFI Calculator"
        productName="HFI Calculator"
      />
      <HFIPageSubHeader
        fireCentres={fireCentres}
        setDateRange={updatePrepDateRange}
        result={result}
        selectedFireCentre={selectedFireCentre}
        selectNewFireCentre={selectNewFireCentre}
        padding="1rem"
      />
      <Container maxWidth={'xl'}>
        <HFILoadingDataView
          pdfLoading={pdfLoading}
          fuelTypesLoading={fuelTypesLoading}
          stationDataLoading={stationDataLoading}
          fireCentresLoading={fireCentresLoading}
          fireCentresError={fireCentresError}
          hfiError={hfiError}
          selectedFireCentre={selectedFireCentre}
          dateRange={dateRange}
        >
          <React.Fragment>
            <LiveChangesAlert />
            {buildSuccessNotification()}
            <FormControl className={classes.controlContainer}>
              <ViewSwitcherToggles
                dateRange={dateRange}
                selectedPrepDate={selectedPrepDate}
              />
<<<<<<< HEAD
            </FormControl>

            <FormControl className={classes.actionButton}>
              <DownloadPDFButton onClick={handleDownloadClicked} />
=======
              <LastUpdatedHeader
                dailies={result?.planning_area_hfi_results.flatMap(areaResult =>
                  areaResult.daily_results.flatMap(dailyResult =>
                    dailyResult.dailies.map(validatedDaily => validatedDaily.daily)
                  )
                )}
              />
              <FormControl className={classes.actionButtonContainer}>
                {roles.includes(ROLES.HFI.STATION_ADMIN) && isAuthenticated && (
                  <AddStationButton />
                )}
                <DownloadPDFButton onClick={handleDownloadClicked} />
              </FormControl>
>>>>>>> 25dccfe0
            </FormControl>

            {buildAddStationButton()}

            <ErrorBoundary>
              {isUndefined(result) ? (
                <React.Fragment></React.Fragment>
              ) : (
                <ViewSwitcher
                  selectedFireCentre={selectedFireCentre}
                  dateRange={dateRange}
                  setSelected={setSelectedStation}
                  setNewFireStarts={setNewFireStarts}
                  setFuelType={setFuelType}
                  selectedPrepDay={selectedPrepDate}
                  fuelTypes={fuelTypes}
                  planningAreaStationInfo={result.planning_area_station_info}
                />
              )}
            </ErrorBoundary>
          </React.Fragment>
        </HFILoadingDataView>
      </Container>
    </main>
  )
}

export default React.memo(HfiCalculatorPage)<|MERGE_RESOLUTION|>--- conflicted
+++ resolved
@@ -37,10 +37,7 @@
 import HFILoadingDataView from 'features/hfiCalculator/components/HFILoadingDataView'
 import AddStationButton from 'features/hfiCalculator/components/stationAdmin/AddStationButton'
 import { ROLES } from 'features/auth/roles'
-<<<<<<< HEAD
-=======
 import LastUpdatedHeader from 'features/hfiCalculator/components/LastUpdatedHeader'
->>>>>>> 25dccfe0
 
 const useStyles = makeStyles(theme => ({
   ...formControlStyles,
@@ -82,13 +79,6 @@
   prepDays: {
     margin: theme.spacing(1),
     minWidth: 100
-<<<<<<< HEAD
-  },
-  actionButton: {
-    margin: theme.spacing(1),
-    float: 'right'
-=======
->>>>>>> 25dccfe0
   }
 }))
 
@@ -255,20 +245,6 @@
       return <HFISuccessAlert message="Changes saved!" />
     }
     return <React.Fragment></React.Fragment>
-  }
-
-  const buildAddStationButton = () => {
-    if (
-      !isUndefined(selectedFireCentre) &&
-      roles.includes(ROLES.HFI.STATION_ADMIN) &&
-      isAuthenticated
-    ) {
-      return (
-        <FormControl className={classes.actionButton}>
-          <AddStationButton />
-        </FormControl>
-      )
-    }
   }
 
   return (
@@ -306,12 +282,6 @@
                 dateRange={dateRange}
                 selectedPrepDate={selectedPrepDate}
               />
-<<<<<<< HEAD
-            </FormControl>
-
-            <FormControl className={classes.actionButton}>
-              <DownloadPDFButton onClick={handleDownloadClicked} />
-=======
               <LastUpdatedHeader
                 dailies={result?.planning_area_hfi_results.flatMap(areaResult =>
                   areaResult.daily_results.flatMap(dailyResult =>
@@ -325,10 +295,7 @@
                 )}
                 <DownloadPDFButton onClick={handleDownloadClicked} />
               </FormControl>
->>>>>>> 25dccfe0
             </FormControl>
-
-            {buildAddStationButton()}
 
             <ErrorBoundary>
               {isUndefined(result) ? (
