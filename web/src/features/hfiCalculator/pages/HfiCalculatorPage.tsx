--- conflicted
+++ resolved
@@ -279,12 +279,7 @@
 
           <ErrorBoundary>
             <ViewSwitcher
-<<<<<<< HEAD
-              isWeeklyView={isWeeklyView}
               selectedFireCentre={selectedFireCentre}
-=======
-              fireCentres={fireCentres}
->>>>>>> f4e288ef
               dailies={dailies}
               dateOfInterest={dateOfInterest}
               selectedPrepDay={selectedPredDay}
