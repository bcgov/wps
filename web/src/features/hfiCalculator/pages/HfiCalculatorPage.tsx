import React, { useState, useEffect } from 'react'
import { Button, Container, ErrorBoundary, GeneralHeader, PageTitle } from 'components'
import { fetchHFIStations } from 'features/hfiCalculator/slices/stationsSlice'
import { fetchHFIDailies } from 'features/hfiCalculator/slices/hfiCalculatorSlice'
import { useDispatch, useSelector } from 'react-redux'
import { DateTime } from 'luxon'
import {
  selectHFIDailies,
  selectHFIStations,
  selectHFIStationsLoading,
  selectHFIPrepDays
} from 'app/rootReducer'
import { CircularProgress, FormControl, makeStyles, Tooltip } from '@material-ui/core'
import {
  FileCopyOutlined,
  CheckOutlined,
  InfoOutlined,
  HelpOutlineOutlined
} from '@material-ui/icons'
import { getDateRange, pstFormatter } from 'utils/date'
import ViewSwitcher from 'features/hfiCalculator/components/ViewSwitcher'
import ViewSwitcherToggles from 'features/hfiCalculator/components/ViewSwitcherToggles'
import { formControlStyles, theme } from 'app/theme'
import { AboutDataModal } from 'features/hfiCalculator/components/AboutDataModal'
import { FormatTableAsCSV } from 'features/hfiCalculator/FormatTableAsCSV'
import { PST_UTC_OFFSET } from 'utils/constants'
import PrepDaysDropdown from 'features/hfiCalculator/components/PrepDaysDropdown'
import { setPrepDays } from 'features/hfiCalculator/slices/hfiPrepSlice'
import { getDailiesForCSV } from 'features/hfiCalculator/util'
import DatePicker from 'components/DatePicker'

const useStyles = makeStyles(() => ({
  ...formControlStyles,
  container: {
    display: 'flex',
    justifyContent: 'center'
  },
  helpIcon: {
    fill: theme.palette.primary.main
  },
  copyToClipboardInfoIcon: {
    marginLeft: '3px'
  },
  clipboardIcon: {
    marginRight: '3px'
  },
  aboutButtonText: {
    color: theme.palette.primary.main,
    textDecoration: 'underline',
    fontWeight: 'bold'
  },
  positionStyler: {
    position: 'absolute',
    right: '20px'
  },
  prepDays: {
    margin: theme.spacing(1),
    minWidth: 100
  }
}))

const clipboardCopySuccessDuration = 2000 // milliseconds

const HfiCalculatorPage: React.FunctionComponent = () => {
  const classes = useStyles()

  const dispatch = useDispatch()
  const { dailies, loading } = useSelector(selectHFIDailies)
  const { fireCentres } = useSelector(selectHFIStations)
  const stationDataLoading = useSelector(selectHFIStationsLoading)
<<<<<<< HEAD
  const [selectedPredDay, setSelectedPrepDay] = useState<DateTime | null>(null)
  const [isWeeklyView, setIsWeeklyView] = useState<boolean>(selectedPredDay == null)
=======
  const numPrepDays = useSelector(selectHFIPrepDays)
  const setNumPrepDays = (numDays: number) => {
    dispatch(setPrepDays(numDays))
  }

  const [isWeeklyView, toggleTableView] = useState(true)
>>>>>>> 6719fcaa
  const [modalOpen, setModalOpen] = useState<boolean>(false)

  // the DatePicker component requires dateOfInterest to be in string format
  const [dateOfInterest, setDateOfInterest] = useState(
    pstFormatter(DateTime.now().setZone(`UTC${PST_UTC_OFFSET}`))
  )
  const [isCopied, setIsCopied] = useState(false)

  const callDispatch = (start: DateTime, end: DateTime) => {
    dispatch(fetchHFIStations())
    dispatch(fetchHFIDailies(start.toUTC().valueOf(), end.toUTC().valueOf()))
  }

  const refreshView = () => {
    const { start, end } = getDateRange(isWeeklyView, dateOfInterest)
    callDispatch(start, end)
  }

  const updateDate = (newDate: string) => {
    if (newDate !== dateOfInterest) {
      setDateOfInterest(newDate)
      const { start, end } = getDateRange(isWeeklyView, newDate)
      setSelectedPrepDay(null)
      callDispatch(start, end)
    }
  }

  const openAboutModal = () => {
    setModalOpen(true)
  }

  const copyTable = () => {
    if (isWeeklyView) {
      const weeklyViewAsString = FormatTableAsCSV.exportWeeklyRowsAsStrings(
        numPrepDays,
        fireCentres,
        getDailiesForCSV(numPrepDays, dailies)
      )
      navigator.clipboard.writeText(weeklyViewAsString)
    } else {
      const dailyViewAsString = FormatTableAsCSV.exportDailyRowsAsStrings(
        numPrepDays,
        fireCentres,
        dailies
      )
      navigator.clipboard.writeText(dailyViewAsString)
    }
    setIsCopied(true)
  }

  useEffect(() => {
    /**  this logic is copied from
     https://github.com/danoc/react-use-clipboard/blob/master/src/index.tsx 
     (the react-use-clipboard package was too restrictive for our needs, but the logic for
      having a timeout on the copy success message is helpful for us)
    */
    if (isCopied) {
      const id = setTimeout(() => {
        setIsCopied(false)
      }, clipboardCopySuccessDuration)

      return () => {
        clearTimeout(id)
      }
    }
  }, [isCopied])

  useEffect(() => {
    refreshView()
    // eslint-disable-next-line react-hooks/exhaustive-deps
  }, [])

  useEffect(() => {
    setIsWeeklyView(selectedPredDay == null)
    refreshView()
    // eslint-disable-next-line react-hooks/exhaustive-deps
  }, [selectedPredDay])

  return (
    <main data-testid="hfi-calculator-page">
      <GeneralHeader
        padding="3em"
        spacing={0.985}
        title="Predictive Services Unit"
        productName="HFI Calculator"
      />
      <PageTitle maxWidth={false} padding="1rem" title="HFI Calculator" />
      {loading || stationDataLoading ? (
        <Container className={classes.container}>
          <CircularProgress />
        </Container>
      ) : (
        <Container maxWidth={'xl'}>
          <FormControl className={classes.prepDays}>
            <PrepDaysDropdown days={numPrepDays} setNumPrepDays={setNumPrepDays} />
          </FormControl>
          <FormControl className={classes.formControl}>
            <DatePicker date={dateOfInterest} updateDate={updateDate} />
          </FormControl>
          <FormControl className={classes.formControl}>
            <ViewSwitcherToggles
              setSelectedPrepDay={setSelectedPrepDay}
              selectedPrepDay={selectedPredDay}
              dateOfInterest={dateOfInterest}
            />
          </FormControl>
          <FormControl className={classes.formControl}>
            {isCopied ? (
              <Button>
                <CheckOutlined />
                Copied!
              </Button>
            ) : (
              <Button onClick={copyTable}>
                <FileCopyOutlined className={classes.clipboardIcon} />
                Copy Data to Clipboard
                <Tooltip
                  title={
                    'You can paste all table data in Excel. To format: go to the Data tab, use Text to Columns > Delimited > Comma.'
                  }
                >
                  <InfoOutlined className={classes.copyToClipboardInfoIcon} />
                </Tooltip>
              </Button>
            )}
          </FormControl>

          <FormControl className={classes.positionStyler}>
            <Button onClick={openAboutModal}>
              <HelpOutlineOutlined className={classes.helpIcon}></HelpOutlineOutlined>
              <p className={classes.aboutButtonText}>About this data</p>
            </Button>
          </FormControl>
          <AboutDataModal
            modalOpen={modalOpen}
            setModalOpen={setModalOpen}
          ></AboutDataModal>

          <ErrorBoundary>
            <ViewSwitcher
              isWeeklyView={isWeeklyView}
              fireCentres={fireCentres}
              dailies={dailies}
              dateOfInterest={dateOfInterest}
            />
          </ErrorBoundary>
        </Container>
      )}
    </main>
  )
}

export default React.memo(HfiCalculatorPage)<|MERGE_RESOLUTION|>--- conflicted
+++ resolved
@@ -68,17 +68,12 @@
   const { dailies, loading } = useSelector(selectHFIDailies)
   const { fireCentres } = useSelector(selectHFIStations)
   const stationDataLoading = useSelector(selectHFIStationsLoading)
-<<<<<<< HEAD
   const [selectedPredDay, setSelectedPrepDay] = useState<DateTime | null>(null)
   const [isWeeklyView, setIsWeeklyView] = useState<boolean>(selectedPredDay == null)
-=======
   const numPrepDays = useSelector(selectHFIPrepDays)
   const setNumPrepDays = (numDays: number) => {
     dispatch(setPrepDays(numDays))
   }
-
-  const [isWeeklyView, toggleTableView] = useState(true)
->>>>>>> 6719fcaa
   const [modalOpen, setModalOpen] = useState<boolean>(false)
 
   // the DatePicker component requires dateOfInterest to be in string format
