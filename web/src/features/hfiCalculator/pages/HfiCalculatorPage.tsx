import React, { useState, useEffect } from 'react'
import { Container, ErrorBoundary, GeneralHeader } from 'components'
import { fetchHFIStations } from 'features/hfiCalculator/slices/stationsSlice'
import {
  FireStarts,
  setSelectedFireCentre,
  fetchHFIResult,
<<<<<<< HEAD
=======
  fetchLoadHFIResult,
  setSelectedPrepDate,
>>>>>>> 62d314e4
  setSaved,
  fetchPDFDownload,
  PrepDateRange
} from 'features/hfiCalculator/slices/hfiCalculatorSlice'
import { useDispatch, useSelector } from 'react-redux'
import {
  selectHFIStations,
  selectHFIStationsLoading,
  selectHFICalculatorState
} from 'app/rootReducer'
import {
  CircularProgress,
  FormControl,
  makeStyles,
  Table,
  TableBody
} from '@material-ui/core'
import { pstFormatter } from 'utils/date'
import { DateRange } from 'materialui-daterange-picker'
import ViewSwitcher from 'features/hfiCalculator/components/ViewSwitcher'
import SaveButton from 'features/hfiCalculator/components/SaveButton'
import ViewSwitcherToggles from 'features/hfiCalculator/components/ViewSwitcherToggles'
import { formControlStyles, theme } from 'app/theme'
import { PST_UTC_OFFSET } from 'utils/constants'
import { FireCentre } from 'api/hfiCalcAPI'
import { HFIPageSubHeader } from 'features/hfiCalculator/components/HFIPageSubHeader'
import { cloneDeep, isNull, isUndefined } from 'lodash'
import HFIErrorAlert from 'features/hfiCalculator/components/HFIErrorAlert'
import { DateTime } from 'luxon'
import DownloadPDFButton from 'features/hfiCalculator/components/DownloadPDFButton'
import EmptyFireCentreRow from 'features/hfiCalculator/components/EmptyFireCentre'

const useStyles = makeStyles(() => ({
  ...formControlStyles,
  container: {
    display: 'flex',
    justifyContent: 'center'
  },
  helpIcon: {
    fill: theme.palette.primary.main
  },
  copyToClipboardInfoIcon: {
    marginLeft: '3px'
  },
  clipboardIcon: {
    marginRight: '3px'
  },
  aboutButtonText: {
    color: theme.palette.primary.main,
    textDecoration: 'underline',
    fontWeight: 'bold'
  },
  positionStyler: {
    position: 'absolute',
    right: '20px'
  },
  prepDays: {
    margin: theme.spacing(1),
    minWidth: 100
  },
  saveButton: {
    margin: theme.spacing(1),
    float: 'right'
  }
}))

const HfiCalculatorPage: React.FunctionComponent = () => {
  const classes = useStyles()

  const dispatch = useDispatch()
  const { fireCentres, error: fireCentresError } = useSelector(selectHFIStations)
  const stationDataLoading = useSelector(selectHFIStationsLoading)
  const { selectedPrepDate, result, selectedFireCentre, loading, saved } = useSelector(
    selectHFICalculatorState
  )

  const setSelected = (newSelected: number[]) => {
    if (!isUndefined(result)) {
      dispatch(setSaved(false))
      dispatch(
        fetchHFIResult({
          selected_station_code_ids: newSelected,
          selected_fire_center_id: result.selected_fire_center_id,
          planning_area_fire_starts: result.planning_area_fire_starts,
          date_range: result.date_range
        })
      )
    }
  }

  const setNewFireStarts = (
    areaId: number,
    dayOffset: number,
    newFireStarts: FireStarts
  ) => {
    if (!isUndefined(result)) {
      const newPlanningAreaFireStarts = cloneDeep(result.planning_area_fire_starts)
      newPlanningAreaFireStarts[areaId][dayOffset] = { ...newFireStarts }
      dispatch(setSaved(false))
      dispatch(
        fetchHFIResult({
          selected_station_code_ids: result.selected_station_code_ids,
          selected_fire_center_id: result.selected_fire_center_id,
          planning_area_fire_starts: newPlanningAreaFireStarts,
          date_range: result.date_range
        })
      )
    }
  }

  const getBrowserCurrentDate = () => {
    return pstFormatter(DateTime.now().setZone(`UTC${PST_UTC_OFFSET}`))
  }
  const [prepDateRange, setPrepDateRange] = useState<PrepDateRange>()

  const updatePrepDateRange = (newDateRange: DateRange) => {
    if (
      // newDateRange !== prepDateRange &&
      !isUndefined(selectedFireCentre) &&
      !isUndefined(result)
    ) {
      setPrepDateRange({
        // This is so annoying that I have to do this to make the network call work
        start_date: newDateRange.startDate?.toISOString().split('T')[0],
        end_date: newDateRange.endDate?.toISOString().split('T')[0]
      })
      dispatch(setSaved(false))
      dispatch(
        fetchHFIResult({
          selected_station_code_ids: result.selected_station_code_ids,
          selected_fire_center_id: result.selected_fire_center_id,
          planning_area_fire_starts: result.planning_area_fire_starts,
          date_range: prepDateRange
        })
      )
    }
  }

  const setSelectedFireCentreFromLocalStorage = () => {
    const findCentre = (name: string | null): FireCentre | undefined => {
      const fireCentresArray = Object.values(fireCentres)
      return fireCentresArray.find(centre => centre.name == name)
    }
    const storedFireCentre = findCentre(
      localStorage.getItem('hfiCalcPreferredFireCentre')
    )
    if (!isUndefined(storedFireCentre) && storedFireCentre !== selectedFireCentre) {
      dispatch(setSelectedFireCentre(storedFireCentre))
    }
  }

  useEffect(() => {
    dispatch(fetchHFIStations())
    // eslint-disable-next-line react-hooks/exhaustive-deps
  }, [])

  useEffect(() => {
    if (
      selectedFireCentre &&
      selectedFireCentre?.name !== localStorage.getItem('hfiCalcPreferredFireCentre')
    ) {
      localStorage.setItem('hfiCalcPreferredFireCentre', selectedFireCentre?.name)
    }
    if (!isUndefined(selectedFireCentre)) {
<<<<<<< HEAD
      const stationCodes = selectedFireCentre.planning_areas.flatMap(area =>
        area.stations.map(station => station.code)
      )
      dispatch(
        fetchHFIResult({
          selected_station_code_ids: stationCodes,
          selected_fire_center_id: selectedFireCentre.id,
          planning_area_fire_starts: {}
        })
      )
=======
      dispatch(fetchLoadHFIResult({ selected_fire_center_id: selectedFireCentre.id }))
>>>>>>> 62d314e4
    }
    // eslint-disable-next-line react-hooks/exhaustive-deps
  }, [selectedFireCentre])

  useEffect(() => {
    if (Object.keys(fireCentres).length > 0) {
      setSelectedFireCentreFromLocalStorage()
    }
    // eslint-disable-next-line react-hooks/exhaustive-deps
  }, [fireCentres])

  useEffect(() => {
    if (!isUndefined(result)) {
      setPrepDateRange(result.date_range)
    }
  }, [result, result?.date_range])

  const selectNewFireCentre = (newSelection: FireCentre | undefined) => {
    dispatch(setSelectedFireCentre(newSelection))
  }

  const handleSaveClicked = () => {
    if (!isUndefined(result)) {
      dispatch(
        fetchHFIResult({
          selected_station_code_ids: result.selected_station_code_ids,
          selected_fire_center_id: result.selected_fire_center_id,
          planning_area_fire_starts: result.planning_area_fire_starts,
          date_range: result.date_range,
          persist_request: true
        })
      )
    }
  }

  const handleDownloadClicked = () => {
    if (!isUndefined(result)) {
      dispatch(
        fetchPDFDownload({
          selected_station_code_ids: result.selected_station_code_ids,
          selected_fire_center_id: result.selected_fire_center_id,
          planning_area_fire_starts: result.planning_area_fire_starts,
          date_range: result.date_range
        })
      )
    }
  }

  const buildHFIContent = () => {
    if (isUndefined(selectedFireCentre)) {
      return (
        <Table>
          <TableBody>
            <EmptyFireCentreRow />
          </TableBody>
        </Table>
      )
    } else if (loading || stationDataLoading || isUndefined(result)) {
      return (
        <Container className={classes.container}>
          <CircularProgress />
        </Container>
      )
    }
    return (
      <React.Fragment>
        <Container maxWidth={'xl'}>
          {!isNull(fireCentresError) && (
            <HFIErrorAlert hfiDailiesError={null} fireCentresError={fireCentresError} />
          )}

          <FormControl className={classes.formControl}>
            <ViewSwitcherToggles
              dateRange={prepDateRange}
              selectedPrepDate={selectedPrepDate}
            />
          </FormControl>

          <FormControl className={classes.saveButton}>
            <DownloadPDFButton onClick={handleDownloadClicked} />
          </FormControl>

          <FormControl className={classes.saveButton}>
            <SaveButton saved={saved} onClick={handleSaveClicked} />
          </FormControl>

          <ErrorBoundary>
            <ViewSwitcher
              selectedFireCentre={selectedFireCentre}
              result={result}
              dateRange={prepDateRange}
              setSelected={setSelected}
              setNewFireStarts={setNewFireStarts}
              selectedPrepDay={selectedPrepDate}
            />
          </ErrorBoundary>
        </Container>
      </React.Fragment>
    )
  }

  return (
    <main data-testid="hfi-calculator-page">
      <GeneralHeader
        padding="3em"
        spacing={0.985}
        title="HFI Calculator"
        productName="HFI Calculator"
      />
      <HFIPageSubHeader
        fireCentres={fireCentres}
        dateRange={prepDateRange}
        setDateRange={updatePrepDateRange}
        result={result}
        selectedFireCentre={selectedFireCentre}
        selectNewFireCentre={selectNewFireCentre}
        padding="1rem"
      />
      {buildHFIContent()}
    </main>
  )
}

export default React.memo(HfiCalculatorPage)<|MERGE_RESOLUTION|>--- conflicted
+++ resolved
@@ -5,11 +5,8 @@
   FireStarts,
   setSelectedFireCentre,
   fetchHFIResult,
-<<<<<<< HEAD
-=======
   fetchLoadHFIResult,
   setSelectedPrepDate,
->>>>>>> 62d314e4
   setSaved,
   fetchPDFDownload,
   PrepDateRange
@@ -174,20 +171,7 @@
       localStorage.setItem('hfiCalcPreferredFireCentre', selectedFireCentre?.name)
     }
     if (!isUndefined(selectedFireCentre)) {
-<<<<<<< HEAD
-      const stationCodes = selectedFireCentre.planning_areas.flatMap(area =>
-        area.stations.map(station => station.code)
-      )
-      dispatch(
-        fetchHFIResult({
-          selected_station_code_ids: stationCodes,
-          selected_fire_center_id: selectedFireCentre.id,
-          planning_area_fire_starts: {}
-        })
-      )
-=======
       dispatch(fetchLoadHFIResult({ selected_fire_center_id: selectedFireCentre.id }))
->>>>>>> 62d314e4
     }
     // eslint-disable-next-line react-hooks/exhaustive-deps
   }, [selectedFireCentre])
