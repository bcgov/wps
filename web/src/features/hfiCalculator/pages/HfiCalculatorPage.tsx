import React, { useState, useEffect } from 'react'
<<<<<<< HEAD
import { Container, ErrorBoundary, GeneralHeader, PageTitle } from 'components'
=======

import { Button, Container, GeneralHeader, PageTitle } from 'components'

>>>>>>> 2f616008
import DatePicker from 'components/DatePicker'
import useClipboard from 'react-use-clipboard'
import { fetchHFIStations } from 'features/hfiCalculator/slices/stationsSlice'
import { fetchHFIDailies } from 'features/hfiCalculator/slices/hfiCalculatorSlice'
import { useDispatch, useSelector } from 'react-redux'
import { DateTime } from 'luxon'
import {
  selectHFIDailies,
  selectHFIStations,
  selectHFIStationsLoading
} from 'app/rootReducer'
import { Button, CircularProgress, FormControl, makeStyles } from '@material-ui/core'
import { FileCopyOutlined, CheckOutlined } from '@material-ui/icons'
import { buildDailyMap, buildWeekliesByCode } from 'features/hfiCalculator/util'
import { getDateRange } from 'utils/date'
import ViewSwitcher, {
  ViewSwitcherProps
} from 'features/hfiCalculator/components/ViewSwitcher'
import ViewSwitcherToggles from 'features/hfiCalculator/components/ViewSwitcherToggles'
<<<<<<< HEAD
import { formControlStyles } from 'app/theme'
import { RowManager } from '../RowManager'
=======
import { formControlStyles, theme } from 'app/theme'
import { AboutDataModal } from 'features/hfiCalculator/components/AboutDataModal'
import InfoOutlinedIcon from '@material-ui/icons/InfoOutlined'
>>>>>>> 2f616008

const useStyles = makeStyles(() => ({
  ...formControlStyles,
  container: {
    display: 'flex',
    justifyContent: 'center'
  },
  infoIcon: {
    fill: theme.palette.primary.main
  },
  aboutButtonText: {
    color: theme.palette.primary.main,
    textDecoration: 'underline',
    fontWeight: 'bold'
  },
  positionStyler: {
    position: 'absolute',
    right: '20px'
  }
}))

const HfiCalculatorPage: React.FunctionComponent = () => {
  const classes = useStyles()

  const dispatch = useDispatch()
  const { dailies, loading } = useSelector(selectHFIDailies)
  const { fireCentres } = useSelector(selectHFIStations)
  const stationDataLoading = useSelector(selectHFIStationsLoading)
  const [isWeeklyView, toggleTableView] = useState(false)
  const [modalOpen, setModalOpen] = useState<boolean>(false)

  // the DatePicker component requires dateOfInterest to be in string format
  const [dateOfInterest, setDateOfInterest] = useState(
    DateTime.now().setZone('UTC-7').toISO()
  )
  const [previouslySelectedDateOfInterest, setPreviouslySelectedDateOfInterest] =
    useState(DateTime.now().setZone('UTC-7').toISO())

  const viewSwitcherProps: ViewSwitcherProps = {
    isWeeklyView: isWeeklyView,
    fireCentres: fireCentres,
    dailiesMap: buildDailyMap(dailies),
    weekliesMap: buildWeekliesByCode(dailies),
    dateOfInterest: dateOfInterest
  }

  // const weeklyViewAsString = RowManager.exportWeeklyRowsAsStrings()
  const dailyViewAsString = RowManager.exportDailyRowsAsStrings(
    fireCentres,
    buildDailyMap(dailies)
  )

  const [isCopied, setCopied] = useClipboard(dailyViewAsString, {
    successDuration: 2000 // milliseconds
  })

  const refreshView = () => {
    const { start, end } = getDateRange(isWeeklyView, dateOfInterest)
    dispatch(fetchHFIStations())
    dispatch(fetchHFIDailies(start.toUTC().valueOf(), end.toUTC().valueOf()))
  }

  const updateDate = () => {
    if (previouslySelectedDateOfInterest !== dateOfInterest) {
      refreshView()
      setPreviouslySelectedDateOfInterest(dateOfInterest)
    }
  }

  const openAboutModal = () => {
    setModalOpen(true)
  }

  useEffect(() => {
    refreshView()
    // eslint-disable-next-line react-hooks/exhaustive-deps
  }, [])

  useEffect(() => {
    refreshView()
    // eslint-disable-next-line react-hooks/exhaustive-deps
  }, [isWeeklyView])

  return (
    <main data-testid="hfi-calculator-page">
      <GeneralHeader
        padding="3em"
        spacing={0.985}
        title="Predictive Services Unit"
        productName="HFI Calculator"
      />
      <PageTitle maxWidth={false} padding="1rem" title="HFI Calculator" />
      {loading || stationDataLoading ? (
        <Container className={classes.container}>
          <CircularProgress />
        </Container>
      ) : (
        <Container maxWidth={'xl'}>
          <FormControl className={classes.formControl}>
            <DatePicker
              date={dateOfInterest}
              onChange={setDateOfInterest}
              updateDate={updateDate}
            />
          </FormControl>

          <FormControl className={classes.formControl}>
            <ViewSwitcherToggles
              isWeeklyView={isWeeklyView}
              toggleTableView={toggleTableView}
            />
          </FormControl>
<<<<<<< HEAD

          <FormControl className={classes.formControl}>
            {isCopied ? (
              <Button>
                <CheckOutlined />
                Copied!
              </Button>
            ) : (
              <Button onClick={setCopied}>
                <FileCopyOutlined />
                Copy to Clipboard
              </Button>
            )}
          </FormControl>

          <ErrorBoundary>
            <ViewSwitcher
              isWeeklyView={isWeeklyView}
              fireCentres={fireCentres}
              dailiesMap={buildDailyMap(dailies)}
              weekliesMap={buildWeekliesByCode(dailies)}
              dateOfInterest={dateOfInterest}
            />
          </ErrorBoundary>
=======
          <FormControl className={classes.positionStyler}>
            <Button onClick={openAboutModal}>
              <InfoOutlinedIcon className={classes.infoIcon}></InfoOutlinedIcon>
              <p className={classes.aboutButtonText}>About this data</p>
            </Button>
          </FormControl>
          <AboutDataModal
            modalOpen={modalOpen}
            setModalOpen={setModalOpen}
          ></AboutDataModal>
          <ViewSwitcher
            isWeeklyView={isWeeklyView}
            fireCentres={fireCentres}
            dailiesMap={buildDailyMap(dailies)}
            weekliesMap={buildWeekliesByCode(dailies)}
            dateOfInterest={dateOfInterest}
          />
>>>>>>> 2f616008
        </Container>
      )}
    </main>
  )
}

export default React.memo(HfiCalculatorPage)<|MERGE_RESOLUTION|>--- conflicted
+++ resolved
@@ -1,11 +1,5 @@
 import React, { useState, useEffect } from 'react'
-<<<<<<< HEAD
-import { Container, ErrorBoundary, GeneralHeader, PageTitle } from 'components'
-=======
-
-import { Button, Container, GeneralHeader, PageTitle } from 'components'
-
->>>>>>> 2f616008
+import { Button, Container, ErrorBoundary, GeneralHeader, PageTitle } from 'components'
 import DatePicker from 'components/DatePicker'
 import useClipboard from 'react-use-clipboard'
 import { fetchHFIStations } from 'features/hfiCalculator/slices/stationsSlice'
@@ -17,7 +11,7 @@
   selectHFIStations,
   selectHFIStationsLoading
 } from 'app/rootReducer'
-import { Button, CircularProgress, FormControl, makeStyles } from '@material-ui/core'
+import { CircularProgress, FormControl, makeStyles } from '@material-ui/core'
 import { FileCopyOutlined, CheckOutlined } from '@material-ui/icons'
 import { buildDailyMap, buildWeekliesByCode } from 'features/hfiCalculator/util'
 import { getDateRange } from 'utils/date'
@@ -25,14 +19,10 @@
   ViewSwitcherProps
 } from 'features/hfiCalculator/components/ViewSwitcher'
 import ViewSwitcherToggles from 'features/hfiCalculator/components/ViewSwitcherToggles'
-<<<<<<< HEAD
-import { formControlStyles } from 'app/theme'
-import { RowManager } from '../RowManager'
-=======
 import { formControlStyles, theme } from 'app/theme'
 import { AboutDataModal } from 'features/hfiCalculator/components/AboutDataModal'
 import InfoOutlinedIcon from '@material-ui/icons/InfoOutlined'
->>>>>>> 2f616008
+import { RowManager } from '../RowManager'
 
 const useStyles = makeStyles(() => ({
   ...formControlStyles,
@@ -70,14 +60,6 @@
   )
   const [previouslySelectedDateOfInterest, setPreviouslySelectedDateOfInterest] =
     useState(DateTime.now().setZone('UTC-7').toISO())
-
-  const viewSwitcherProps: ViewSwitcherProps = {
-    isWeeklyView: isWeeklyView,
-    fireCentres: fireCentres,
-    dailiesMap: buildDailyMap(dailies),
-    weekliesMap: buildWeekliesByCode(dailies),
-    dateOfInterest: dateOfInterest
-  }
 
   // const weeklyViewAsString = RowManager.exportWeeklyRowsAsStrings()
   const dailyViewAsString = RowManager.exportDailyRowsAsStrings(
@@ -145,7 +127,6 @@
               toggleTableView={toggleTableView}
             />
           </FormControl>
-<<<<<<< HEAD
 
           <FormControl className={classes.formControl}>
             {isCopied ? (
@@ -161,16 +142,6 @@
             )}
           </FormControl>
 
-          <ErrorBoundary>
-            <ViewSwitcher
-              isWeeklyView={isWeeklyView}
-              fireCentres={fireCentres}
-              dailiesMap={buildDailyMap(dailies)}
-              weekliesMap={buildWeekliesByCode(dailies)}
-              dateOfInterest={dateOfInterest}
-            />
-          </ErrorBoundary>
-=======
           <FormControl className={classes.positionStyler}>
             <Button onClick={openAboutModal}>
               <InfoOutlinedIcon className={classes.infoIcon}></InfoOutlinedIcon>
@@ -181,14 +152,16 @@
             modalOpen={modalOpen}
             setModalOpen={setModalOpen}
           ></AboutDataModal>
-          <ViewSwitcher
-            isWeeklyView={isWeeklyView}
-            fireCentres={fireCentres}
-            dailiesMap={buildDailyMap(dailies)}
-            weekliesMap={buildWeekliesByCode(dailies)}
-            dateOfInterest={dateOfInterest}
-          />
->>>>>>> 2f616008
+
+          <ErrorBoundary>
+            <ViewSwitcher
+              isWeeklyView={isWeeklyView}
+              fireCentres={fireCentres}
+              dailiesMap={buildDailyMap(dailies)}
+              weekliesMap={buildWeekliesByCode(dailies)}
+              dateOfInterest={dateOfInterest}
+            />
+          </ErrorBoundary>
         </Container>
       )}
     </main>
