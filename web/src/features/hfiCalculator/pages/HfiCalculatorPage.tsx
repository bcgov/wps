--- conflicted
+++ resolved
@@ -91,20 +91,14 @@
   const dispatch = useDispatch()
   const { fireCentres, error: fireCentresError } = useSelector(selectHFIStations)
   const stationDataLoading = useSelector(selectHFIStationsLoading)
-<<<<<<< HEAD
-  const { selectedPrepDate, result, selectedFireCentre, loading, dateRange } =
-    useSelector(selectHFICalculatorState)
-=======
   const {
     selectedPrepDate,
     result,
     selectedFireCentre,
     loading,
-    saved,
     dateRange,
     error: hfiError
   } = useSelector(selectHFICalculatorState)
->>>>>>> 9e366f16
 
   const setSelectedStation = (
     planningAreaId: number,
