--- conflicted
+++ resolved
@@ -5,7 +5,8 @@
   fetchHFIDailies,
   setPrepDays,
   setSelectedPrepDate,
-  setSelectedSelectedStationCodes
+  setSelectedSelectedStationCodes,
+  setSelectedFireCentre
 } from 'features/hfiCalculator/slices/hfiCalculatorSlice'
 import { useDispatch, useSelector } from 'react-redux'
 import { DateTime } from 'luxon'
@@ -31,13 +32,10 @@
 import { PST_UTC_OFFSET } from 'utils/constants'
 import PrepDaysDropdown from 'features/hfiCalculator/components/PrepDaysDropdown'
 import DatePicker from 'components/DatePicker'
-<<<<<<< HEAD
 import { FireCentre } from 'api/hfiCalcAPI'
 import { isUndefined } from 'lodash'
 import FireCentreDropdown from 'features/hfiCalculator/components/FireCentreDropdown'
-=======
 import { union } from 'lodash'
->>>>>>> 2a9d1cc3
 
 const useStyles = makeStyles(() => ({
   ...formControlStyles,
@@ -78,20 +76,15 @@
   const { dailies, loading } = useSelector(selectHFIDailies)
   const { fireCentres } = useSelector(selectHFIStations)
   const stationDataLoading = useSelector(selectHFIStationsLoading)
-<<<<<<< HEAD
-  const [selectedPrepDay, setSelectedPrepDay] = useState<DateTime | null>(null)
-  const [isWeeklyView, setIsWeeklyView] = useState<boolean>(selectedPrepDay == null)
-  const numPrepDays = useSelector(selectHFIPrepDays)
-=======
   const {
     numPrepDays,
     selectedStationCodes: selected,
     planningAreaHFIResults,
-    selectedPrepDate
+    selectedPrepDate,
+    selectedFireCentre
   } = useSelector(selectHFICalculatorState)
 
   const [isWeeklyView, setIsWeeklyView] = useState<boolean>(selectedPrepDate == '')
->>>>>>> 2a9d1cc3
   const setNumPrepDays = (numDays: number) => {
     // if the number of prep days change, we need to unset the selected prep day - it
     // could be that the selected prep day no longer falls into the prep period.
@@ -111,32 +104,16 @@
   )
   const [isCopied, setIsCopied] = useState(false)
 
-<<<<<<< HEAD
-  const [selectedFireCentre, setSelectedFireCentre] = useState<FireCentre | undefined>(
-    undefined
-  )
-
-  const callDispatchHFIDailies = (start: DateTime, end: DateTime) => {
-    if (!isUndefined(selectedFireCentre)) {
-      dispatch(
-        fetchHFIDailies(
-          start.toUTC().valueOf(),
-          end.toUTC().valueOf(),
-          getAllPlanningWeatherStationCodesFromFireCentre(selectedFireCentre)
-        )
-      )
-    }
-=======
   const getDailies = (start: DateTime, end: DateTime) => {
     dispatch(
       fetchHFIDailies(
-        fireCentres,
+        selectedFireCentre,
+        getAllPlanningWeatherStationCodesFromFireCentre(selectedFireCentre),
         selected,
         start.toUTC().valueOf(),
         end.toUTC().valueOf()
       )
     )
->>>>>>> 2a9d1cc3
   }
 
   useEffect(() => {
@@ -146,33 +123,16 @@
 
   useEffect(() => {
     const { start, end } = getDateRange(isWeeklyView, dateOfInterest)
-<<<<<<< HEAD
-    callDispatchHFIDailies(start, end)
-  }
-=======
-    dispatch(
-      fetchHFIDailies(
-        fireCentres,
-        selected,
-        start.toUTC().valueOf(),
-        end.toUTC().valueOf()
-      )
-    )
+    getDailies(start, end)
     // eslint-disable-next-line react-hooks/exhaustive-deps
   }, [fireCentres])
->>>>>>> 2a9d1cc3
 
   const updateDate = (newDate: string) => {
     if (newDate !== dateOfInterest) {
       setDateOfInterest(newDate)
       const { start, end } = getDateRange(true, newDate)
-<<<<<<< HEAD
-      setSelectedPrepDay(null)
-      callDispatchHFIDailies(start, end)
-=======
       dispatch(setSelectedPrepDate(''))
       getDailies(start, end)
->>>>>>> 2a9d1cc3
     }
   }
 
@@ -225,7 +185,7 @@
       localStorage.getItem('hfiCalcPreferredFireCentre')
     )
     if (!isUndefined(storedFireCentre) && storedFireCentre !== selectedFireCentre) {
-      setSelectedFireCentre(storedFireCentre)
+      dispatch(setSelectedFireCentre(storedFireCentre))
     }
   }
 
@@ -248,17 +208,8 @@
 
   useEffect(() => {
     dispatch(fetchHFIStations())
-<<<<<<< HEAD
-    refreshView()
-=======
->>>>>>> 2a9d1cc3
     // eslint-disable-next-line react-hooks/exhaustive-deps
   }, [])
-
-  useEffect(() => {
-<<<<<<< HEAD
-    setIsWeeklyView(selectedPrepDay == null)
-  }, [selectedPrepDay])
 
   useEffect(() => {
     if (
@@ -271,9 +222,11 @@
     if (!isUndefined(selectedFireCentre)) {
       dispatch(
         fetchHFIDailies(
+          selectedFireCentre,
+          getAllPlanningWeatherStationCodesFromFireCentre(selectedFireCentre),
+          selected,
           start.toUTC().valueOf(),
-          end.toUTC().valueOf(),
-          getAllPlanningWeatherStationCodesFromFireCentre(selectedFireCentre)
+          end.toUTC().valueOf()
         )
       )
     }
@@ -286,7 +239,8 @@
     }
     // eslint-disable-next-line react-hooks/exhaustive-deps
   }, [fireCentres])
-=======
+
+  useEffect(() => {
     setIsWeeklyView(selectedPrepDate == '')
   }, [selectedPrepDate])
 
@@ -294,7 +248,6 @@
     setSelected(union(dailies.map(daily => daily.code)))
     // eslint-disable-next-line react-hooks/exhaustive-deps
   }, [dailies])
->>>>>>> 2a9d1cc3
 
   return (
     <main data-testid="hfi-calculator-page">
@@ -330,15 +283,7 @@
             <DatePicker date={dateOfInterest} updateDate={updateDate} />
           </FormControl>
           <FormControl className={classes.formControl}>
-<<<<<<< HEAD
-            <ViewSwitcherToggles
-              setSelectedPrepDay={setSelectedPrepDay}
-              selectedPrepDay={selectedPrepDay}
-              dateOfInterest={dateOfInterest}
-            />
-=======
             <ViewSwitcherToggles dateOfInterest={dateOfInterest} />
->>>>>>> 2a9d1cc3
           </FormControl>
           <FormControl className={classes.formControl}>
             {isCopied ? (
@@ -377,12 +322,8 @@
               selectedFireCentre={selectedFireCentre}
               dailies={dailies}
               dateOfInterest={dateOfInterest}
-<<<<<<< HEAD
-              selectedPrepDay={selectedPrepDay}
-=======
               setSelected={setSelected}
               selectedPrepDay={selectedPrepDate}
->>>>>>> 2a9d1cc3
             />
           </ErrorBoundary>
         </Container>
