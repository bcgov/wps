--- conflicted
+++ resolved
@@ -73,8 +73,8 @@
   const dispatch: AppDispatch = useDispatch()
   const {
     fireCentres,
-    error: fireCentresError,
-    loading: fireCentresLoading
+    error: fireCentresError
+    // loading: fireCentresLoading
   } = useSelector(selectHFIStations)
   const stationDataLoading = useSelector(selectHFIStationsLoading)
   const {
@@ -219,73 +219,6 @@
     return <React.Fragment></React.Fragment>
   }
 
-<<<<<<< HEAD
-  const isLoadingWithoutError = () => {
-    return (
-      (fireCentresLoading ||
-        fuelTypesLoading ||
-        stationDataLoading ||
-        pdfLoading ||
-        isUndefined(result)) &&
-      isNull(fireCentresError) &&
-      isNull(hfiError)
-    )
-  }
-
-  const buildHFIContent = () => {
-    const errorNotification = buildErrorNotification()
-    if (isUndefined(selectedFireCentre) || isUndefined(dateRange)) {
-      return (
-        <React.Fragment>
-          {errorNotification}
-          <Table>
-            <TableBody>
-              <EmptyFireCentreRow />
-            </TableBody>
-          </Table>
-        </React.Fragment>
-      )
-    } else if (isLoadingWithoutError()) {
-      return (
-        <Container className={classes.container}>
-          {errorNotification}
-          <CircularProgress />
-        </Container>
-      )
-    }
-    return (
-      <React.Fragment>
-        <Container maxWidth={'xl'}>
-          <LiveChangesAlert />
-          {errorNotification}
-          {buildSuccessNotification()}
-          <FormControl className={classes.formControl}>
-            <ViewSwitcherToggles
-              dateRange={dateRange}
-              selectedPrepDate={selectedPrepDate}
-            />
-          </FormControl>
-
-          <FormControl className={classes.pdfButton}>
-            <DownloadPDFButton onClick={handleDownloadClicked} />
-          </FormControl>
-
-          <ErrorBoundary>
-            <ViewSwitcher
-              selectedFireCentre={selectedFireCentre}
-              dateRange={dateRange}
-              setSelected={setSelectedStation}
-              setNewFireStarts={setNewFireStarts}
-              selectedPrepDay={selectedPrepDate}
-            />
-          </ErrorBoundary>
-        </Container>
-      </React.Fragment>
-    )
-  }
-
-=======
->>>>>>> d799ed56
   return (
     <main data-testid="hfi-calculator-page">
       <GeneralHeader
@@ -304,7 +237,8 @@
       />
       <Container maxWidth={'xl'}>
         <HFILoadingDataView
-          loading={loading}
+          pdfLoading={pdfLoading}
+          fuelTypesLoading={fuelTypesLoading}
           stationDataLoading={stationDataLoading}
           fireCentresLoading={fireCentresLoading}
           fireCentresError={fireCentresError}
