import React, { useState, useEffect } from 'react'
import { Container, ErrorBoundary, GeneralHeader } from 'components'
import { fetchHFIStations } from 'features/hfiCalculator/slices/stationsSlice'
import {
  FireStarts,
  setSelectedFireCentre,
<<<<<<< HEAD
  fetchHFIResult
=======
  fetchHFIResult,
  setSelectedPrepDate,
  setSaved
>>>>>>> 444fc978
} from 'features/hfiCalculator/slices/hfiCalculatorSlice'
import { useDispatch, useSelector } from 'react-redux'
import {
  selectHFIStations,
  selectHFIStationsLoading,
  selectHFICalculatorState
} from 'app/rootReducer'
import { CircularProgress, FormControl, makeStyles } from '@material-ui/core'
import { DateRange } from 'materialui-daterange-picker'
import ViewSwitcher from 'features/hfiCalculator/components/ViewSwitcher'
import SaveButton from 'features/hfiCalculator/components/SaveButton'
import ViewSwitcherToggles from 'features/hfiCalculator/components/ViewSwitcherToggles'
import { formControlStyles, theme } from 'app/theme'
<<<<<<< HEAD
=======
import { PST_UTC_OFFSET, PST_ISO_TIMEZONE } from 'utils/constants'
import PrepDaysDropdown from 'features/hfiCalculator/components/PrepDaysDropdown'
>>>>>>> 444fc978
import { FireCentre } from 'api/hfiCalcAPI'
import { HFIPageSubHeader } from 'features/hfiCalculator/components/HFIPageSubHeader'
import { cloneDeep, isNull, isUndefined } from 'lodash'
import HFIErrorAlert from 'features/hfiCalculator/components/HFIErrorAlert'

const useStyles = makeStyles(() => ({
  ...formControlStyles,
  container: {
    display: 'flex',
    justifyContent: 'center'
  },
  helpIcon: {
    fill: theme.palette.primary.main
  },
  copyToClipboardInfoIcon: {
    marginLeft: '3px'
  },
  clipboardIcon: {
    marginRight: '3px'
  },
  aboutButtonText: {
    color: theme.palette.primary.main,
    textDecoration: 'underline',
    fontWeight: 'bold'
  },
  positionStyler: {
    position: 'absolute',
    right: '20px'
  },
  prepDays: {
    margin: theme.spacing(1),
    minWidth: 100
  },
  saveButton: {
    margin: theme.spacing(1),
    float: 'right'
  }
}))

const HfiCalculatorPage: React.FunctionComponent = () => {
  const classes = useStyles()

  const dispatch = useDispatch()
  const { fireCentres, error: fireCentresError } = useSelector(selectHFIStations)
  const stationDataLoading = useSelector(selectHFIStationsLoading)
<<<<<<< HEAD
  const { selectedPrepDate, result, selectedFireCentre, loading } = useSelector(
    selectHFICalculatorState
  )
=======
  const { numPrepDays, selectedPrepDate, result, selectedFireCentre, loading, saved } =
    useSelector(selectHFICalculatorState)

  const setNumPrepDays = (numDays: number) => {
    // if the number of prep days change, we need to unset the selected prep day - it
    // could be that the selected prep day no longer falls into the prep period.
    if (!isUndefined(result)) {
      dispatch(setSaved(false))
      const newEndDate = DateTime.fromISO(result.start_date + PST_ISO_TIMEZONE).plus({
        days: numDays
      })

      const prepDateObj = DateTime.fromISO(selectedPrepDate)
      const startDate = DateTime.fromISO(result.start_date + PST_ISO_TIMEZONE)
      if (prepDateObj < startDate || prepDateObj > newEndDate) {
        // we only need to change the selected prep date, the change in prep days would result in the
        // selected date being invalid.
        dispatch(setSelectedPrepDate(''))
      }

      dispatch(
        fetchHFIResult({
          selected_station_code_ids: result.selected_station_code_ids,
          selected_fire_center_id: result.selected_fire_center_id,
          planning_area_fire_starts: result.planning_area_fire_starts,
          start_date: result.start_date,
          end_date: newEndDate.toISO().split('T')[0]
        })
      )
    }
  }
>>>>>>> 444fc978

  const setSelected = (newSelected: number[]) => {
    if (!isUndefined(result)) {
      dispatch(setSaved(false))
      dispatch(
        fetchHFIResult({
          selected_station_code_ids: newSelected,
          selected_fire_center_id: result.selected_fire_center_id,
          planning_area_fire_starts: result.planning_area_fire_starts,
<<<<<<< HEAD
          selected_prep_date: result.selected_prep_date.toJSDate(),
          date_range: result.date_range
=======
          start_date: result.start_date,
          end_date: result.end_date
>>>>>>> 444fc978
        })
      )
    }
  }

  const setNewFireStarts = (
    areaId: number,
    dayOffset: number,
    newFireStarts: FireStarts
  ) => {
    if (!isUndefined(result)) {
      const newPlanningAreaFireStarts = cloneDeep(result.planning_area_fire_starts)
      newPlanningAreaFireStarts[areaId][dayOffset] = { ...newFireStarts }
      dispatch(setSaved(false))
      dispatch(
        fetchHFIResult({
          selected_station_code_ids: result.selected_station_code_ids,
          selected_fire_center_id: result.selected_fire_center_id,
          planning_area_fire_starts: newPlanningAreaFireStarts,
<<<<<<< HEAD
          selected_prep_date: result.selected_prep_date.toJSDate(),
          date_range: result.date_range
        })
      )
    }
  }

  const [prepDateRange, setPrepDateRange] = useState<DateRange>()
=======
          start_date: result.start_date,
          end_date: result.end_date
        })
      )
    }
  }

  const getBrowserCurrentDate = () => {
    return pstFormatter(DateTime.now().setZone(`UTC${PST_UTC_OFFSET}`))
  }

  // the DatePicker component requires dateOfInterest to be in string format
  const [dateOfInterest, setDateOfInterest] = useState(getBrowserCurrentDate())
>>>>>>> 444fc978

  const updatePrepDateRange = (newDateRange: DateRange) => {
    if (
      newDateRange !== prepDateRange &&
      !isUndefined(selectedFireCentre) &&
      !isUndefined(result)
    ) {
<<<<<<< HEAD
      setPrepDateRange(newDateRange)
=======
      setDateOfInterest(newDate)
      const { start, end } = getDateRange(true, newDate)
      dispatch(setSaved(false))
>>>>>>> 444fc978
      dispatch(
        fetchHFIResult({
          selected_station_code_ids: result.selected_station_code_ids,
          selected_fire_center_id: result.selected_fire_center_id,
          planning_area_fire_starts: result.planning_area_fire_starts,
<<<<<<< HEAD
          selected_prep_date: result.selected_prep_date.toJSDate(),
          date_range: {
            start_date: newDateRange.startDate,
            end_date: newDateRange.endDate
          }
=======
          start_date: start.toISODate(),
          end_date: end.toISODate()
>>>>>>> 444fc978
        })
      )
    }
  }

  const setSelectedFireCentreFromLocalStorage = () => {
    const findCentre = (name: string | null): FireCentre | undefined => {
      const fireCentresArray = Object.values(fireCentres)
      return fireCentresArray.find(centre => centre.name == name)
    }
    const storedFireCentre = findCentre(
      localStorage.getItem('hfiCalcPreferredFireCentre')
    )
    if (!isUndefined(storedFireCentre) && storedFireCentre !== selectedFireCentre) {
      dispatch(setSelectedFireCentre(storedFireCentre))
    }
  }

  useEffect(() => {
    dispatch(fetchHFIStations())
    // eslint-disable-next-line react-hooks/exhaustive-deps
  }, [])

  useEffect(() => {
    if (
      selectedFireCentre &&
      selectedFireCentre?.name !== localStorage.getItem('hfiCalcPreferredFireCentre')
    ) {
      localStorage.setItem('hfiCalcPreferredFireCentre', selectedFireCentre?.name)
    }
    if (!isUndefined(selectedFireCentre)) {
      const stationCodes = selectedFireCentre.planning_areas.flatMap(area =>
        area.stations.map(station => station.code)
      )
      dispatch(
        fetchHFIResult({
<<<<<<< HEAD
          date_range: result ? result.date_range : prepDateRange,
=======
          start_date: undefined,
          end_date: undefined,
>>>>>>> 444fc978
          selected_station_code_ids: stationCodes,
          selected_fire_center_id: selectedFireCentre.id,
          planning_area_fire_starts: {}
        })
      )
    }
    // eslint-disable-next-line react-hooks/exhaustive-deps
  }, [selectedFireCentre])

  useEffect(() => {
    if (Object.keys(fireCentres).length > 0) {
      setSelectedFireCentreFromLocalStorage()
    }
    // eslint-disable-next-line react-hooks/exhaustive-deps
  }, [fireCentres])

  useEffect(() => {
    if (!isUndefined(result)) {
      // TODO: Ooooh no! HACK! If you be doing string stuff like this, things will break!
      setDateOfInterest(result.start_date + 'T00:00:00.000-08:00')
    }
  }, [result, result?.start_date])

  const selectNewFireCentre = (newSelection: FireCentre | undefined) => {
    dispatch(setSelectedFireCentre(newSelection))
  }

  const handleSaveClicked = () => {
    if (!isUndefined(result)) {
      dispatch(
        fetchHFIResult({
          selected_station_code_ids: result.selected_station_code_ids,
          selected_fire_center_id: result.selected_fire_center_id,
          planning_area_fire_starts: result.planning_area_fire_starts,
          start_date: result.start_date,
          end_date: result.end_date,
          persist_request: true
        })
      )
    }
  }

  return (
    <main data-testid="hfi-calculator-page">
      <GeneralHeader
        padding="3em"
        spacing={0.985}
        title="HFI Calculator"
        productName="HFI Calculator"
      />
      <HFIPageSubHeader
        fireCentres={fireCentres}
<<<<<<< HEAD
        dateRange={prepDateRange}
        setDateRange={updatePrepDateRange}
=======
        dateOfInterest={dateOfInterest}
        updateDate={updateDate}
        result={result}
>>>>>>> 444fc978
        selectedFireCentre={selectedFireCentre}
        selectNewFireCentre={selectNewFireCentre}
        padding="1rem"
      />
      {loading || stationDataLoading || isUndefined(result) ? (
        <Container className={classes.container}>
          <CircularProgress />
        </Container>
      ) : (
        <React.Fragment>
          <Container maxWidth={'xl'}>
            {!isNull(fireCentresError) && (
              <HFIErrorAlert hfiDailiesError={null} fireCentresError={fireCentresError} />
            )}
<<<<<<< HEAD
            <LastUpdatedHeader
              dailies={result?.planning_area_hfi_results.flatMap(areaResult =>
                areaResult.daily_results.flatMap(dailyResult =>
                  dailyResult.dailies.map(validatedDaily => validatedDaily.daily)
                )
              )}
            />
=======
            <FormControl className={classes.prepDays}>
              <PrepDaysDropdown days={numPrepDays} setNumPrepDays={setNumPrepDays} />
            </FormControl>
>>>>>>> 444fc978

            <FormControl className={classes.formControl}>
              <ViewSwitcherToggles />
            </FormControl>

            <FormControl className={classes.saveButton}>
              <SaveButton saved={saved} onClick={handleSaveClicked} />
            </FormControl>

            <ErrorBoundary>
              <ViewSwitcher
                selectedFireCentre={selectedFireCentre}
                result={result}
                setSelected={setSelected}
                setNewFireStarts={setNewFireStarts}
                selectedPrepDay={selectedPrepDate}
              />
            </ErrorBoundary>
          </Container>
        </React.Fragment>
      )}
    </main>
  )
}

export default React.memo(HfiCalculatorPage)<|MERGE_RESOLUTION|>--- conflicted
+++ resolved
@@ -4,13 +4,9 @@
 import {
   FireStarts,
   setSelectedFireCentre,
-<<<<<<< HEAD
-  fetchHFIResult
-=======
   fetchHFIResult,
-  setSelectedPrepDate,
-  setSaved
->>>>>>> 444fc978
+  setSaved,
+  PrepDateRange
 } from 'features/hfiCalculator/slices/hfiCalculatorSlice'
 import { useDispatch, useSelector } from 'react-redux'
 import {
@@ -24,15 +20,14 @@
 import SaveButton from 'features/hfiCalculator/components/SaveButton'
 import ViewSwitcherToggles from 'features/hfiCalculator/components/ViewSwitcherToggles'
 import { formControlStyles, theme } from 'app/theme'
-<<<<<<< HEAD
-=======
 import { PST_UTC_OFFSET, PST_ISO_TIMEZONE } from 'utils/constants'
-import PrepDaysDropdown from 'features/hfiCalculator/components/PrepDaysDropdown'
->>>>>>> 444fc978
 import { FireCentre } from 'api/hfiCalcAPI'
 import { HFIPageSubHeader } from 'features/hfiCalculator/components/HFIPageSubHeader'
 import { cloneDeep, isNull, isUndefined } from 'lodash'
 import HFIErrorAlert from 'features/hfiCalculator/components/HFIErrorAlert'
+import LastUpdatedHeader from 'features/hfiCalculator/components/LastUpdatedHeader'
+import { DateTime } from 'luxon'
+import { pstFormatter } from 'utils/date'
 
 const useStyles = makeStyles(() => ({
   ...formControlStyles,
@@ -74,59 +69,19 @@
   const dispatch = useDispatch()
   const { fireCentres, error: fireCentresError } = useSelector(selectHFIStations)
   const stationDataLoading = useSelector(selectHFIStationsLoading)
-<<<<<<< HEAD
-  const { selectedPrepDate, result, selectedFireCentre, loading } = useSelector(
+  const { selectedPrepDate, result, selectedFireCentre, loading, saved } = useSelector(
     selectHFICalculatorState
   )
-=======
-  const { numPrepDays, selectedPrepDate, result, selectedFireCentre, loading, saved } =
-    useSelector(selectHFICalculatorState)
-
-  const setNumPrepDays = (numDays: number) => {
-    // if the number of prep days change, we need to unset the selected prep day - it
-    // could be that the selected prep day no longer falls into the prep period.
+
+  const setSelected = (newSelected: number[]) => {
     if (!isUndefined(result)) {
       dispatch(setSaved(false))
-      const newEndDate = DateTime.fromISO(result.start_date + PST_ISO_TIMEZONE).plus({
-        days: numDays
-      })
-
-      const prepDateObj = DateTime.fromISO(selectedPrepDate)
-      const startDate = DateTime.fromISO(result.start_date + PST_ISO_TIMEZONE)
-      if (prepDateObj < startDate || prepDateObj > newEndDate) {
-        // we only need to change the selected prep date, the change in prep days would result in the
-        // selected date being invalid.
-        dispatch(setSelectedPrepDate(''))
-      }
-
-      dispatch(
-        fetchHFIResult({
-          selected_station_code_ids: result.selected_station_code_ids,
+      dispatch(
+        fetchHFIResult({
+          selected_station_code_ids: newSelected,
           selected_fire_center_id: result.selected_fire_center_id,
           planning_area_fire_starts: result.planning_area_fire_starts,
-          start_date: result.start_date,
-          end_date: newEndDate.toISO().split('T')[0]
-        })
-      )
-    }
-  }
->>>>>>> 444fc978
-
-  const setSelected = (newSelected: number[]) => {
-    if (!isUndefined(result)) {
-      dispatch(setSaved(false))
-      dispatch(
-        fetchHFIResult({
-          selected_station_code_ids: newSelected,
-          selected_fire_center_id: result.selected_fire_center_id,
-          planning_area_fire_starts: result.planning_area_fire_starts,
-<<<<<<< HEAD
-          selected_prep_date: result.selected_prep_date.toJSDate(),
           date_range: result.date_range
-=======
-          start_date: result.start_date,
-          end_date: result.end_date
->>>>>>> 444fc978
         })
       )
     }
@@ -146,8 +101,6 @@
           selected_station_code_ids: result.selected_station_code_ids,
           selected_fire_center_id: result.selected_fire_center_id,
           planning_area_fire_starts: newPlanningAreaFireStarts,
-<<<<<<< HEAD
-          selected_prep_date: result.selected_prep_date.toJSDate(),
           date_range: result.date_range
         })
       )
@@ -155,21 +108,9 @@
   }
 
   const [prepDateRange, setPrepDateRange] = useState<DateRange>()
-=======
-          start_date: result.start_date,
-          end_date: result.end_date
-        })
-      )
-    }
-  }
-
   const getBrowserCurrentDate = () => {
     return pstFormatter(DateTime.now().setZone(`UTC${PST_UTC_OFFSET}`))
   }
-
-  // the DatePicker component requires dateOfInterest to be in string format
-  const [dateOfInterest, setDateOfInterest] = useState(getBrowserCurrentDate())
->>>>>>> 444fc978
 
   const updatePrepDateRange = (newDateRange: DateRange) => {
     if (
@@ -177,28 +118,17 @@
       !isUndefined(selectedFireCentre) &&
       !isUndefined(result)
     ) {
-<<<<<<< HEAD
       setPrepDateRange(newDateRange)
-=======
-      setDateOfInterest(newDate)
-      const { start, end } = getDateRange(true, newDate)
       dispatch(setSaved(false))
->>>>>>> 444fc978
       dispatch(
         fetchHFIResult({
           selected_station_code_ids: result.selected_station_code_ids,
           selected_fire_center_id: result.selected_fire_center_id,
           planning_area_fire_starts: result.planning_area_fire_starts,
-<<<<<<< HEAD
-          selected_prep_date: result.selected_prep_date.toJSDate(),
           date_range: {
-            start_date: newDateRange.startDate,
-            end_date: newDateRange.endDate
+            start_date: newDateRange.startDate?.toISOString().split('T')[0],
+            end_date: newDateRange.endDate?.toISOString().split('T')[0]
           }
-=======
-          start_date: start.toISODate(),
-          end_date: end.toISODate()
->>>>>>> 444fc978
         })
       )
     }
@@ -233,14 +163,21 @@
       const stationCodes = selectedFireCentre.planning_areas.flatMap(area =>
         area.stations.map(station => station.code)
       )
-      dispatch(
-        fetchHFIResult({
-<<<<<<< HEAD
-          date_range: result ? result.date_range : prepDateRange,
-=======
-          start_date: undefined,
-          end_date: undefined,
->>>>>>> 444fc978
+      let dateRange = undefined
+      if (!isUndefined(result)) {
+        dateRange = result.date_range
+      } else if (
+        !isUndefined(prepDateRange?.startDate) &&
+        !isUndefined(prepDateRange?.endDate)
+      ) {
+        dateRange = {
+          start_date: prepDateRange?.startDate.toISOString().split('T')[0],
+          end_date: prepDateRange?.endDate.toISOString().split('T')[0]
+        }
+      }
+      dispatch(
+        fetchHFIResult({
+          date_range: dateRange,
           selected_station_code_ids: stationCodes,
           selected_fire_center_id: selectedFireCentre.id,
           planning_area_fire_starts: {}
@@ -259,10 +196,16 @@
 
   useEffect(() => {
     if (!isUndefined(result)) {
-      // TODO: Ooooh no! HACK! If you be doing string stuff like this, things will break!
-      setDateOfInterest(result.start_date + 'T00:00:00.000-08:00')
-    }
-  }, [result, result?.start_date])
+      setPrepDateRange({
+        startDate: result.date_range.start_date
+          ? new Date(result.date_range.start_date)
+          : undefined,
+        endDate: result.date_range.end_date
+          ? new Date(result.date_range.end_date)
+          : undefined
+      })
+    }
+  }, [result, result?.date_range])
 
   const selectNewFireCentre = (newSelection: FireCentre | undefined) => {
     dispatch(setSelectedFireCentre(newSelection))
@@ -275,8 +218,7 @@
           selected_station_code_ids: result.selected_station_code_ids,
           selected_fire_center_id: result.selected_fire_center_id,
           planning_area_fire_starts: result.planning_area_fire_starts,
-          start_date: result.start_date,
-          end_date: result.end_date,
+          date_range: result.date_range,
           persist_request: true
         })
       )
@@ -293,14 +235,9 @@
       />
       <HFIPageSubHeader
         fireCentres={fireCentres}
-<<<<<<< HEAD
         dateRange={prepDateRange}
         setDateRange={updatePrepDateRange}
-=======
-        dateOfInterest={dateOfInterest}
-        updateDate={updateDate}
         result={result}
->>>>>>> 444fc978
         selectedFireCentre={selectedFireCentre}
         selectNewFireCentre={selectNewFireCentre}
         padding="1rem"
@@ -315,7 +252,6 @@
             {!isNull(fireCentresError) && (
               <HFIErrorAlert hfiDailiesError={null} fireCentresError={fireCentresError} />
             )}
-<<<<<<< HEAD
             <LastUpdatedHeader
               dailies={result?.planning_area_hfi_results.flatMap(areaResult =>
                 areaResult.daily_results.flatMap(dailyResult =>
@@ -323,11 +259,6 @@
                 )
               )}
             />
-=======
-            <FormControl className={classes.prepDays}>
-              <PrepDaysDropdown days={numPrepDays} setNumPrepDays={setNumPrepDays} />
-            </FormControl>
->>>>>>> 444fc978
 
             <FormControl className={classes.formControl}>
               <ViewSwitcherToggles />
