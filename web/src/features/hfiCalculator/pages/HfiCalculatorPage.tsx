--- conflicted
+++ resolved
@@ -1,39 +1,6 @@
 import React, { useEffect } from 'react'
 
 import { Container, PageHeader, PageTitle } from 'components'
-<<<<<<< HEAD
-import DailyViewTable from '../components/DailyViewTable'
-import { fetchHFIDailies } from '../slices/hfiCalculatorSlice'
-import { useDispatch, useSelector } from 'react-redux'
-import { DateTime } from 'luxon'
-import { selectHFIDailies } from 'app/rootReducer'
-import { makeStyles, CircularProgress } from '@material-ui/core'
-
-const HfiCalculatorPage: React.FunctionComponent = () => {
-  const useStyles = makeStyles({
-    container: {
-      display: 'flex',
-      justifyContent: 'center'
-    }
-  })
-  const classes = useStyles()
-
-  const dispatch = useDispatch()
-  const { dailies, loading } = useSelector(selectHFIDailies)
-  useEffect(() => {
-    // For now just give dailies for today
-    const startTime = DateTime.now()
-      .startOf('day')
-      .toUTC()
-      .valueOf()
-    const endTime = DateTime.now()
-      .endOf('day')
-      .toUTC()
-      .valueOf()
-    dispatch(fetchHFIDailies(startTime, endTime))
-    // eslint-disable-next-line react-hooks/exhaustive-deps
-  }, [])
-=======
 import DailyViewTable from 'features/hfiCalculator/components/DailyViewTable'
 import { useDispatch } from 'react-redux'
 import { fetchHFIStations } from '../slices/stationsSlice'
@@ -44,25 +11,12 @@
     dispatch(fetchHFIStations())
   })
 
->>>>>>> 8bb83ca3
   return (
     <main data-testid="hfi-calculator-page">
       <PageHeader title="Predictive Services Unit" productName="HFI Calculator" />
       <PageTitle title="HFI Calculator" />
-<<<<<<< HEAD
-      <Container className={classes.container} maxWidth={'xl'}>
-        {loading ? (
-          <CircularProgress />
-        ) : (
-          <DailyViewTable
-            title={'Daily View Table'}
-            stationData={dailies}
-          ></DailyViewTable>
-        )}
-=======
       <Container>
         <DailyViewTable title="HFI Calculator Daily View" testId="hfi-calc-daily-table" />
->>>>>>> 8bb83ca3
       </Container>
     </main>
   )
