import React, { useEffect } from 'react'
import { DateTime } from 'luxon'
import { Container, ErrorBoundary, GeneralHeader } from 'components'
import { fetchHFIStations } from 'features/hfiCalculator/slices/stationsSlice'
import {
  FireStartRange,
  setSelectedFireCentre,
  fetchLoadDefaultHFIResult,
  fetchSetNewFireStarts,
  fetchGetPrepDateRange,
  fetchSetStationSelected,
  fetchFuelTypes,
  fetchPDFDownload,
  setSelectedPrepDate,
  fetchSetFuelType
} from 'features/hfiCalculator/slices/hfiCalculatorSlice'
import { useDispatch, useSelector } from 'react-redux'
<<<<<<< HEAD
import {
  selectHFIStations,
  selectHFIStationsLoading,
  selectHFICalculatorState,
  selectAuthentication
} from 'app/rootReducer'
=======
import { selectHFIStations, selectHFIStationsLoading, selectHFICalculatorState } from 'app/rootReducer'
>>>>>>> aed9bc60
import { FormControl } from '@mui/material'
import makeStyles from '@mui/styles/makeStyles'
import ViewSwitcher from 'features/hfiCalculator/components/ViewSwitcher'
import ViewSwitcherToggles from 'features/hfiCalculator/components/ViewSwitcherToggles'
import { formControlStyles } from 'app/theme'
import { FireCentre } from 'api/hfiCalculatorAPI'
import { HFIPageSubHeader } from 'features/hfiCalculator/components/HFIPageSubHeader'
import { isUndefined } from 'lodash'
import HFISuccessAlert from 'features/hfiCalculator/components/HFISuccessAlert'
import DownloadPDFButton from 'features/hfiCalculator/components/DownloadPDFButton'
import { DateRange } from 'components/dateRangePicker/types'
import LiveChangesAlert from 'features/hfiCalculator/components/LiveChangesAlert'
import { AppDispatch } from 'app/store'
import HFILoadingDataView from 'features/hfiCalculator/components/HFILoadingDataView'
import AddStationButton from 'features/hfiCalculator/components/stationAdmin/AddStationButton'
import { ROLES } from 'features/auth/roles'
import LastUpdatedHeader from 'features/hfiCalculator/components/LastUpdatedHeader'

const useStyles = makeStyles(theme => ({
  ...formControlStyles,
  container: {
    display: 'flex',
    justifyContent: 'center'
  },
  controlContainer: {
    display: 'flex',
    alignItems: 'center',
    flexDirection: 'row',
    margin: theme.spacing(1),
    minWidth: 210
  },
  actionButtonContainer: {
    marginLeft: 'auto',
    display: 'flex',
    alignItems: 'center',
    flexDirection: 'row'
  },
  helpIcon: {
    fill: theme.palette.primary.main
  },
  copyToClipboardInfoIcon: {
    marginLeft: '3px'
  },
  clipboardIcon: {
    marginRight: '3px'
  },
  aboutButtonText: {
    color: theme.palette.primary.main,
    textDecoration: 'underline',
    fontWeight: 'bold'
  },
  positionStyler: {
    position: 'absolute',
    right: '20px'
  },
  prepDays: {
    margin: theme.spacing(1),
    minWidth: 100
  }
}))

const HfiCalculatorPage: React.FunctionComponent = () => {
  const classes = useStyles()

  const dispatch: AppDispatch = useDispatch()
  const { roles, isAuthenticated } = useSelector(selectAuthentication)
  const { fireCentres, error: fireCentresError } = useSelector(selectHFIStations)
  const stationDataLoading = useSelector(selectHFIStationsLoading)
  const {
    selectedPrepDate,
    result,
    selectedFireCentre,
    pdfLoading,
    fuelTypesLoading,
    fireCentresLoading,
    dateRange,
    error: hfiError,
    changeSaved,
    fuelTypes
  } = useSelector(selectHFICalculatorState)

  const setSelectedStation = (planningAreaId: number, code: number, selected: boolean) => {
    if (!isUndefined(result) && !isUndefined(result.date_range.start_date)) {
      dispatch(
        fetchSetStationSelected(
          result.selected_fire_center_id,
          result.date_range.start_date,
          result.date_range.end_date,
          planningAreaId,
          code,
          selected
        )
      )
    }
  }

  const setFuelType = (planningAreaId: number, code: number, fuel_type_id: number) => {
    if (!isUndefined(result) && !isUndefined(result.date_range.start_date)) {
      dispatch(
        fetchSetFuelType(
          result.selected_fire_center_id,
          result.date_range.start_date,
          result.date_range.end_date,
          planningAreaId,
          code,
          fuel_type_id
        )
      )
    }
  }

  const setNewFireStarts = (areaId: number, dayOffset: number, newFireStarts: FireStartRange) => {
    if (!isUndefined(result) && !isUndefined(result.date_range)) {
      dispatch(
        fetchSetNewFireStarts(
          result.selected_fire_center_id,
          result.date_range.start_date,
          result.date_range.end_date,
          areaId,
          DateTime.fromISO(result.date_range.start_date + 'T00:00+00:00', {
            setZone: true
          })
            .plus({ days: dayOffset })
            .toISODate(),
          newFireStarts.id
        )
      )
    }
  }

  const updatePrepDateRange = (newDateRange: DateRange) => {
    if (
      newDateRange !== dateRange &&
      !isUndefined(selectedFireCentre) &&
      !isUndefined(result) &&
      !isUndefined(newDateRange) &&
      !isUndefined(newDateRange.startDate) &&
      !isUndefined(newDateRange.endDate)
    ) {
      dispatch(fetchGetPrepDateRange(result.selected_fire_center_id, newDateRange.startDate, newDateRange.endDate))
    }
  }

  const setSelectedFireCentreFromLocalStorage = () => {
    const findCentre = (name: string | null): FireCentre | undefined => {
      const fireCentresArray = Object.values(fireCentres)
      return fireCentresArray.find(centre => centre.name == name)
    }
    const storedFireCentre = findCentre(localStorage.getItem('hfiCalcPreferredFireCentre'))
    if (!isUndefined(storedFireCentre) && storedFireCentre !== selectedFireCentre) {
      dispatch(setSelectedFireCentre(storedFireCentre))
    }
  }

  useEffect(() => {
    dispatch(fetchHFIStations())
    dispatch(fetchFuelTypes())
    // eslint-disable-next-line react-hooks/exhaustive-deps
  }, [])

  useEffect(() => {
    if (selectedFireCentre && selectedFireCentre?.name !== localStorage.getItem('hfiCalcPreferredFireCentre')) {
      localStorage.setItem('hfiCalcPreferredFireCentre', selectedFireCentre?.name)
    }
    if (!isUndefined(selectedFireCentre)) {
      dispatch(fetchLoadDefaultHFIResult(selectedFireCentre.id))
      dispatch(setSelectedPrepDate(''))
    }
    // eslint-disable-next-line react-hooks/exhaustive-deps
  }, [selectedFireCentre])

  useEffect(() => {
    if (Object.keys(fireCentres).length > 0) {
      setSelectedFireCentreFromLocalStorage()
    }
    // eslint-disable-next-line react-hooks/exhaustive-deps
  }, [fireCentres])

  const selectNewFireCentre = (newSelection: FireCentre | undefined) => {
    dispatch(setSelectedFireCentre(newSelection))
  }

  const handleDownloadClicked = () => {
    if (!isUndefined(result)) {
      if (
        !isUndefined(result) &&
        !isUndefined(result.date_range.start_date) &&
        !isUndefined(result.date_range.end_date)
      ) {
        dispatch(
          fetchPDFDownload(result.selected_fire_center_id, result.date_range.start_date, result.date_range.end_date)
        )
      }
    }
  }

  const buildSuccessNotification = () => {
    if (changeSaved) {
      return <HFISuccessAlert message="Changes saved!" />
    }
    return <React.Fragment></React.Fragment>
  }

  return (
    <main data-testid="hfi-calculator-page">
      <GeneralHeader padding="3em" spacing={0.985} title="HFI Calculator" productName="HFI Calculator" />
      <HFIPageSubHeader
        fireCentres={fireCentres}
        setDateRange={updatePrepDateRange}
        result={result}
        selectedFireCentre={selectedFireCentre}
        selectNewFireCentre={selectNewFireCentre}
        padding="1rem"
      />
      <Container maxWidth={'xl'}>
        <HFILoadingDataView
          pdfLoading={pdfLoading}
          fuelTypesLoading={fuelTypesLoading}
          stationDataLoading={stationDataLoading}
          fireCentresLoading={fireCentresLoading}
          fireCentresError={fireCentresError}
          hfiError={hfiError}
          selectedFireCentre={selectedFireCentre}
          dateRange={dateRange}
        >
          <React.Fragment>
            <LiveChangesAlert />
            {buildSuccessNotification()}
<<<<<<< HEAD
            <FormControl className={classes.controlContainer}>
              <ViewSwitcherToggles
                dateRange={dateRange}
                selectedPrepDate={selectedPrepDate}
              />
              <LastUpdatedHeader
                dailies={result?.planning_area_hfi_results.flatMap(areaResult =>
                  areaResult.daily_results.flatMap(dailyResult =>
                    dailyResult.dailies.map(validatedDaily => validatedDaily.daily)
                  )
                )}
              />
              <FormControl className={classes.actionButtonContainer}>
                {roles.includes(ROLES.HFI.STATION_ADMIN) && isAuthenticated && (
                  <AddStationButton />
                )}
                <DownloadPDFButton onClick={handleDownloadClicked} />
              </FormControl>
=======
            <FormControl className={classes.formControl}>
              <ViewSwitcherToggles dateRange={dateRange} selectedPrepDate={selectedPrepDate} />
            </FormControl>

            <FormControl className={classes.pdfButton}>
              <DownloadPDFButton onClick={handleDownloadClicked} />
>>>>>>> aed9bc60
            </FormControl>

            <ErrorBoundary>
              {isUndefined(result) ? (
                <React.Fragment></React.Fragment>
              ) : (
                <ViewSwitcher
                  selectedFireCentre={selectedFireCentre}
                  dateRange={dateRange}
                  setSelected={setSelectedStation}
                  setNewFireStarts={setNewFireStarts}
                  setFuelType={setFuelType}
                  selectedPrepDay={selectedPrepDate}
                  fuelTypes={fuelTypes}
                  planningAreaStationInfo={result.planning_area_station_info}
                />
              )}
            </ErrorBoundary>
          </React.Fragment>
        </HFILoadingDataView>
      </Container>
    </main>
  )
}

export default React.memo(HfiCalculatorPage)<|MERGE_RESOLUTION|>--- conflicted
+++ resolved
@@ -15,16 +15,12 @@
   fetchSetFuelType
 } from 'features/hfiCalculator/slices/hfiCalculatorSlice'
 import { useDispatch, useSelector } from 'react-redux'
-<<<<<<< HEAD
 import {
   selectHFIStations,
   selectHFIStationsLoading,
   selectHFICalculatorState,
   selectAuthentication
 } from 'app/rootReducer'
-=======
-import { selectHFIStations, selectHFIStationsLoading, selectHFICalculatorState } from 'app/rootReducer'
->>>>>>> aed9bc60
 import { FormControl } from '@mui/material'
 import makeStyles from '@mui/styles/makeStyles'
 import ViewSwitcher from 'features/hfiCalculator/components/ViewSwitcher'
@@ -253,12 +249,8 @@
           <React.Fragment>
             <LiveChangesAlert />
             {buildSuccessNotification()}
-<<<<<<< HEAD
             <FormControl className={classes.controlContainer}>
-              <ViewSwitcherToggles
-                dateRange={dateRange}
-                selectedPrepDate={selectedPrepDate}
-              />
+              <ViewSwitcherToggles dateRange={dateRange} selectedPrepDate={selectedPrepDate} />
               <LastUpdatedHeader
                 dailies={result?.planning_area_hfi_results.flatMap(areaResult =>
                   areaResult.daily_results.flatMap(dailyResult =>
@@ -267,19 +259,9 @@
                 )}
               />
               <FormControl className={classes.actionButtonContainer}>
-                {roles.includes(ROLES.HFI.STATION_ADMIN) && isAuthenticated && (
-                  <AddStationButton />
-                )}
+                {roles.includes(ROLES.HFI.STATION_ADMIN) && isAuthenticated && <AddStationButton />}
                 <DownloadPDFButton onClick={handleDownloadClicked} />
               </FormControl>
-=======
-            <FormControl className={classes.formControl}>
-              <ViewSwitcherToggles dateRange={dateRange} selectedPrepDate={selectedPrepDate} />
-            </FormControl>
-
-            <FormControl className={classes.pdfButton}>
-              <DownloadPDFButton onClick={handleDownloadClicked} />
->>>>>>> aed9bc60
             </FormControl>
 
             <ErrorBoundary>
