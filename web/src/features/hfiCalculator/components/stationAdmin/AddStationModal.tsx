--- conflicted
+++ resolved
@@ -1,17 +1,5 @@
-<<<<<<< HEAD
 import React, { useEffect, useState } from 'react'
-import {
-  Dialog,
-  DialogContent,
-  IconButton,
-  Paper,
-  Typography,
-  Button
-} from '@mui/material'
-=======
-import React, { useState } from 'react'
 import { Dialog, DialogContent, IconButton, Paper, Typography, Button } from '@mui/material'
->>>>>>> 65666ce5
 import makeStyles from '@mui/styles/makeStyles'
 import { theme } from 'app/theme'
 import ClearIcon from '@mui/icons-material/Clear'
@@ -78,23 +66,12 @@
   }
 }))
 
-<<<<<<< HEAD
-export const AddStationModal = ({
-  modalOpen,
-  setModalOpen
-}: AddStationModalProps): JSX.Element => {
-=======
-const invalidNewStation = (newStation: AdminStation) => values(newStation).some(isEmpty) && newStation.dirty
-
-export const AddStationModal = (props: ModalProps): JSX.Element => {
->>>>>>> 65666ce5
+export const AddStationModal = ({ modalOpen, setModalOpen }: AddStationModalProps): JSX.Element => {
   const classes = useStyles()
 
   const dispatch: AppDispatch = useDispatch()
 
-  const { fuelTypes, selectedFireCentre, stationAdded, stationAddedError } = useSelector(
-    selectHFICalculatorState
-  )
+  const { fuelTypes, selectedFireCentre, stationAdded, stationAddedError } = useSelector(selectHFICalculatorState)
   const { stations: wfwxStations } = useSelector(selectFireWeatherStations)
 
   const newEmptyStation: AdminStation = { dirty: false }
@@ -159,19 +136,7 @@
 
   return (
     <React.Fragment>
-<<<<<<< HEAD
-      <Dialog
-        fullWidth
-        maxWidth="md"
-        open={modalOpen}
-        onClose={handleClose}
-        data-testid="manage-stations-modal"
-      >
-=======
-      {buildSuccessNotification()}
-
-      <Dialog fullWidth maxWidth="md" open={props.modalOpen} onClose={handleClose} data-testid="manage-stations-modal">
->>>>>>> 65666ce5
+      <Dialog fullWidth maxWidth="md" open={modalOpen} onClose={handleClose} data-testid="manage-stations-modal">
         <Paper>
           <IconButton className={classes.closeIcon} onClick={handleClose}>
             <ClearIcon />
@@ -183,7 +148,6 @@
             <Typography variant="body1" align="center">
               New weather station will be included in the default list moving forward
             </Typography>
-<<<<<<< HEAD
             <NewStationForm
               newStation={newStation}
               setNewStation={setNewStation}
@@ -193,15 +157,8 @@
               addStationOptions={{ planning_areas, stations, fuel_types: fuelTypes }}
               stationAddedError={stationAddedError}
             />
-=======
-            <NewStationForm newStation={newStation} invalid={invalidNewStation(newStation)} />
->>>>>>> 65666ce5
           </DialogContent>
-          <SaveNewStationButton
-            newStation={newStation}
-            invalidNewStation={invalid}
-            handleSave={handleSave}
-          />
+          <SaveNewStationButton newStation={newStation} invalidNewStation={invalid} handleSave={handleSave} />
           <Button
             variant="outlined"
             color="primary"
