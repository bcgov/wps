--- conflicted
+++ resolved
@@ -2,10 +2,7 @@
 import { Box, Autocomplete, TextField, Grid, Typography, Tooltip } from '@mui/material'
 import InfoOutlinedIcon from '@mui/icons-material/InfoOutlined'
 import ErrorOutlineIcon from '@mui/icons-material/ErrorOutline'
-import {
-  AddStationOptions,
-  AdminStation
-} from 'features/hfiCalculator/components/stationAdmin/AddStationModal'
+import { AddStationOptions, AdminStation } from 'features/hfiCalculator/components/stationAdmin/AddStationModal'
 import makeStyles from '@mui/styles/makeStyles'
 import { isNull, isUndefined } from 'lodash'
 
@@ -32,7 +29,6 @@
   }
 })
 
-<<<<<<< HEAD
 export const NewStationForm = ({
   addStationOptions,
   newStation,
@@ -46,31 +42,17 @@
 
   const invalidNewStation = (station: AdminStation) => {
     const missingFields =
-      isUndefined(station.planningArea) ||
-      isUndefined(station.station) ||
-      isUndefined(station.fuelType)
+      isUndefined(station.planningArea) || isUndefined(station.station) || isUndefined(station.fuelType)
     setInvalid(missingFields && station.dirty)
   }
 
-  const planningAreaError =
-    (newStation.dirty && isUndefined(newStation.planningArea)) ||
-    !isNull(stationAddedError)
+  const planningAreaError = (newStation.dirty && isUndefined(newStation.planningArea)) || !isNull(stationAddedError)
 
-  const stationError =
-    (newStation.dirty && isUndefined(newStation.station)) || !isNull(stationAddedError)
+  const stationError = (newStation.dirty && isUndefined(newStation.station)) || !isNull(stationAddedError)
 
-  const fuelTypeError =
-    (newStation.dirty && isUndefined(newStation.fuelType)) || !isNull(stationAddedError)
-
-  const toolTipText = (
-    <div className={classes.toolTipText}>Grass curing is set in WFWX</div>
-  )
-=======
-export const NewStationForm = ({ newStation, invalid }: NewStationFormProps): JSX.Element => {
-  const classes = useStyles()
+  const fuelTypeError = (newStation.dirty && isUndefined(newStation.fuelType)) || !isNull(stationAddedError)
 
   const toolTipText = <div className={classes.toolTipText}>Grass curing is set in WFWX</div>
->>>>>>> 65666ce5
 
   return (
     <Box sx={{ marginTop: 5 }}>
@@ -87,12 +69,7 @@
                 options={addStationOptions ? addStationOptions.planning_areas : []}
                 getOptionLabel={option => option?.name}
                 renderInput={params => (
-                  <TextField
-                    {...params}
-                    label="Select Planning Area"
-                    variant="outlined"
-                    error={planningAreaError}
-                  />
+                  <TextField {...params} label="Select Planning Area" variant="outlined" error={planningAreaError} />
                 )}
                 onChange={(_, value) => {
                   const changedNewStation = {
@@ -117,12 +94,7 @@
                 options={addStationOptions ? addStationOptions.stations : []}
                 getOptionLabel={option => option?.name}
                 renderInput={params => (
-                  <TextField
-                    {...params}
-                    label="Select Station"
-                    variant="outlined"
-                    error={stationError}
-                  />
+                  <TextField {...params} label="Select Station" variant="outlined" error={stationError} />
                 )}
                 onChange={(_, value) => {
                   const changedNewStation = {
@@ -149,12 +121,7 @@
                 options={addStationOptions ? addStationOptions.fuel_types : []}
                 getOptionLabel={option => option?.abbrev}
                 renderInput={params => (
-                  <TextField
-                    {...params}
-                    label="Select Fuel Type"
-                    variant="outlined"
-                    error={fuelTypeError}
-                  />
+                  <TextField {...params} label="Select Fuel Type" variant="outlined" error={fuelTypeError} />
                 )}
                 onChange={(_, value) => {
                   const changedNewStation = {
@@ -180,13 +147,7 @@
           </Grid>
         )}
         {!isNull(stationAddedError) && (
-          <Grid
-            container
-            direction="row"
-            justifyContent="center"
-            spacing={1}
-            marginTop={5}
-          >
+          <Grid container direction="row" justifyContent="center" spacing={1} marginTop={5}>
             <Grid item>
               <ErrorOutlineIcon color="error" />
             </Grid>
