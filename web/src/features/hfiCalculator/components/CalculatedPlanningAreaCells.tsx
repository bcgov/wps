import { TableCell } from '@material-ui/core'
import { PlanningArea } from 'api/hfiCalcAPI'
import MeanIntensityGroupRollup from 'features/hfiCalculator/components/MeanIntensityGroupRollup'
import PrepLevelCell from 'features/hfiCalculator/components/PrepLevelCell'
import { range } from 'lodash'
import React from 'react'
import MeanPrepLevelCell from './MeanPrepLevelCell'
import {
  FireStartRange,
  PlanningAreaResult
} from 'features/hfiCalculator/slices/hfiCalculatorSlice'
import FireStartsDropdown from 'features/hfiCalculator/components/FireStartsDropdown'

export interface CalculatedCellsProps {
  testId?: string
  area: PlanningArea
  areaName: string
  planningAreaResult: PlanningAreaResult
<<<<<<< HEAD
  selectedStationCodes: number[]
  fireStartsEnabled: boolean
=======
>>>>>>> 944b6ab3
  setNewFireStarts: (
    areaId: number,
    dayOffset: number,
    newFireStarts: FireStartRange
  ) => void
  planningAreaClass: string
  numPrepDays: number
  fireStartRanges: FireStartRange[]
}

const CalculatedPlanningAreaCells = (props: CalculatedCellsProps) => {
  const allPlanningAreaDailies = props.planningAreaResult.daily_results.flatMap(result =>
    result.dailies.map(validatedDaily => validatedDaily.daily)
  )
  return (
    <React.Fragment>
      {range(props.numPrepDays).map(day => {
        const meanIntensityGroup =
          props.planningAreaResult.daily_results[day]?.mean_intensity_group
        const prepLevel = props.planningAreaResult.daily_results[day]?.prep_level
        const fireStarts = props.planningAreaResult.daily_results[day]?.fire_starts

        return (
          <React.Fragment key={`calc-cells-${day}`}>
            <TableCell colSpan={2} className={props.planningAreaClass}></TableCell>
            <MeanIntensityGroupRollup
              area={props.area}
              dailies={allPlanningAreaDailies ? allPlanningAreaDailies : []}
              meanIntensityGroup={meanIntensityGroup}
            />
            <TableCell>
              <FireStartsDropdown
                fireStarts={fireStarts}
                fireStartRanges={props.fireStartRanges}
                areaId={props.planningAreaResult.planning_area_id}
                dayOffset={day}
                setFireStarts={props.setNewFireStarts}
                fireStartsEnabled={props.fireStartsEnabled}
              />
            </TableCell>
            <PrepLevelCell
              toolTipText={
                'Cannot calculate prep level. Please check the daily forecast using the tabs above.'
              }
              prepLevel={prepLevel}
            />
          </React.Fragment>
        )
      })}

      <MeanIntensityGroupRollup
        area={props.area}
        dailies={allPlanningAreaDailies}
        meanIntensityGroup={props.planningAreaResult.highest_daily_intensity_group}
      ></MeanIntensityGroupRollup>
      <MeanPrepLevelCell
        areaName={props.areaName}
        meanPrepLevel={props.planningAreaResult.mean_prep_level}
        emptyOrIncompleteForecast={
          allPlanningAreaDailies.length === 0 ||
          !props.planningAreaResult.all_dailies_valid
        }
      />
    </React.Fragment>
  )
}

export default React.memo(CalculatedPlanningAreaCells)<|MERGE_RESOLUTION|>--- conflicted
+++ resolved
@@ -16,11 +16,7 @@
   area: PlanningArea
   areaName: string
   planningAreaResult: PlanningAreaResult
-<<<<<<< HEAD
-  selectedStationCodes: number[]
   fireStartsEnabled: boolean
-=======
->>>>>>> 944b6ab3
   setNewFireStarts: (
     areaId: number,
     dayOffset: number,
