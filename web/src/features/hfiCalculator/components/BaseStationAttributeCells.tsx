--- conflicted
+++ resolved
@@ -1,12 +1,6 @@
-<<<<<<< HEAD
 import { Table, TableBody, TableRow, Checkbox, TableCell } from '@mui/material'
 import makeStyles from '@mui/styles/makeStyles'
-import { WeatherStation } from 'api/hfiCalcAPI'
-=======
-import { Table, TableBody, TableRow, Checkbox, TableCell } from '@material-ui/core'
-import { makeStyles } from '@material-ui/core/styles'
 import { WeatherStation } from 'api/hfiCalculatorAPI'
->>>>>>> aff9040a
 import StickyCell from 'components/StickyCell'
 import { fireTableStyles } from 'app/theme'
 import React from 'react'
