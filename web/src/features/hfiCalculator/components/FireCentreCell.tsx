--- conflicted
+++ resolved
@@ -1,11 +1,6 @@
-<<<<<<< HEAD
 import { Table, TableBody, TableRow, TableCell } from '@mui/material'
 import makeStyles from '@mui/styles/makeStyles'
-import { FireCentre } from 'api/hfiCalcAPI'
-=======
-import { makeStyles, Table, TableBody, TableRow, TableCell } from '@material-ui/core'
 import { FireCentre } from 'api/hfiCalculatorAPI'
->>>>>>> aff9040a
 import { fireTableStyles } from 'app/theme'
 import StickyCell from 'components/StickyCell'
 import React from 'react'
