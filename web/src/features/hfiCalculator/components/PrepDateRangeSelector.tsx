--- conflicted
+++ resolved
@@ -15,15 +15,8 @@
 import { isUndefined } from 'lodash'
 import { DateTime } from 'luxon'
 import React, { useState } from 'react'
-<<<<<<< HEAD
-import { makeStyles } from '@mui/styles'
-export interface DateRange {
-  startDate?: Date
-  endDate?: Date
-}
-=======
+import { DateRange } from 'components/dateRangePicker/types'
 const PREFIX = 'PrepDateRangeSelector'
->>>>>>> 92b87097
 
 const DateRangePickerTextField = styled(TextField, {
   name: `${PREFIX}-dateRangePickerTextField`
