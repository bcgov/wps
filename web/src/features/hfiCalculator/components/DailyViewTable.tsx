--- conflicted
+++ resolved
@@ -320,7 +320,7 @@
                               key={`zone-${areaName}`}
                               data-testid={`zone-${areaName}`}
                             >
-                              <TableCell className={classes.planningArea} colSpan={20}>
+                              <TableCell className={classes.planningArea} colSpan={21}>
                                 {area.name}
                               </TableCell>
                               <TableCell
@@ -384,15 +384,13 @@
                                     <TableCell data-testid={`${daily?.code}-hfi`}>
                                       {daily?.hfi?.toFixed(DECIMAL_PLACES)}
                                     </TableCell>
-<<<<<<< HEAD
                                     <TableCell data-testid={`${daily?.code}-1-hr-size`}>
                                       {daily?.sixty_minute_fire_size?.toFixed(
                                         DECIMAL_PLACES
                                       )}
-=======
+                                    </TableCell>
                                     <TableCell data-testid={`${daily?.code}-fire-type`}>
                                       {daily?.fire_type}
->>>>>>> 25b086c7
                                     </TableCell>
                                     <TableCell
                                       className={formatStationIntensityGroupByValue(
