--- conflicted
+++ resolved
@@ -20,16 +20,12 @@
 import { fireTableStyles } from 'app/theme'
 import { DECIMAL_PLACES } from 'features/hfiCalculator/constants'
 import { union } from 'lodash'
-<<<<<<< HEAD
-import { getDailiesByStationCode, getDailiesForArea } from 'features/hfiCalculator/util'
-import StickyCell from 'features/fbaCalculator/components/StickyCell'
-=======
 import {
   getDailiesByStationCode,
   getDailiesForArea,
   getZoneFromAreaName
 } from 'features/hfiCalculator/util'
->>>>>>> ef49fc8e
+import StickyCell from 'features/fbaCalculator/components/StickyCell'
 
 export interface Props {
   fireCentres: Record<string, FireCentre>
