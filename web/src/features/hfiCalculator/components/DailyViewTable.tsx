--- conflicted
+++ resolved
@@ -23,21 +23,14 @@
 import StatusCell from 'features/hfiCalculator/components/StatusCell'
 import { BACKGROUND_COLOR, fireTableStyles } from 'app/theme'
 import { DECIMAL_PLACES } from 'features/hfiCalculator/constants'
-<<<<<<< HEAD
-import { isUndefined, union } from 'lodash'
-import { getDailiesByStationCode, getDailiesForArea } from 'features/hfiCalculator/util'
-import StickyCell from 'components/StickyCell'
-import FireCentreCell from 'features/hfiCalculator/components/FireCentreCell'
-import { selectHFIPrepDays } from 'app/rootReducer'
-import CalculatedCell from 'features/hfiCalculator/components/CalculatedCell'
-import IntensityGroupCell from 'features/hfiCalculator/components/IntensityGroupCell'
-=======
-import { getDailiesByStationCode, getZoneFromAreaName } from 'features/hfiCalculator/util'
+import { getDailiesByStationCode } from 'features/hfiCalculator/util'
 import StickyCell from 'components/StickyCell'
 import FireCentreCell from 'features/hfiCalculator/components/FireCentreCell'
 import { selectHFICalculatorState } from 'app/rootReducer'
 import { DateTime } from 'luxon'
->>>>>>> 2a9d1cc3
+import { isUndefined } from 'lodash'
+import CalculatedCell from 'features/hfiCalculator/components/CalculatedCell'
+import IntensityGroupCell from 'features/hfiCalculator/components/IntensityGroupCell'
 
 export interface Props {
   fireCentre: FireCentre | undefined
@@ -284,7 +277,6 @@
         </TableRow>
       </TableHead>
       <TableBody>
-<<<<<<< HEAD
         {isUndefined(props.fireCentre) ? (
           <React.Fragment>
             <TableRow>
@@ -305,15 +297,7 @@
                   : 1
               )
               .map(([areaName, area]) => {
-                const areaDailies = getDailiesForArea(area, props.dailies, selected)
-                const meanIntensityGroup = calculateMeanIntensity(
-                  areaDailies.filter(
-                    day =>
-                      day.date.year === props.selectedPrepDay.year &&
-                      day.date.month === props.selectedPrepDay.month &&
-                      day.date.day === props.selectedPrepDay.day
-                  )
-                )
+                const hfiResult = planningAreaHFIResults[area.name]
                 return (
                   <React.Fragment key={`zone-${areaName}`}>
                     <TableRow>
@@ -338,148 +322,6 @@
                             <TableRow>
                               <TableCell className={classes.noBottomBorder}>
                                 {area.name}
-=======
-        {Object.entries(props.fireCentres).map(([centreName, centre]) => {
-          return (
-            <React.Fragment key={`fire-centre-${centreName}`}>
-              <TableRow key={`fire-centre-${centreName}`}>
-                <FireCentreCell centre={centre}></FireCentreCell>
-                <TableCell className={classes.fireCentre} colSpan={25}></TableCell>
-              </TableRow>
-              {Object.entries(centre.planning_areas)
-                .sort((a, b) =>
-                  getZoneFromAreaName(a[1].name) < getZoneFromAreaName(b[1].name) ? -1 : 1
-                ) // sort by zone code
-                .map(([areaName, area]) => {
-                  const hfiResult = planningAreaHFIResults[area.name]
-                  return (
-                    <React.Fragment key={`zone-${areaName}`}>
-                      <TableRow>
-                        <TableCell
-                          colSpan={42}
-                          className={classes.planningAreaBorder}
-                        ></TableCell>
-                      </TableRow>
-                      <TableRow
-                        className={classes.planningArea}
-                        key={`zone-${areaName}`}
-                        data-testid={`zone-${areaName}`}
-                      >
-                        <StickyCell
-                          left={0}
-                          zIndexOffset={10}
-                          colSpan={3}
-                          backgroundColor={BACKGROUND_COLOR.backgroundColor}
-                        >
-                          <Table>
-                            <TableBody>
-                              <TableRow>
-                                <TableCell className={classes.noBottomBorder}>
-                                  {area.name}
-                                </TableCell>
-                              </TableRow>
-                            </TableBody>
-                          </Table>
-                        </StickyCell>
-                        <TableCell
-                          colSpan={19}
-                          className={classes.planningArea}
-                        ></TableCell>
-                        <MeanIntensityGroupRollup
-                          area={area}
-                          dailies={hfiResult ? hfiResult.dailies : []}
-                          selectedStationCodes={selectedStationCodes}
-                          meanIntensityGroup={hfiResult?.dailyMeanIntensity}
-                        ></MeanIntensityGroupRollup>
-                        <FireStartsCell areaName={areaName} />
-                        <PrepLevelCell
-                          testid={`daily-prep-level-${areaName}`}
-                          prepLevel={hfiResult?.dailyPrepLevel}
-                        />
-                      </TableRow>
-                      {Object.entries(area.stations)
-                        .sort((a, b) => (a[1].code < b[1].code ? -1 : 1))
-                        .map(([stationCode, station]) => {
-                          const daily = getDailyForDay(station.code)
-                          const grassCureError = !isValidGrassCure(
-                            daily,
-                            station.station_props
-                          )
-                          const isRowSelected = stationCodeInSelected(station.code)
-                          const classNameForRow = !isRowSelected
-                            ? classes.unselectedStation
-                            : undefined
-                          return (
-                            <TableRow
-                              className={classNameForRow}
-                              key={`station-${stationCode}`}
-                            >
-                              <BaseStationAttributeCells
-                                station={station}
-                                className={classNameForRow}
-                                stationCodeInSelected={stationCodeInSelected}
-                                toggleSelectedStation={toggleSelectedStation}
-                                isDailyTable={true}
-                              />
-                              {daily?.observation_valid === false ? (
-                                <TableCell className={classNameForRow}>
-                                  <ThemeProvider theme={errorIconTheme}>
-                                    <Tooltip
-                                      title={createToolTipElement(
-                                        daily?.observation_valid_comment
-                                      )}
-                                    >
-                                      <ErrorOutlineIcon
-                                        data-testid={`status-error`}
-                                      ></ErrorOutlineIcon>
-                                    </Tooltip>
-                                  </ThemeProvider>
-                                </TableCell>
-                              ) : (
-                                <StatusCell
-                                  className={classNameForRow}
-                                  value={daily?.status}
-                                />
-                              )}
-                              <TableCell className={classNameForRow}>
-                                {daily?.temperature}
-                              </TableCell>
-                              <TableCell className={classNameForRow}>
-                                {daily?.relative_humidity}
-                              </TableCell>
-                              <TableCell className={classNameForRow}>
-                                {daily?.wind_direction?.toFixed(0).padStart(3, '0')}
-                              </TableCell>
-                              <TableCell className={classNameForRow}>
-                                {daily?.wind_speed}
-                              </TableCell>
-                              <TableCell className={classNameForRow}>
-                                {daily?.precipitation}
-                              </TableCell>
-                              <GrassCureCell
-                                value={daily?.grass_cure_percentage}
-                                isGrassFuelType={isGrassFuelType(station.station_props)}
-                                className={classNameForRow}
-                                selected={isRowSelected}
-                              ></GrassCureCell>
-                              <TableCell className={classNameForRow}>
-                                {daily?.ffmc?.toFixed(DECIMAL_PLACES)}
-                              </TableCell>
-                              <TableCell className={classNameForRow}>
-                                {daily?.dmc?.toFixed(DECIMAL_PLACES)}
-                              </TableCell>
-                              <TableCell className={classNameForRow}>
-                                {daily?.dc?.toFixed(DECIMAL_PLACES)}
-                              </TableCell>
-                              <TableCell className={classNameForRow}>
-                                {daily?.isi?.toFixed(DECIMAL_PLACES)}
-                              </TableCell>
-                              <TableCell className={classNameForRow}>
-                                {daily?.bui?.toFixed(DECIMAL_PLACES)}
-                              </TableCell>
-                              <TableCell className={classNameForRow}>
-                                {daily?.fwi?.toFixed(DECIMAL_PLACES)}
->>>>>>> 2a9d1cc3
                               </TableCell>
                             </TableRow>
                           </TableBody>
@@ -491,30 +333,20 @@
                       ></TableCell>
                       <MeanIntensityGroupRollup
                         area={area}
-                        dailies={areaDailies}
-                        selectedStations={selected}
-                        meanIntensityGroup={meanIntensityGroup}
+                        dailies={hfiResult ? hfiResult.dailies : []}
+                        selectedStationCodes={selectedStationCodes}
+                        meanIntensityGroup={hfiResult?.dailyMeanIntensity}
                       ></MeanIntensityGroupRollup>
                       <FireStartsCell areaName={areaName} />
                       <PrepLevelCell
                         testid={`daily-prep-level-${areaName}`}
-                        meanIntensityGroup={meanIntensityGroup}
-                        areaName={areaName}
+                        prepLevel={hfiResult?.dailyPrepLevel}
                       />
                     </TableRow>
                     {Object.entries(area.stations)
                       .sort((a, b) => (a[1].code < b[1].code ? -1 : 1))
                       .map(([stationCode, station]) => {
-                        const daily = getDailiesByStationCode(
-                          numPrepDays,
-                          props.dailies,
-                          station.code
-                        ).filter(
-                          day =>
-                            day.date.year === props.selectedPrepDay.year &&
-                            day.date.month === props.selectedPrepDay.month &&
-                            day.date.day === props.selectedPrepDay.day
-                        )[0]
+                        const daily = getDailyForDay(station.code)
                         const grassCureError = !isValidGrassCure(
                           daily,
                           station.station_props
