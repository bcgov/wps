--- conflicted
+++ resolved
@@ -1,13 +1,9 @@
 import React, { ReactFragment, useState } from 'react'
 
-<<<<<<< HEAD
 import {
   Checkbox,
-  Paper,
-  Table,
   TableBody,
   TableCell,
-  TableContainer,
   TableHead,
   TableRow,
   Tooltip,
@@ -15,10 +11,6 @@
 } from '@material-ui/core'
 import { createTheme, makeStyles, ThemeProvider } from '@material-ui/core/styles'
 import ErrorOutlineIcon from '@material-ui/icons/ErrorOutline'
-=======
-import { TableBody, TableCell, TableHead, TableRow, Typography } from '@material-ui/core'
-import { makeStyles } from '@material-ui/core/styles'
->>>>>>> 1797d14d
 import { FireCentre } from 'api/hfiCalcAPI'
 import { StationDaily } from 'api/hfiCalculatorAPI'
 import { Button } from 'components'
@@ -64,57 +56,14 @@
     fontWeight: 'bold',
     textAlign: 'center'
   },
-<<<<<<< HEAD
-  station: {
-    '& .MuiTableCell-sizeSmall': {
-      paddingLeft: '20px'
-    }
-  },
   unselectedStation: {
     color: 'rgba(0,0,0,0.54)'
   },
-  borderless: {
-    border: 'none'
-  },
-=======
->>>>>>> 1797d14d
   controls: {
     display: 'flex',
     flexDirection: 'row',
     alignItems: 'baseline'
   },
-<<<<<<< HEAD
-  intensityGroup: {
-    width: '45px'
-  },
-  intensityGroupSolid1: {
-    background: intensityGroupColours.lightGreen,
-    fontWeight: 'bold',
-    textAlign: 'center'
-  },
-  intensityGroupSolid2: {
-    background: intensityGroupColours.cyan,
-    fontWeight: 'bold',
-    textAlign: 'center'
-  },
-  intensityGroupSolid3: {
-    background: intensityGroupColours.yellow,
-    fontWeight: 'bold',
-    textAlign: 'center'
-  },
-  intensityGroupSolid4: {
-    background: intensityGroupColours.orange,
-    fontWeight: 'bold',
-    textAlign: 'center'
-  },
-  intensityGroupSolid5: {
-    background: intensityGroupColours.red,
-    fontWeight: 'bold',
-    color: 'white',
-    textAlign: 'center'
-  },
-=======
->>>>>>> 1797d14d
   prepLevel1: {
     background: prepLevelColours.green,
     fontWeight: 'bold',
@@ -245,319 +194,16 @@
           Next
         </Button>
       </div>
-<<<<<<< HEAD
-      <Paper className={classes.paper} elevation={1}>
-        <TableContainer className={classes.tableContainer}>
-          <Table stickyHeader aria-label="daily table view of HFI by planning area">
-            <TableHead>
-              <TableRow>
-                <TableCell>
-                  {/* empty cell inserted for spacing purposes (aligns with checkboxes column) */}
-                </TableCell>
-                <TableCell key="header-location">Location</TableCell>
-                <TableCell key="header-elevation">
-                  Elev.
-                  <br />
-                  (m)
-                </TableCell>
-                <TableCell key="header-fuel-type">
-                  FBP
-                  <br />
-                  Fuel
-                  <br />
-                  Type
-                </TableCell>
-                <TableCell>Status</TableCell>
-                <TableCell>
-                  Temp
-                  <br />
-                  (&deg;C)
-                </TableCell>
-                <TableCell>
-                  RH
-                  <br />
-                  (%)
-                </TableCell>
-                <TableCell>
-                  Wind
-                  <br />
-                  Dir
-                  <br />
-                  (&deg;)
-                </TableCell>
-                <TableCell>
-                  Wind
-                  <br />
-                  Speed
-                  <br />
-                  (km/h)
-                </TableCell>
-                <TableCell>
-                  Precip
-                  <br />
-                  (mm)
-                </TableCell>
-                <TableCell>
-                  Grass
-                  <br />
-                  Cure
-                  <br />
-                  (%)
-                </TableCell>
-                <TableCell>FFMC</TableCell>
-                <TableCell>DMC</TableCell>
-                <TableCell>DC</TableCell>
-                <TableCell>ISI</TableCell>
-                <TableCell>BUI</TableCell>
-                <TableCell>FWI</TableCell>
-                <TableCell>
-                  DGR
-                  <br />
-                  CL
-                </TableCell>
-                <TableCell>
-                  ROS
-                  <br />
-                  (m/min)
-                </TableCell>
-                <TableCell>HFI</TableCell>
-                <TableCell>
-                  60 min <br />
-                  fire size <br />
-                  (hectares)
-                </TableCell>
-                <TableCell>
-                  Fire
-                  <br />
-                  Type
-                </TableCell>
-                <TableCell className={classes.intensityGroup}>
-                  M /
-                  <br />
-                  FIG
-                </TableCell>
-                <TableCell>
-                  Fire
-                  <br />
-                  Starts
-                </TableCell>
-                <TableCell>
-                  Prep
-                  <br />
-                  Level
-                </TableCell>
-              </TableRow>
-            </TableHead>
-            <TableBody>
-              {Object.entries(props.fireCentres).map(([centreName, centre]) => {
-                return (
-                  <React.Fragment key={`fire-centre-${centreName}`}>
-                    <TableRow key={`fire-centre-${centreName}`}>
-                      <TableCell className={classes.fireCentre} colSpan={26}>
-                        {centre.name}
-                      </TableCell>
-                    </TableRow>
-                    {Object.entries(centre.planning_areas)
-                      .sort((a, b) => (a[1].name < b[1].name ? -1 : 1))
-                      .map(([areaName, area]) => {
-                        const meanIntensityGroup = calculateMeanIntensityGroup(
-                          area,
-                          props.dailiesMap,
-                          selected
-                        )
-                        const prepLevel = calculatePrepLevel(meanIntensityGroup)
-                        return (
-                          <React.Fragment key={`zone-${areaName}`}>
-                            <TableRow
-                              className={classes.planningArea}
-                              key={`zone-${areaName}`}
-                              data-testid={`zone-${areaName}`}
-                            >
-                              <TableCell className={classes.planningArea} colSpan={22}>
-                                {area.name}
-                              </TableCell>
-                              <MeanIntensityGroupRollup
-                                area={area}
-                                dailiesMap={props.dailiesMap}
-                                selectedStations={selected}
-                              ></MeanIntensityGroupRollup>
-                              <TableCell
-                                className={classes.fireStarts}
-                                data-testid={`daily-fire-starts-${areaName}`}
-                              >
-                                {/* using a fixed value of 0-1 Fire Starts for now */}
-                                0-1
-                              </TableCell>
-                              <TableCell
-                                className={formatPrepLevelByValue(prepLevel)}
-                                data-testid={`daily-prep-level-${areaName}`}
-                              >
-                                {prepLevel}
-                              </TableCell>
-                            </TableRow>
-                            {Object.entries(area.stations)
-                              .sort((a, b) => (a[1].code < b[1].code ? -1 : 1))
-                              .map(([stationCode, station]) => {
-                                const daily = props.dailiesMap.get(station.code)
-                                const grassCureError = !isValidGrassCure(
-                                  daily,
-                                  station.station_props
-                                )
-                                const isRowSelected = stationCodeInSelected(station.code)
-                                const classNameForRow = isRowSelected
-                                  ? classes.station
-                                  : classes.unselectedStation
-                                return (
-                                  <TableRow
-                                    className={classNameForRow}
-                                    key={`station-${stationCode}`}
-                                  >
-                                    <Checkbox
-                                      checked={stationCodeInSelected(station.code)}
-                                      onClick={() => toggleSelectedStation(station.code)}
-                                      data-testid={`select-station-${station.code}`}
-                                      color="primary"
-                                    ></Checkbox>
-                                    <TableCell
-                                      key={`station-${station.code}-name`}
-                                      className={classNameForRow}
-                                    >
-                                      {station.station_props.name} ({station.code})
-                                    </TableCell>
-                                    <TableCell
-                                      key={`station-${station.code}-elevation`}
-                                      className={classNameForRow}
-                                    >
-                                      {station.station_props.elevation}
-                                    </TableCell>
-                                    <TableCell
-                                      key={`station-${station.code}-fuel-type`}
-                                      className={classNameForRow}
-                                    >
-                                      {station.station_props.fuel_type.abbrev}
-                                    </TableCell>
-                                    {daily?.observation_valid === false ? (
-                                      <TableCell className={classNameForRow}>
-                                        <ThemeProvider theme={errorIconTheme}>
-                                          <Tooltip
-                                            title={createToolTipElement(
-                                              daily?.observation_valid_comment
-                                            )}
-                                          >
-                                            <ErrorOutlineIcon
-                                              data-testid={`status-error`}
-                                            ></ErrorOutlineIcon>
-                                          </Tooltip>
-                                        </ThemeProvider>
-                                      </TableCell>
-                                    ) : (
-                                      <TableCell className={classNameForRow}>
-                                        {daily?.status}
-                                      </TableCell>
-                                    )}
-                                    <TableCell className={classNameForRow}>
-                                      {daily?.temperature}
-                                    </TableCell>
-                                    <TableCell className={classNameForRow}>
-                                      {daily?.relative_humidity}
-                                    </TableCell>
-                                    <TableCell className={classNameForRow}>
-                                      {daily?.wind_direction?.toFixed(0).padStart(3, '0')}
-                                    </TableCell>
-                                    <TableCell className={classNameForRow}>
-                                      {daily?.wind_speed}
-                                    </TableCell>
-                                    <TableCell className={classNameForRow}>
-                                      {daily?.precipitation}
-                                    </TableCell>
-                                    <GrassCureCell
-                                      value={daily?.grass_cure_percentage}
-                                      isGrassFuelType={isGrassFuelType(
-                                        station.station_props
-                                      )}
-                                      className={classNameForRow}
-                                      selected={isRowSelected}
-                                    ></GrassCureCell>
-                                    <TableCell className={classNameForRow}>
-                                      {daily?.ffmc?.toFixed(DECIMAL_PLACES)}
-                                    </TableCell>
-                                    <TableCell className={classNameForRow}>
-                                      {daily?.dmc?.toFixed(DECIMAL_PLACES)}
-                                    </TableCell>
-                                    <TableCell className={classNameForRow}>
-                                      {daily?.dc?.toFixed(DECIMAL_PLACES)}
-                                    </TableCell>
-                                    <TableCell className={classNameForRow}>
-                                      {daily?.isi?.toFixed(DECIMAL_PLACES)}
-                                    </TableCell>
-                                    <TableCell className={classNameForRow}>
-                                      {daily?.bui?.toFixed(DECIMAL_PLACES)}
-                                    </TableCell>
-                                    <TableCell className={classNameForRow}>
-                                      {daily?.ffmc?.toFixed(DECIMAL_PLACES)}
-                                    </TableCell>
-                                    <TableCell className={classNameForRow}>
-                                      {daily?.danger_class}
-                                    </TableCell>
-                                    <CalculatedCell
-                                      testid={`${daily?.code}-ros`}
-                                      value={daily?.rate_of_spread?.toFixed(
-                                        DECIMAL_PLACES
-                                      )}
-                                      error={grassCureError}
-                                      className={classNameForRow}
-                                    ></CalculatedCell>
-                                    <CalculatedCell
-                                      testid={`${daily?.code}-hfi`}
-                                      value={daily?.hfi?.toFixed(DECIMAL_PLACES)}
-                                      error={grassCureError}
-                                      className={classNameForRow}
-                                    ></CalculatedCell>
-                                    <CalculatedCell
-                                      testid={`${daily?.code}-1-hr-size`}
-                                      value={daily?.sixty_minute_fire_size?.toFixed(
-                                        DECIMAL_PLACES
-                                      )}
-                                      error={grassCureError}
-                                      className={classNameForRow}
-                                    ></CalculatedCell>
-                                    <CalculatedCell
-                                      testid={`${daily?.code}-fire-type`}
-                                      value={daily?.fire_type}
-                                      error={grassCureError}
-                                      className={classNameForRow}
-                                    ></CalculatedCell>
-                                    <IntensityGroupCell
-                                      testid={`${daily?.code}-intensity-group`}
-                                      value={daily?.intensity_group}
-                                      error={grassCureError}
-                                      selected={isRowSelected}
-                                    ></IntensityGroupCell>
-                                    <TableCell colSpan={2}>
-                                      {/* empty cell for spacing (Fire Starts & Prev Level columns) */}
-                                    </TableCell>
-                                  </TableRow>
-                                )
-                              })}
-                          </React.Fragment>
-                        )
-                      })}
-                  </React.Fragment>
-                )
-              })}
-            </TableBody>
-          </Table>
-        </TableContainer>
-      </Paper>
-    </div>
-=======
       <FireTable
-        maxHeight={1080}
+        maxHeight={700}
         ariaLabel="daily table view of HFI by planning area"
         testId="hfi-calc-daily-table"
       >
         <TableHead>
           <TableRow>
+            <TableCell>
+              {/* empty cell inserted for spacing purposes (aligns with checkboxes column) */}
+            </TableCell>
             <TableCell key="header-location">Location</TableCell>
             <TableCell key="header-elevation">
               Elev.
@@ -666,7 +312,8 @@
                   .map(([areaName, area]) => {
                     const meanIntensityGroup = calculateMeanIntensityGroup(
                       area,
-                      props.dailiesMap
+                      props.dailiesMap,
+                      selected
                     )
                     const prepLevel = calculatePrepLevel(meanIntensityGroup)
                     return (
@@ -676,12 +323,13 @@
                           key={`zone-${areaName}`}
                           data-testid={`zone-${areaName}`}
                         >
-                          <TableCell className={classes.planningArea} colSpan={21}>
+                          <TableCell className={classes.planningArea} colSpan={22}>
                             {area.name}
                           </TableCell>
                           <MeanIntensityGroupRollup
                             area={area}
                             dailiesMap={props.dailiesMap}
+                            selectedStations={selected}
                           ></MeanIntensityGroupRollup>
                           <TableCell
                             className={classes.fireStarts}
@@ -705,58 +353,111 @@
                               daily,
                               station.station_props
                             )
-
+                            const isRowSelected = stationCodeInSelected(station.code)
+                            const classNameForRow = !isRowSelected
+                              ? classes.unselectedStation
+                              : undefined
                             return (
-                              <TableRow key={`station-${stationCode}`}>
-                                <TableCell key={`station-${station.code}-name`}>
+                              <TableRow
+                                className={classNameForRow}
+                                key={`station-${stationCode}`}
+                              >
+                                <Checkbox
+                                  checked={stationCodeInSelected(station.code)}
+                                  onClick={() => toggleSelectedStation(station.code)}
+                                  data-testid={`select-station-${station.code}`}
+                                  color="primary"
+                                ></Checkbox>
+                                <TableCell
+                                  key={`station-${station.code}-name`}
+                                  className={classNameForRow}
+                                >
                                   {station.station_props.name} ({station.code})
                                 </TableCell>
-                                <TableCell key={`station-${station.code}-elevation`}>
+                                <TableCell
+                                  key={`station-${station.code}-elevation`}
+                                  className={classNameForRow}
+                                >
                                   {station.station_props.elevation}
                                 </TableCell>
-                                <TableCell key={`station-${station.code}-fuel-type`}>
+                                <TableCell
+                                  key={`station-${station.code}-fuel-type`}
+                                  className={classNameForRow}
+                                >
                                   {station.station_props.fuel_type.abbrev}
                                 </TableCell>
-                                <TableCell>{daily?.status}</TableCell>
-                                <TableCell>{daily?.temperature}</TableCell>
-                                <TableCell>{daily?.relative_humidity}</TableCell>
-                                <TableCell>
+                                {daily?.observation_valid === false ? (
+                                  <TableCell className={classNameForRow}>
+                                    <ThemeProvider theme={errorIconTheme}>
+                                      <Tooltip
+                                        title={createToolTipElement(
+                                          daily?.observation_valid_comment
+                                        )}
+                                      >
+                                        <ErrorOutlineIcon
+                                          data-testid={`status-error`}
+                                        ></ErrorOutlineIcon>
+                                      </Tooltip>
+                                    </ThemeProvider>
+                                  </TableCell>
+                                ) : (
+                                  <TableCell className={classNameForRow}>
+                                    {daily?.status}
+                                  </TableCell>
+                                )}
+                                <TableCell className={classNameForRow}>
+                                  {daily?.temperature}
+                                </TableCell>
+                                <TableCell className={classNameForRow}>
+                                  {daily?.relative_humidity}
+                                </TableCell>
+                                <TableCell className={classNameForRow}>
                                   {daily?.wind_direction?.toFixed(0).padStart(3, '0')}
                                 </TableCell>
-                                <TableCell>{daily?.wind_speed}</TableCell>
-                                <TableCell>{daily?.precipitation}</TableCell>
+                                <TableCell className={classNameForRow}>
+                                  {daily?.wind_speed}
+                                </TableCell>
+                                <TableCell className={classNameForRow}>
+                                  {daily?.precipitation}
+                                </TableCell>
                                 <GrassCureCell
                                   value={daily?.grass_cure_percentage}
                                   isGrassFuelType={isGrassFuelType(station.station_props)}
+                                  className={classNameForRow}
+                                  selected={isRowSelected}
                                 ></GrassCureCell>
-                                <TableCell>
+                                <TableCell className={classNameForRow}>
                                   {daily?.ffmc?.toFixed(DECIMAL_PLACES)}
                                 </TableCell>
-                                <TableCell>
+                                <TableCell className={classNameForRow}>
                                   {daily?.dmc?.toFixed(DECIMAL_PLACES)}
                                 </TableCell>
-                                <TableCell>
+                                <TableCell className={classNameForRow}>
                                   {daily?.dc?.toFixed(DECIMAL_PLACES)}
                                 </TableCell>
-                                <TableCell>
+                                <TableCell className={classNameForRow}>
                                   {daily?.isi?.toFixed(DECIMAL_PLACES)}
                                 </TableCell>
-                                <TableCell>
+                                <TableCell className={classNameForRow}>
                                   {daily?.bui?.toFixed(DECIMAL_PLACES)}
                                 </TableCell>
-                                <TableCell>
+                                <TableCell className={classNameForRow}>
                                   {daily?.ffmc?.toFixed(DECIMAL_PLACES)}
                                 </TableCell>
-                                <TableCell>{daily?.danger_class}</TableCell>
+                                <TableCell className={classNameForRow}>
+                                  {daily?.danger_class}
+                                </TableCell>
                                 <CalculatedCell
                                   testid={`${daily?.code}-ros`}
                                   value={daily?.rate_of_spread?.toFixed(DECIMAL_PLACES)}
                                   error={grassCureError}
+                                  className={classNameForRow}
                                 ></CalculatedCell>
                                 <CalculatedCell
                                   testid={`${daily?.code}-hfi`}
                                   value={daily?.hfi?.toFixed(DECIMAL_PLACES)}
                                   error={grassCureError}
+                                  className={classNameForRow}
                                 ></CalculatedCell>
                                 <CalculatedCell
                                   testid={`${daily?.code}-1-hr-size`}
@@ -764,16 +465,19 @@
                                     DECIMAL_PLACES
                                   )}
                                   error={grassCureError}
+                                  className={classNameForRow}
                                 ></CalculatedCell>
                                 <CalculatedCell
                                   testid={`${daily?.code}-fire-type`}
                                   value={daily?.fire_type}
                                   error={grassCureError}
+                                  className={classNameForRow}
                                 ></CalculatedCell>
                                 <IntensityGroupCell
                                   testid={`${daily?.code}-intensity-group`}
                                   value={daily?.intensity_group}
                                   error={grassCureError}
+                                  selected={isRowSelected}
                                 ></IntensityGroupCell>
                                 <TableCell colSpan={2}>
                                   {/* empty cell for spacing (Fire Starts & Prev Level columns) */}
@@ -790,7 +494,6 @@
         </TableBody>
       </FireTable>
     </FireContainer>
->>>>>>> 1797d14d
   )
 }
 
