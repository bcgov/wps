--- conflicted
+++ resolved
@@ -86,185 +86,6 @@
   )
 
   return (
-<<<<<<< HEAD
-    <FireContainer testId={props.testId}>
-      <div className={classes.controls}>
-        <Typography component="div" variant="subtitle2">
-          {props.title}
-        </Typography>
-      </div>
-      <FireTable
-        maxHeight={700}
-        ariaLabel="daily table view of HFI by planning area"
-        testId="hfi-calc-daily-table"
-      >
-        <TableHead>
-          <TableRow>
-            <TableCell>
-              {/* empty cell inserted for spacing purposes (aligns with checkboxes column) */}
-            </TableCell>
-            <TableCell key="header-location">Location</TableCell>
-            <TableCell key="header-elevation">
-              Elev.
-              <br />
-              (m)
-            </TableCell>
-            <TableCell key="header-fuel-type">
-              FBP
-              <br />
-              Fuel
-              <br />
-              Type
-            </TableCell>
-            <TableCell>Status</TableCell>
-            <TableCell>
-              Temp
-              <br />
-              (&deg;C)
-            </TableCell>
-            <TableCell>
-              RH
-              <br />
-              (%)
-            </TableCell>
-            <TableCell>
-              Wind
-              <br />
-              Dir
-              <br />
-              (&deg;)
-            </TableCell>
-            <TableCell>
-              Wind
-              <br />
-              Speed
-              <br />
-              (km/h)
-            </TableCell>
-            <TableCell>
-              Precip
-              <br />
-              (mm)
-            </TableCell>
-            <TableCell>
-              Grass
-              <br />
-              Cure
-              <br />
-              (%)
-            </TableCell>
-            <TableCell>FFMC</TableCell>
-            <TableCell>DMC</TableCell>
-            <TableCell>DC</TableCell>
-            <TableCell>ISI</TableCell>
-            <TableCell>BUI</TableCell>
-            <TableCell>FWI</TableCell>
-            <TableCell>
-              DGR
-              <br />
-              CL
-            </TableCell>
-            <TableCell>
-              ROS
-              <br />
-              (m/min)
-            </TableCell>
-            <TableCell>HFI</TableCell>
-            <TableCell>
-              60 min <br />
-              fire size <br />
-              (hectares)
-            </TableCell>
-            <TableCell>
-              Fire
-              <br />
-              Type
-              <Tooltip
-                title={typeToolTipElement}
-                aria-label={`${typeToolTipFirstLine} \n ${typeToolTipSecondLine} \n ${typeToolTipThirdLine}`}
-              >
-                <InfoOutlinedIcon style={{ fill: '#1A5A96' }}></InfoOutlinedIcon>
-              </Tooltip>
-            </TableCell>
-            <TableCell>
-              M /
-              <br />
-              FIG
-            </TableCell>
-            <TableCell>
-              Fire
-              <br />
-              Starts
-            </TableCell>
-            <TableCell>
-              Prep
-              <br />
-              Level
-            </TableCell>
-          </TableRow>
-        </TableHead>
-        <TableBody>
-          {Object.entries(props.fireCentres).map(([centreName, centre]) => {
-            return (
-              <React.Fragment key={`fire-centre-${centreName}`}>
-                <TableRow key={`fire-centre-${centreName}`}>
-                  <TableCell className={classes.fireCentre} colSpan={26}>
-                    {centre.name}
-                  </TableCell>
-                </TableRow>
-                {Object.entries(centre.planning_areas)
-                  .sort((a, b) => (a[1].name < b[1].name ? -1 : 1))
-                  .map(([areaName, area]) => {
-                    const meanIntensityGroup = calculateMeanIntensityGroup(
-                      area,
-                      props.dailiesMap,
-                      selected
-                    )
-                    const prepLevel = calculatePrepLevel(meanIntensityGroup)
-                    return (
-                      <React.Fragment key={`zone-${areaName}`}>
-                        <TableRow
-                          className={classes.planningArea}
-                          key={`zone-${areaName}`}
-                          data-testid={`zone-${areaName}`}
-                        >
-                          <TableCell className={classes.planningArea} colSpan={22}>
-                            {area.name}
-                          </TableCell>
-                          <MeanIntensityGroupRollup
-                            area={area}
-                            dailiesMap={props.dailiesMap}
-                            selectedStations={selected}
-                          ></MeanIntensityGroupRollup>
-                          <TableCell
-                            className={classes.fireStarts}
-                            data-testid={`daily-fire-starts-${areaName}`}
-                          >
-                            {/* using a fixed value of 0-1 Fire Starts for now */}
-                            0-1
-                          </TableCell>
-                          <TableCell
-                            className={formatPrepLevelByValue(prepLevel)}
-                            data-testid={`daily-prep-level-${areaName}`}
-                          >
-                            {prepLevel}
-                          </TableCell>
-                        </TableRow>
-                        {Object.entries(area.stations)
-                          .sort((a, b) => (a[1].code < b[1].code ? -1 : 1))
-                          .map(([stationCode, station]) => {
-                            const daily = props.dailiesMap.get(station.code)
-                            const grassCureError = !isValidGrassCure(
-                              daily,
-                              station.station_props
-                            )
-                            const isRowSelected = stationCodeInSelected(station.code)
-                            const classNameForRow = !isRowSelected
-                              ? classes.unselectedStation
-                              : undefined
-                            return (
-                              <TableRow
-=======
     <FireTable
       maxHeight={700}
       ariaLabel="daily table view of HFI by planning area"
@@ -351,6 +172,12 @@
             Fire
             <br />
             Type
+            <Tooltip
+              title={typeToolTipElement}
+              aria-label={`${typeToolTipFirstLine} \n ${typeToolTipSecondLine} \n ${typeToolTipThirdLine}`}
+            >
+              <InfoOutlinedIcon style={{ fill: '#1A5A96' }}></InfoOutlinedIcon>
+            </Tooltip>
           </TableCell>
           <TableCell>
             M /
@@ -432,7 +259,6 @@
                             >
                               <BaseStationAttributeCells
                                 station={station}
->>>>>>> 5271281b
                                 className={classNameForRow}
                                 stationCodeInSelected={stationCodeInSelected}
                                 toggleSelectedStation={toggleSelectedStation}
@@ -451,53 +277,6 @@
                                     </Tooltip>
                                   </ThemeProvider>
                                 </TableCell>
-<<<<<<< HEAD
-                                <CalculatedCell
-                                  testid={`${daily?.code}-ros`}
-                                  value={daily?.rate_of_spread?.toFixed(DECIMAL_PLACES)}
-                                  error={grassCureError}
-                                  className={classNameForRow}
-                                ></CalculatedCell>
-                                <CalculatedCell
-                                  testid={`${daily?.code}-hfi`}
-                                  value={daily?.hfi?.toFixed(DECIMAL_PLACES)}
-                                  error={grassCureError}
-                                  className={classNameForRow}
-                                ></CalculatedCell>
-                                <CalculatedCell
-                                  testid={`${daily?.code}-1-hr-size`}
-                                  value={daily?.sixty_minute_fire_size?.toFixed(
-                                    DECIMAL_PLACES
-                                  )}
-                                  error={grassCureError}
-                                  className={classNameForRow}
-                                ></CalculatedCell>
-                                <TableCell data-testid={`${daily?.code}-fire-type`}>
-                                  {daily?.fire_type}
-                                </TableCell>
-                                {console.log(daily?.code + '-fire-type')}
-                                <IntensityGroupCell
-                                  testid={`${daily?.code}-intensity-group`}
-                                  value={daily?.intensity_group}
-                                  error={grassCureError}
-                                  selected={isRowSelected}
-                                ></IntensityGroupCell>
-                                <TableCell colSpan={2}>
-                                  {/* empty cell for spacing (Fire Starts & Prev Level columns) */}
-                                </TableCell>
-                              </TableRow>
-                            )
-                          })}
-                      </React.Fragment>
-                    )
-                  })}
-              </React.Fragment>
-            )
-          })}
-        </TableBody>
-      </FireTable>
-    </FireContainer>
-=======
                               ) : (
                                 <StatusCell
                                   className={classNameForRow}
@@ -592,7 +371,6 @@
         })}
       </TableBody>
     </FireTable>
->>>>>>> 5271281b
   )
 }
 
