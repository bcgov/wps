--- conflicted
+++ resolved
@@ -14,14 +14,14 @@
 import { FireCentre } from 'api/hfiCalcAPI'
 import { StationDaily } from 'api/hfiCalculatorAPI'
 import { Button } from 'components'
-<<<<<<< HEAD
 import GrassCureCell from 'features/hfiCalculator/components/GrassCureCell'
 import { isGrassFuelType } from 'features/hfiCalculator/validation'
-import { intensityGroupColours } from 'features/hfiCalculator/components/meanIntensity'
+import {
+  calculateMeanIntensityGroup,
+  intensityGroupColours
+} from 'features/hfiCalculator/components/meanIntensity'
 import MeanIntensityGroupRollup from 'features/hfiCalculator/components/MeanIntensityGroupRollup'
-=======
 import { isUndefined } from 'lodash'
->>>>>>> c379615d
 
 export interface Props {
   title: string
@@ -33,16 +33,6 @@
   testId?: string
 }
 
-<<<<<<< HEAD
-=======
-const intensityGroupColours: { [description: string]: string } = {
-  lightGreen: '#D6FCA4',
-  cyan: '#73FBFD',
-  yellow: '#FFFEA6',
-  orange: '#F7CDA0',
-  red: '#EC5D57'
-}
-
 const prepLevelColours: { [description: string]: string } = {
   green: '#A0CD63',
   blue: '#4CAFEA',
@@ -52,7 +42,6 @@
   bloodRed: '#B02318'
 }
 
->>>>>>> c379615d
 const useStyles = makeStyles({
   display: {
     paddingBottom: 12,
@@ -215,8 +204,6 @@
     }
   }
 
-<<<<<<< HEAD
-=======
   const formatPrepLevelByValue = (prepLevel: number | undefined) => {
     switch (prepLevel) {
       case 1:
@@ -236,48 +223,6 @@
     }
   }
 
-  const formatAreaMeanIntensityGroupByValue = (
-    meanIntensityGroup: number | undefined
-  ) => {
-    if (meanIntensityGroup === undefined) {
-      return undefined
-    }
-    if (meanIntensityGroup < 2) {
-      return classes.intensityGroupSolid1
-    }
-    if (meanIntensityGroup < 3) {
-      return classes.intensityGroupSolid2
-    }
-    if (meanIntensityGroup < 4) {
-      return classes.intensityGroupSolid3
-    }
-    if (meanIntensityGroup < 5) {
-      return classes.intensityGroupSolid4
-    } else {
-      return classes.intensityGroupSolid5
-    }
-  }
-
-  const calculateMeanIntensityGroup = (area: PlanningArea) => {
-    const stationCodesInPlanningArea: number[] = []
-    Object.entries(area.stations).forEach(([, station]) => {
-      stationCodesInPlanningArea.push(station.code)
-    })
-    const stationIntensityGroups: number[] = []
-    for (const code of stationCodesInPlanningArea) {
-      const stationDaily = props.dailiesMap.get(code)
-      if (stationDaily?.intensity_group !== undefined) {
-        stationIntensityGroups.push(stationDaily?.intensity_group)
-      }
-    }
-    return stationIntensityGroups.length === 0
-      ? undefined
-      : Math.round(
-          (10 * stationIntensityGroups.reduce((a, b) => a + b, 0)) /
-            stationIntensityGroups.length
-        ) / 10
-  }
-
   const calculatePrepLevel = (meanIntensityGroup: number | undefined) => {
     // for now, prep level calculation assumed a fixed Fire Starts value of 0-1
     if (isUndefined(meanIntensityGroup)) {
@@ -295,7 +240,6 @@
     return 4
   }
 
->>>>>>> c379615d
   return (
     <div className={classes.display} data-testid={props.testId}>
       <div className={classes.controls}>
@@ -421,11 +365,11 @@
                     {Object.entries(centre.planning_areas)
                       .sort((a, b) => (a[1].name < b[1].name ? -1 : 1))
                       .map(([areaName, area]) => {
-<<<<<<< HEAD
-=======
-                        const meanIntensityGroup = calculateMeanIntensityGroup(area)
+                        const meanIntensityGroup = calculateMeanIntensityGroup(
+                          area,
+                          props.dailiesMap
+                        )
                         const prepLevel = calculatePrepLevel(meanIntensityGroup)
->>>>>>> c379615d
                         return (
                           <React.Fragment key={`zone-${areaName}`}>
                             <TableRow
@@ -443,14 +387,11 @@
                                 data-testid={`zone-${areaName}-mean-intensity`}
                               >
                                 {meanIntensityGroup}
-<<<<<<< HEAD
                               </TableCell> */}
                               <MeanIntensityGroupRollup
                                 area={area}
                                 dailiesMap={props.dailiesMap}
                               ></MeanIntensityGroupRollup>
-=======
-                              </TableCell>
                               <TableCell
                                 className={classes.fireStarts}
                                 data-testid={`daily-fire-starts-${areaName}`}
@@ -464,7 +405,6 @@
                               >
                                 {prepLevel}
                               </TableCell>
->>>>>>> c379615d
                             </TableRow>
                             {Object.entries(area.stations)
                               .sort((a, b) => (a[1].code < b[1].code ? -1 : 1))
