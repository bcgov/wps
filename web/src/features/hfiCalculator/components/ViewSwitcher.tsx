--- conflicted
+++ resolved
@@ -1,23 +1,16 @@
 import { FireCentre } from 'api/hfiCalcAPI'
 import { StationDaily } from 'api/hfiCalculatorAPI'
-import DailyViewTable from 'features/hfiCalculator/components/DailyViewTable'
+import { DailyViewTable } from 'features/hfiCalculator/components/DailyViewTable'
 import WeeklyViewTable from 'features/hfiCalculator/components/WeeklyViewTable'
 import { DateTime } from 'luxon'
 import React from 'react'
 
 export interface ViewSwitcherProps {
   testId?: string
-<<<<<<< HEAD
-  isWeeklyView: boolean
-  dailies: StationDaily[]
-  dateOfInterest: string
-  selectedFireCentre: FireCentre | undefined
-=======
-  fireCentres: Record<string, FireCentre>
   dailies: StationDaily[]
   dateOfInterest: string
   selectedPrepDay: DateTime | null
->>>>>>> f4e288ef
+  selectedFireCentre: FireCentre | undefined
 }
 
 const ViewSwitcher = (props: ViewSwitcherProps) => {
