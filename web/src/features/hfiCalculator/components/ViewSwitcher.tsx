import { FireCentre } from 'api/hfiCalcAPI'
import { StationDaily } from 'api/hfiCalculatorAPI'
import { DailyViewTable } from 'features/hfiCalculator/components/DailyViewTable'
import WeeklyViewTable from 'features/hfiCalculator/components/WeeklyViewTable'
import React from 'react'

export interface ViewSwitcherProps {
  testId?: string
  dailies: StationDaily[]
  dateOfInterest: string
<<<<<<< HEAD
  selectedPrepDay: DateTime | null
  selectedFireCentre: FireCentre | undefined
=======
  setSelected: (selected: number[]) => void
  selectedPrepDay: string
>>>>>>> 2a9d1cc3
}

const ViewSwitcher = (props: ViewSwitcherProps) => {
  return (
    <React.Fragment>
      {props.selectedPrepDay == '' ? (
        <WeeklyViewTable
          testId="hfi-calc-weekly-table"
          fireCentre={props.selectedFireCentre}
          dailies={props.dailies}
          currentDay={props.dateOfInterest}
          setSelected={props.setSelected}
        />
      ) : (
        <DailyViewTable
          testId="hfi-calc-daily-table"
          fireCentre={props.selectedFireCentre}
          dailies={props.dailies}
          setSelected={props.setSelected}
        ></DailyViewTable>
      )}
    </React.Fragment>
  )
}

export default React.memo(ViewSwitcher)<|MERGE_RESOLUTION|>--- conflicted
+++ resolved
@@ -8,13 +8,9 @@
   testId?: string
   dailies: StationDaily[]
   dateOfInterest: string
-<<<<<<< HEAD
-  selectedPrepDay: DateTime | null
-  selectedFireCentre: FireCentre | undefined
-=======
   setSelected: (selected: number[]) => void
   selectedPrepDay: string
->>>>>>> 2a9d1cc3
+  selectedFireCentre: FireCentre | undefined
 }
 
 const ViewSwitcher = (props: ViewSwitcherProps) => {
