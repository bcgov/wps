--- conflicted
+++ resolved
@@ -125,94 +125,6 @@
                         key={`zone-${area.name}`}
                         data-testid={`zone-${area.name}`}
                       >
-<<<<<<< HEAD
-                        <Table>
-                          <TableBody>
-                            <TableRow>
-                              <TableCell
-                                className={`${classes.planningArea} ${classes.noBottomBorder}`}
-                              ></TableCell>
-                            </TableRow>
-                          </TableBody>
-                        </Table>
-                      </StickyCell>
-                      <CalculatedPlanningAreaCells
-                        area={area}
-                        areaName={area.name}
-                        planningAreaResult={areaHFIResult}
-                        fireStartsEnabled={
-                          roles.includes(ROLES.HFI.SET_FIRE_STARTS) && isAuthenticated
-                        }
-                        setNewFireStarts={props.setNewFireStarts}
-                        planningAreaClass={classes.planningArea}
-                        numPrepDays={numPrepDays}
-                        fireStartRanges={result.fire_start_ranges}
-                        fuelTypes={props.fuelTypes}
-                        planningAreaStationInfo={result.planning_area_station_info}
-                      />
-                    </TableRow>
-                    {sortBy(
-                      area.stations,
-                      station => station.order_of_appearance_in_planning_area_list
-                    ).map(station => {
-                      const dailiesForStation = getDailiesByStationCode(
-                        result,
-                        station.code
-                      )
-                      const isRowSelected = stationCodeInSelected(area.id, station.code)
-                      const classNameForRow = !isRowSelected
-                        ? classes.unselectedStation
-                        : classes.stationCellPlainStyling
-                      const stationCode = station.code
-                      const selectedFuelType = getSelectedFuelType(
-                        result.planning_area_station_info,
-                        area.id,
-                        stationCode,
-                        props.fuelTypes
-                      )
-                      if (isUndefined(selectedFuelType)) {
-                        return <React.Fragment></React.Fragment>
-                      }
-                      return (
-                        <TableRow
-                          className={classNameForRow}
-                          key={`station-${stationCode}`}
-                        >
-                          <BaseStationAttributeCells
-                            station={station}
-                            planningAreaId={area.id}
-                            className={classNameForRow}
-                            selectStationEnabled={
-                              roles.includes(ROLES.HFI.SELECT_STATION) && isAuthenticated
-                            }
-                            isSetFuelTypeEnabled={
-                              roles.includes(ROLES.HFI.SET_FUEL_TYPE) && isAuthenticated
-                            }
-                            stationCodeInSelected={stationCodeInSelected}
-                            toggleSelectedStation={toggleSelectedStation}
-                            grassCurePercentage={
-                              !isEmpty(dailiesForStation)
-                                ? dailiesForStation[0].grass_cure_percentage
-                                : undefined
-                            }
-                            setFuelType={props.setFuelType}
-                            fuelTypes={props.fuelTypes}
-                            selectedFuelType={selectedFuelType}
-                            isRowSelected={isRowSelected}
-                          />
-                          <StaticCells
-                            numPrepDays={numPrepDays}
-                            dailies={dailiesForStation}
-                            station={station}
-                            classNameForRow={classNameForRow}
-                            isRowSelected={isRowSelected}
-                            selectedFuelType={selectedFuelType}
-                          />
-                        </TableRow>
-                      )
-                    })}
-                  </React.Fragment>
-=======
                         <StickyCell
                           left={0}
                           zIndexOffset={10}
@@ -249,6 +161,7 @@
                           setNewFireStarts={props.setNewFireStarts}
                           planningAreaClass={classes.planningArea}
                           numPrepDays={numPrepDays}
+                          fireStartsEnabled={roles.includes(ROLES.HFI.SET_FIRE_STARTS) && isAuthenticated}
                           fireStartRanges={result.fire_start_ranges}
                           fuelTypes={props.fuelTypes}
                           planningAreaStationInfo={result.planning_area_station_info}
@@ -277,6 +190,8 @@
                                 station={station}
                                 planningAreaId={area.id}
                                 className={classNameForRow}
+                                selectStationEnabled={roles.includes(ROLES.HFI.SELECT_STATION) && isAuthenticated}
+                                isSetFuelTypeEnabled={roles.includes(ROLES.HFI.SET_FUEL_TYPE) && isAuthenticated}
                                 stationCodeInSelected={stationCodeInSelected}
                                 toggleSelectedStation={toggleSelectedStation}
                                 grassCurePercentage={
@@ -301,7 +216,6 @@
                       )}
                     </React.Fragment>
                   )
->>>>>>> cc1933dd
                 )
               }
             )}
