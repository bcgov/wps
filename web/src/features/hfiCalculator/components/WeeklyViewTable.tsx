--- conflicted
+++ resolved
@@ -115,43 +115,6 @@
                   planningAreaResult => planningAreaResult.planning_area_id === area.id
                 )
 
-<<<<<<< HEAD
-              return (
-                areaHFIResult && (
-                  <React.Fragment key={`zone-${area.name}`}>
-                    <TableRow>
-                      <HeaderRowCell className={classes.planningAreaBorder} />
-                    </TableRow>
-                    <TableRow
-                      className={classes.planningArea}
-                      key={`zone-${area.name}`}
-                      data-testid={`zone-${area.name}`}
-                    >
-                      <StickyCell
-                        left={0}
-                        zIndexOffset={10}
-                        backgroundColor={BACKGROUND_COLOR.backgroundColor}
-                        colSpan={2}
-                      >
-                        <Table>
-                          <TableBody>
-                            <TableRow>
-                              <TableCell className={classes.noBottomBorder}>
-                                {area.name} <PlanningAreaReadyToggle disabled={false} />
-                              </TableCell>
-                            </TableRow>
-                          </TableBody>
-                        </Table>
-                      </StickyCell>
-                      <TableCell
-                        className={`${classes.planningArea} ${classes.nonstickyHeaderCell}`}
-                      ></TableCell>
-                      <StickyCell
-                        left={227}
-                        zIndexOffset={10}
-                        className={`${classes.rightBorder} ${classes.defaultBackground}`}
-                        colSpan={2}
-=======
                 return (
                   areaHFIResult && (
                     <React.Fragment key={`zone-${area.name}`}>
@@ -162,7 +125,6 @@
                         className={classes.planningArea}
                         key={`zone-${area.name}`}
                         data-testid={`zone-${area.name}`}
->>>>>>> 65666ce5
                       >
                         <StickyCell
                           left={0}
@@ -173,7 +135,9 @@
                           <Table>
                             <TableBody>
                               <TableRow>
-                                <TableCell className={classes.noBottomBorder}>{area.name}</TableCell>
+                                <TableCell className={classes.noBottomBorder}>
+                                  {area.name} <PlanningAreaReadyToggle disabled={false} />
+                                </TableCell>
                               </TableRow>
                             </TableBody>
                           </Table>
