--- conflicted
+++ resolved
@@ -12,11 +12,7 @@
 import GrassCureCell from 'features/hfiCalculator/components/GrassCureCell'
 import { isGrassFuelType } from 'features/hfiCalculator/validation'
 import { BACKGROUND_COLOR, fireTableStyles } from 'app/theme'
-<<<<<<< HEAD
 import { isEmpty, isUndefined, union } from 'lodash'
-=======
-import { isEmpty } from 'lodash'
->>>>>>> 8cb62567
 import { StationDaily } from 'api/hfiCalculatorAPI'
 import { getDailiesByStationCode } from 'features/hfiCalculator/util'
 import StickyCell from 'components/StickyCell'
@@ -25,12 +21,8 @@
 import { useSelector } from 'react-redux'
 
 export interface Props {
-<<<<<<< HEAD
   fireCentre: FireCentre | undefined
-=======
   testId?: string
-  fireCentres: Record<string, FireCentre>
->>>>>>> 8cb62567
   dailies: StationDaily[]
   currentDay: string
   setSelected: (selected: number[]) => void
@@ -178,7 +170,6 @@
             <TableRow key={`fire-centre-${props.fireCentre.name}`}>
               <FireCentreCell centre={props.fireCentre}></FireCentreCell>
 
-<<<<<<< HEAD
               <TableCell className={classes.fireCentre} colSpan={28}></TableCell>
             </TableRow>
             {Object.entries(props.fireCentre.planning_areas)
@@ -186,272 +177,138 @@
                 a[1].order_of_appearance_in_list < b[1].order_of_appearance_in_list
                   ? -1
                   : 1
-              )
+              ) // sort by zone code
               .map(([areaName, area]) => {
+                const areaHFIResult = planningAreaHFIResults[area.name]
                 return (
-                  <React.Fragment key={`zone-${areaName}`}>
-                    <TableRow>
-                      <TableCell
-                        colSpan={42}
-                        className={classes.planningAreaBorder}
-                      ></TableCell>
-                    </TableRow>
-                    <TableRow
-                      className={classes.planningArea}
-                      key={`zone-${areaName}`}
-                      data-testid={`zone-${areaName}`}
-                    >
-                      <StickyCell
-                        left={0}
-                        zIndexOffset={10}
-                        backgroundColor={BACKGROUND_COLOR.backgroundColor}
-                        colSpan={2}
+                  areaHFIResult && (
+                    <React.Fragment key={`zone-${areaName}`}>
+                      <TableRow>
+                        <TableCell
+                          colSpan={42}
+                          className={classes.planningAreaBorder}
+                        ></TableCell>
+                      </TableRow>
+                      <TableRow
+                        className={classes.planningArea}
+                        key={`zone-${areaName}`}
+                        data-testid={`zone-${areaName}`}
                       >
-                        <Table>
-                          <TableBody>
-                            <TableRow>
-                              <TableCell className={classes.noBottomBorder}>
-                                {area.name}
-                              </TableCell>
-                            </TableRow>
-                          </TableBody>
-                        </Table>
-                      </StickyCell>
-                      <TableCell
-                        className={`${classes.planningArea} ${classes.nonstickyHeaderCell}`}
-                      ></TableCell>
-                      <StickyCell
-                        left={230}
-                        zIndexOffset={10}
-                        className={`${classes.rightBorder} ${classes.defaultBackground}`}
-                        colSpan={2}
-                      >
-                        <Table>
-                          <TableBody>
-                            <TableRow>
-                              <TableCell
-                                className={`${classes.planningArea} ${classes.noBottomBorder}`}
-                              ></TableCell>
-                            </TableRow>
-                          </TableBody>
-                        </Table>
-                      </StickyCell>
-                      <CalculatedPlanningAreaCells
-                        area={area}
-                        areaName={areaName}
-                        dailies={props.dailies}
-                        selected={selected}
-                        planningAreaClass={classes.planningArea}
-                        numPrepDays={numPrepDays}
-                      />
-                    </TableRow>
-                    {Object.entries(area.stations)
-                      .sort((a, b) => (a[1].code < b[1].code ? -1 : 1))
-                      .map(([stationCode, station]) => {
-                        const dailiesForStation = getDailiesByStationCode(
-                          numPrepDays,
-                          props.dailies,
-                          station.code
-                        )
-                        const isRowSelected = stationCodeInSelected(station.code)
-                        const classNameForRow = !isRowSelected
-                          ? classes.unselectedStation
-                          : classes.stationCellPlainStyling
-
-                        return (
-                          <TableRow
-                            className={classNameForRow}
-                            key={`station-${stationCode}`}
-                          >
-                            <BaseStationAttributeCells
-                              station={station}
+                        <StickyCell
+                          left={0}
+                          zIndexOffset={10}
+                          backgroundColor={BACKGROUND_COLOR.backgroundColor}
+                          colSpan={2}
+                        >
+                          <Table>
+                            <TableBody>
+                              <TableRow>
+                                <TableCell className={classes.noBottomBorder}>
+                                  {area.name}
+                                </TableCell>
+                              </TableRow>
+                            </TableBody>
+                          </Table>
+                        </StickyCell>
+                        <TableCell
+                          className={`${classes.planningArea} ${classes.nonstickyHeaderCell}`}
+                        ></TableCell>
+                        <StickyCell
+                          left={230}
+                          zIndexOffset={10}
+                          className={`${classes.rightBorder} ${classes.defaultBackground}`}
+                          colSpan={2}
+                        >
+                          <Table>
+                            <TableBody>
+                              <TableRow>
+                                <TableCell
+                                  className={`${classes.planningArea} ${classes.noBottomBorder}`}
+                                ></TableCell>
+                              </TableRow>
+                            </TableBody>
+                          </Table>
+                        </StickyCell>
+                        <CalculatedPlanningAreaCells
+                          area={area}
+                          areaName={areaName}
+                          areaHFIResults={areaHFIResult}
+                          selectedStationCodes={selected}
+                          planningAreaClass={classes.planningArea}
+                          numPrepDays={numPrepDays}
+                        />
+                      </TableRow>
+                      {Object.entries(area.stations)
+                        .sort((a, b) => (a[1].code < b[1].code ? -1 : 1))
+                        .map(([stationCode, station]) => {
+                          const dailiesForStation = getDailiesByStationCode(
+                            numPrepDays,
+                            props.dailies,
+                            station.code
+                          )
+                          const isRowSelected = stationCodeInSelected(station.code)
+                          const classNameForRow = !isRowSelected
+                            ? classes.unselectedStation
+                            : classes.stationCellPlainStyling
+
+                          return (
+                            <TableRow
                               className={classNameForRow}
-                              stationCodeInSelected={stationCodeInSelected}
-                              toggleSelectedStation={toggleSelectedStation}
-                            />
-                            <StickyCell
-                              left={284}
-                              zIndexOffset={11}
-                              backgroundColor={'#ffffff'}
-                              className={classes.rightBorder}
+                              key={`station-${stationCode}`}
                             >
-                              <Table>
-                                <TableBody>
-                                  <TableRow>
-                                    <GrassCureCell
-                                      value={
-                                        !isEmpty(dailiesForStation)
-                                          ? dailiesForStation[0].grass_cure_percentage
-                                          : undefined
-                                      }
-                                      isGrassFuelType={isGrassFuelType(
-                                        station.station_props
-                                      )}
-                                      className={`${classes.noBottomBorder}
-=======
-                <TableCell className={classes.fireCentre} colSpan={28}></TableCell>
-              </TableRow>
-              {Object.entries(centre.planning_areas)
-                .sort((a, b) =>
-                  getZoneFromAreaName(a[1].name) < getZoneFromAreaName(b[1].name) ? -1 : 1
-                ) // sort by zone code
-                .map(([areaName, area]) => {
-                  const areaHFIResult = planningAreaHFIResults[area.name]
-                  return (
-                    areaHFIResult && (
-                      <React.Fragment key={`zone-${areaName}`}>
-                        <TableRow>
-                          <TableCell
-                            colSpan={42}
-                            className={classes.planningAreaBorder}
-                          ></TableCell>
-                        </TableRow>
-                        <TableRow
-                          className={classes.planningArea}
-                          key={`zone-${areaName}`}
-                          data-testid={`zone-${areaName}`}
-                        >
-                          <StickyCell
-                            left={0}
-                            zIndexOffset={10}
-                            backgroundColor={BACKGROUND_COLOR.backgroundColor}
-                            colSpan={2}
-                          >
-                            <Table>
-                              <TableBody>
-                                <TableRow>
-                                  <TableCell className={classes.noBottomBorder}>
-                                    {area.name}
-                                  </TableCell>
-                                </TableRow>
-                              </TableBody>
-                            </Table>
-                          </StickyCell>
-                          <TableCell
-                            className={`${classes.planningArea} ${classes.nonstickyHeaderCell}`}
-                          ></TableCell>
-                          <StickyCell
-                            left={230}
-                            zIndexOffset={10}
-                            className={`${classes.rightBorder} ${classes.defaultBackground}`}
-                            colSpan={2}
-                          >
-                            <Table>
-                              <TableBody>
-                                <TableRow>
-                                  <TableCell
-                                    className={`${classes.planningArea} ${classes.noBottomBorder}`}
-                                  ></TableCell>
-                                </TableRow>
-                              </TableBody>
-                            </Table>
-                          </StickyCell>
-                          <CalculatedPlanningAreaCells
-                            area={area}
-                            areaName={areaName}
-                            areaHFIResults={areaHFIResult}
-                            selectedStationCodes={selected}
-                            planningAreaClass={classes.planningArea}
-                            numPrepDays={numPrepDays}
-                          />
-                        </TableRow>
-                        {Object.entries(area.stations)
-                          .sort((a, b) => (a[1].code < b[1].code ? -1 : 1))
-                          .map(([stationCode, station]) => {
-                            const dailiesForStation = getDailiesByStationCode(
-                              numPrepDays,
-                              props.dailies,
-                              station.code
-                            )
-                            const isRowSelected = stationCodeInSelected(station.code)
-                            const classNameForRow = !isRowSelected
-                              ? classes.unselectedStation
-                              : classes.stationCellPlainStyling
-
-                            return (
-                              <TableRow
+                              <BaseStationAttributeCells
+                                station={station}
                                 className={classNameForRow}
-                                key={`station-${stationCode}`}
+                                stationCodeInSelected={stationCodeInSelected}
+                                toggleSelectedStation={toggleSelectedStation}
+                              />
+                              <StickyCell
+                                left={284}
+                                zIndexOffset={11}
+                                backgroundColor={'#ffffff'}
+                                className={classes.rightBorder}
                               >
-                                <BaseStationAttributeCells
-                                  station={station}
-                                  className={classNameForRow}
-                                  stationCodeInSelected={stationCodeInSelected}
-                                  toggleSelectedStation={toggleSelectedStation}
-                                />
-                                <StickyCell
-                                  left={284}
-                                  zIndexOffset={11}
-                                  backgroundColor={'#ffffff'}
-                                  className={classes.rightBorder}
-                                >
-                                  <Table>
-                                    <TableBody>
-                                      <TableRow>
-                                        <GrassCureCell
-                                          value={
-                                            !isEmpty(dailiesForStation)
-                                              ? dailiesForStation[0].grass_cure_percentage
-                                              : undefined
-                                          }
-                                          isGrassFuelType={isGrassFuelType(
-                                            station.station_props
-                                          )}
-                                          className={`${classes.noBottomBorder}
->>>>>>> 8cb62567
+                                <Table>
+                                  <TableBody>
+                                    <TableRow>
+                                      <GrassCureCell
+                                        value={
+                                          !isEmpty(dailiesForStation)
+                                            ? dailiesForStation[0].grass_cure_percentage
+                                            : undefined
+                                        }
+                                        isGrassFuelType={isGrassFuelType(
+                                          station.station_props
+                                        )}
+                                        className={`${classes.noBottomBorder}
                                     ${
                                       isRowSelected
                                         ? classes.stationCellPlainStyling
                                         : classes.unselectedStation
                                     }
                                   `}
-<<<<<<< HEAD
-                                      selected={isRowSelected}
-                                    />
-                                  </TableRow>
-                                </TableBody>
-                              </Table>
-                            </StickyCell>
-
-                            <StaticCells
-                              dailies={dailiesForStation}
-                              station={station}
-                              classNameForRow={classNameForRow}
-                              isRowSelected={isRowSelected}
-                            />
-                          </TableRow>
-                        )
-                      })}
-                  </React.Fragment>
+                                        selected={isRowSelected}
+                                      />
+                                    </TableRow>
+                                  </TableBody>
+                                </Table>
+                              </StickyCell>
+
+                              <StaticCells
+                                dailies={dailiesForStation}
+                                station={station}
+                                classNameForRow={classNameForRow}
+                                isRowSelected={isRowSelected}
+                              />
+                            </TableRow>
+                          )
+                        })}
+                    </React.Fragment>
+                  )
                 )
               })}
           </React.Fragment>
         )}
-=======
-                                          selected={isRowSelected}
-                                        />
-                                      </TableRow>
-                                    </TableBody>
-                                  </Table>
-                                </StickyCell>
-
-                                <StaticCells
-                                  dailies={dailiesForStation}
-                                  station={station}
-                                  classNameForRow={classNameForRow}
-                                  isRowSelected={isRowSelected}
-                                />
-                              </TableRow>
-                            )
-                          })}
-                      </React.Fragment>
-                    )
-                  )
-                })}
-            </React.Fragment>
-          )
-        })}
->>>>>>> 8cb62567
       </TableBody>
     </FireTable>
   )
