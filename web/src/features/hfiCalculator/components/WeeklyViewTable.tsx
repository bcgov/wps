--- conflicted
+++ resolved
@@ -22,15 +22,9 @@
 import { selectHFICalculatorState } from 'app/rootReducer'
 import { useSelector } from 'react-redux'
 import {
-<<<<<<< HEAD
   FireStartRange,
-  HFIResultResponse,
-  PlanningAreaResult
-=======
-  FireStarts,
   PlanningAreaResult,
   PrepDateRange
->>>>>>> aceb81ba
 } from 'features/hfiCalculator/slices/hfiCalculatorSlice'
 import EmptyFireCentreRow from 'features/hfiCalculator/components/EmptyFireCentre'
 
