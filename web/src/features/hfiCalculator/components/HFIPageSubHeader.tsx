--- conflicted
+++ resolved
@@ -12,13 +12,10 @@
 import { HFIResultResponse } from 'features/hfiCalculator/slices/hfiCalculatorSlice'
 import { DateRange } from 'components/dateRangePicker/types'
 import PrepDateRangeSelector from 'features/hfiCalculator/components/PrepDateRangeSelector'
-<<<<<<< HEAD
 import LoggedInStatus from 'features/hfiCalculator/components/stationAdmin/LoggedInStatus'
 import { selectAuthentication } from 'app/rootReducer'
 import { useSelector } from 'react-redux'
-=======
 import SignoutButton from 'features/auth/components/SignoutButton'
->>>>>>> a9ea0538
 
 const useStyles = makeStyles(() => ({
   ...formControlStyles,
@@ -91,11 +88,8 @@
           )
         )}
       />
-<<<<<<< HEAD
       <LoggedInStatus isAuthenticated={isAuthenticated} roles={roles} idir={idir} />
-=======
       <SignoutButton />
->>>>>>> a9ea0538
       <div className={classes.aboutButtonGridItem}>
         <FormControl className={classes.minWidth210}>
           <Button onClick={openAboutModal} size="small">
