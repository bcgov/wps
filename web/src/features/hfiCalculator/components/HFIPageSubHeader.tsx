--- conflicted
+++ resolved
@@ -84,15 +84,9 @@
 
 interface Props {
   padding?: string
-<<<<<<< HEAD
-  fireCentres: Record<string, FireCentre>
+  fireCentres: FireCentre[]
   dateRange: DateRange
   setDateRange: (newDateRange: DateRange) => void
-=======
-  fireCentres: FireCentre[]
-  dateOfInterest: string
-  updateDate: (newDate: string) => void
->>>>>>> e24b043f
   selectedFireCentre: FireCentre | undefined
   selectNewFireCentre: (newSelection: FireCentre | undefined) => void
 }
