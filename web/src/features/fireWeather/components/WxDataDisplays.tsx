import React from 'react'
import { useSelector } from 'react-redux'
import { Typography } from '@material-ui/core'
import { makeStyles } from '@material-ui/core/styles'

import ObservationTable from 'features/fireWeather/components/tables/ObservationTable'
import {
  NoonForecastTable,
  NoonModelTable
} from 'features/fireWeather/components/tables/NoonWxValueTables'
import StationComparisonTable from 'features/fireWeather/components/tables/StationComparisonTable'
import WxDataGraph from 'features/fireWeather/components/graphs/WxDataGraph'
import { ErrorBoundary } from 'components'
import {
  selectObservations,
  selectModels,
  selectModelSummaries,
  selectForecasts,
  selectWxDataLoading,
  selectForecastSummaries,
  selectHighResModels,
  selectHighResModelSummaries,
  selectRegionalModels,
  selectRegionalModelSummaries,
  selectFireWeatherStations
} from 'app/rootReducer'
import { GeoJsonStation } from 'api/stationAPI'
import { ObservedValue } from 'api/observationAPI'
import { ModelSummary, ModelValue } from 'api/modelAPI'
import { ForecastSummary, NoonForecastValue } from 'api/forecastAPI'
<<<<<<< HEAD
import { SidePanelEnum } from 'features/fireWeather/components/SidePanel'
=======
import { RedrawCommand } from 'features/map/Map'
>>>>>>> 4d1fc011

const useStyles = makeStyles({
  displays: {
    marginTop: 4
  },
  display: {
    marginBottom: 16
  },
  title: {
    fontSize: '1.2rem',
    paddingBottom: 8
  },
  noDataAvailable: {
    paddingBottom: 8
  }
})

interface WxDataDisplaysProps {
  showTableView: string
  timeOfInterest: string
  expandedOrCollapsed?: RedrawCommand
  stationCodes: number[]
  wxDataLoading: boolean
  stationsByCode: Record<number, GeoJsonStation | undefined>
  observationsByStation: Record<number, ObservedValue[] | undefined>
  allModelsByStation: Record<number, ModelValue[] | undefined>
  noonModelsByStation: Record<number, ModelValue[] | undefined>
  modelSummariesByStation: Record<number, ModelSummary[] | undefined>
  allNoonForecastsByStation: Record<number, NoonForecastValue[] | undefined>
  forecastSummariesByStation: Record<number, ForecastSummary[] | undefined>
  allHighResModelsByStation: Record<number, ModelValue[] | undefined>
  highResModelSummariesByStation: Record<number, ModelSummary[] | undefined>
  allRegionalModelsByStation: Record<number, ModelValue[] | undefined>
  regionalModelSummariesByStation: Record<number, ModelSummary[] | undefined>
}

interface FragmentProps {
  view: string
  code: number
  noonOnlyGdpsModels: ModelValue[] | undefined
  observations: ObservedValue[] | undefined
  noonForecasts: NoonForecastValue[] | undefined
  station: GeoJsonStation
  timeOfInterest: string
  noonForecastSummaries: ForecastSummary[] | undefined
  hrdpsModels: ModelValue[] | undefined
  hrdpsSummaries: ModelSummary[] | undefined
  rdpsModels: ModelValue[] | undefined
  rdpsSummaries: ModelSummary[] | undefined
  gdpsModels: ModelValue[] | undefined
  gdpsSummaries: ModelSummary[] | undefined
}

interface TableFragmentProps {
  code: number
  noonOnlyGdpsModels: ModelValue[] | undefined
  observations: ObservedValue[] | undefined
  noonForecasts: NoonForecastValue[] | undefined
}

const TableFragment = (props: TableFragmentProps) => {
  // Tables for a single station.
  const { code, noonOnlyGdpsModels, observations, noonForecasts } = props
  return (
    <React.Fragment>
      <ErrorBoundary>
        <ObservationTable
          testId={`observations-table-${code}`}
          title="Hourly observations in past 5 days: "
          rows={observations}
        />
      </ErrorBoundary>
      <ErrorBoundary>
        <NoonModelTable
          testId={`noon-gdps-table-${code}`}
          title="Interpolated GDPS noon values: "
          rows={noonOnlyGdpsModels}
        />
      </ErrorBoundary>
      <ErrorBoundary>
        <NoonForecastTable
          testId={`noon-forecasts-table-${code}`}
          title="Weather forecast noon values: "
          rows={noonForecasts}
        />
      </ErrorBoundary>
    </React.Fragment>
  )
}

const SingleStationFragment = (props: FragmentProps) => {
  const {
    view,
    code,
    noonOnlyGdpsModels,
    observations,
    noonForecasts,
    station,
    timeOfInterest,
    noonForecastSummaries,
    hrdpsModels,
    hrdpsSummaries,
    rdpsModels,
    rdpsSummaries,
    gdpsModels,
    gdpsSummaries
  } = props
  switch (view) {
    case SidePanelEnum.Tables:
      return (
        <TableFragment
          code={code}
          noonOnlyGdpsModels={noonOnlyGdpsModels}
          observations={observations}
          noonForecasts={noonForecasts}
        />
      )
    default:
    case SidePanelEnum.Graphs:
      return (
        <ErrorBoundary>
          <WxDataGraph
            station={station}
            timeOfInterest={timeOfInterest}
            observations={observations}
            noonForecasts={noonForecasts}
            noonForecastSummaries={noonForecastSummaries}
            hrdpsModels={hrdpsModels}
            hrdpsSummaries={hrdpsSummaries}
            rdpsModels={rdpsModels}
            rdpsSummaries={rdpsSummaries}
            gdpsModels={gdpsModels}
            gdpsSummaries={gdpsSummaries}
          />
        </ErrorBoundary>
      )
  }
}

export const WxDataDisplays = React.memo(function _(props: WxDataDisplaysProps) {
  const classes = useStyles()

  return (
    <div className={classes.displays}>
      {props.wxDataLoading && 'Loading...'}

      {!props.wxDataLoading && props.showTableView === SidePanelEnum.Comparison && (
        <StationComparisonTable
          timeOfInterest={props.timeOfInterest}
          stationCodes={props.stationCodes}
          stationsByCode={props.stationsByCode}
          allNoonForecastsByStation={props.allNoonForecastsByStation}
          observationsByStation={props.observationsByStation}
          allHighResModelsByStation={props.allHighResModelsByStation}
          allRegionalModelsByStation={props.allRegionalModelsByStation}
          noonModelsByStation={props.noonModelsByStation}
        />
      )}

      {!props.wxDataLoading &&
        (props.showTableView === SidePanelEnum.Tables ||
          props.showTableView === SidePanelEnum.Graphs) &&
        props.stationCodes.map(code => {
          const station = props.stationsByCode[code]
          if (!station) return null

          const observations = props.observationsByStation[code]
          const noonForecasts = props.allNoonForecastsByStation[code]
          const noonForecastSummaries = props.forecastSummariesByStation[code]
          const gdpsModels = props.allModelsByStation[code]
          const gdpsSummaries = props.modelSummariesByStation[code]
          const noonOnlyGdpsModels = props.noonModelsByStation[code]
          const hrdpsModels = props.allHighResModelsByStation[code]
          const hrdpsSummaries = props.highResModelSummariesByStation[code]
          const rdpsModels = props.allRegionalModelsByStation[code]
          const rdpsSummaries = props.regionalModelSummariesByStation[code]
          const nothingToDisplay =
            !observations && !noonForecasts && !gdpsModels && !hrdpsModels && !rdpsModels

          return (
            <div key={code} className={classes.display}>
              <Typography className={classes.title} variant="subtitle1" component="div">
                {`${station.properties.name} (${station.properties.code})`}
              </Typography>
              {nothingToDisplay && (
                <Typography className={classes.noDataAvailable} variant="body2">
                  Data is not available.
                </Typography>
              )}
<<<<<<< HEAD
              <SingleStationFragment
                view={props.showTableView}
                code={code}
                observations={observations}
                noonOnlyGdpsModels={noonOnlyGdpsModels}
                station={station}
                timeOfInterest={props.timeOfInterest}
                noonForecasts={noonForecasts}
                noonForecastSummaries={noonForecastSummaries}
                hrdpsModels={hrdpsModels}
                hrdpsSummaries={hrdpsSummaries}
                rdpsModels={rdpsModels}
                rdpsSummaries={rdpsSummaries}
                gdpsModels={gdpsModels}
                gdpsSummaries={gdpsSummaries}
              />
=======
              {props.showTableView === 'true' ? (
                <React.Fragment>
                  <ErrorBoundary>
                    <ObservationTable
                      testId={`observations-table-${code}`}
                      title="Hourly observations in past 5 days: "
                      rows={observations}
                    />
                  </ErrorBoundary>
                  <ErrorBoundary>
                    <NoonModelTable
                      testId={`noon-gdps-table-${code}`}
                      title="Interpolated GDPS noon values: "
                      rows={noonOnlyGdpsModels}
                    />
                  </ErrorBoundary>
                  <ErrorBoundary>
                    <NoonForecastTable
                      testId={`noon-forecasts-table-${code}`}
                      title="Weather forecast noon values: "
                      rows={noonForecasts}
                    />
                  </ErrorBoundary>
                </React.Fragment>
              ) : (
                <ErrorBoundary>
                  <WxDataGraph
                    station={station}
                    timeOfInterest={props.timeOfInterest}
                    expandedOrCollapsed={props.expandedOrCollapsed}
                    observations={observations}
                    noonForecasts={noonForecasts}
                    noonForecastSummaries={noonForecastSummaries}
                    hrdpsModels={hrdpsModels}
                    hrdpsSummaries={hrdpsSummaries}
                    rdpsModels={rdpsModels}
                    rdpsSummaries={rdpsSummaries}
                    gdpsModels={gdpsModels}
                    gdpsSummaries={gdpsSummaries}
                  />
                </ErrorBoundary>
              )}
>>>>>>> 4d1fc011
            </div>
          )
        })}
    </div>
  )
})

interface WxDataDisplaysWrapperProps {
  showTableView: string
  timeOfInterest: string
  expandedOrCollapsed?: { redraw: boolean }
  stationCodes: number[]
}

const WxDataDisplaysWrapper: React.FunctionComponent<WxDataDisplaysWrapperProps> = props => {
  const { stationsByCode } = useSelector(selectFireWeatherStations)
  const { observationsByStation } = useSelector(selectObservations)
  const { allModelsByStation, noonModelsByStation } = useSelector(selectModels)
  const { modelSummariesByStation } = useSelector(selectModelSummaries)
  const { allNoonForecastsByStation } = useSelector(selectForecasts)
  const { forecastSummariesByStation } = useSelector(selectForecastSummaries)
  const { allHighResModelsByStation } = useSelector(selectHighResModels)
  const { highResModelSummariesByStation } = useSelector(selectHighResModelSummaries)
  const { allRegionalModelsByStation } = useSelector(selectRegionalModels)
  const { regionalModelSummariesByStation } = useSelector(selectRegionalModelSummaries)
  const wxDataLoading = useSelector(selectWxDataLoading)

  return (
    <WxDataDisplays
      {...props}
      wxDataLoading={wxDataLoading}
      stationsByCode={stationsByCode}
      observationsByStation={observationsByStation}
      allModelsByStation={allModelsByStation}
      noonModelsByStation={noonModelsByStation}
      modelSummariesByStation={modelSummariesByStation}
      allNoonForecastsByStation={allNoonForecastsByStation}
      forecastSummariesByStation={forecastSummariesByStation}
      allHighResModelsByStation={allHighResModelsByStation}
      highResModelSummariesByStation={highResModelSummariesByStation}
      allRegionalModelsByStation={allRegionalModelsByStation}
      regionalModelSummariesByStation={regionalModelSummariesByStation}
    />
  )
}

export default WxDataDisplaysWrapper<|MERGE_RESOLUTION|>--- conflicted
+++ resolved
@@ -28,11 +28,8 @@
 import { ObservedValue } from 'api/observationAPI'
 import { ModelSummary, ModelValue } from 'api/modelAPI'
 import { ForecastSummary, NoonForecastValue } from 'api/forecastAPI'
-<<<<<<< HEAD
 import { SidePanelEnum } from 'features/fireWeather/components/SidePanel'
-=======
 import { RedrawCommand } from 'features/map/Map'
->>>>>>> 4d1fc011
 
 const useStyles = makeStyles({
   displays: {
@@ -222,14 +219,13 @@
                   Data is not available.
                 </Typography>
               )}
-<<<<<<< HEAD
               <SingleStationFragment
                 view={props.showTableView}
                 code={code}
-                observations={observations}
                 noonOnlyGdpsModels={noonOnlyGdpsModels}
                 station={station}
                 timeOfInterest={props.timeOfInterest}
+                observations={observations}
                 noonForecasts={noonForecasts}
                 noonForecastSummaries={noonForecastSummaries}
                 hrdpsModels={hrdpsModels}
@@ -239,50 +235,6 @@
                 gdpsModels={gdpsModels}
                 gdpsSummaries={gdpsSummaries}
               />
-=======
-              {props.showTableView === 'true' ? (
-                <React.Fragment>
-                  <ErrorBoundary>
-                    <ObservationTable
-                      testId={`observations-table-${code}`}
-                      title="Hourly observations in past 5 days: "
-                      rows={observations}
-                    />
-                  </ErrorBoundary>
-                  <ErrorBoundary>
-                    <NoonModelTable
-                      testId={`noon-gdps-table-${code}`}
-                      title="Interpolated GDPS noon values: "
-                      rows={noonOnlyGdpsModels}
-                    />
-                  </ErrorBoundary>
-                  <ErrorBoundary>
-                    <NoonForecastTable
-                      testId={`noon-forecasts-table-${code}`}
-                      title="Weather forecast noon values: "
-                      rows={noonForecasts}
-                    />
-                  </ErrorBoundary>
-                </React.Fragment>
-              ) : (
-                <ErrorBoundary>
-                  <WxDataGraph
-                    station={station}
-                    timeOfInterest={props.timeOfInterest}
-                    expandedOrCollapsed={props.expandedOrCollapsed}
-                    observations={observations}
-                    noonForecasts={noonForecasts}
-                    noonForecastSummaries={noonForecastSummaries}
-                    hrdpsModels={hrdpsModels}
-                    hrdpsSummaries={hrdpsSummaries}
-                    rdpsModels={rdpsModels}
-                    rdpsSummaries={rdpsSummaries}
-                    gdpsModels={gdpsModels}
-                    gdpsSummaries={gdpsSummaries}
-                  />
-                </ErrorBoundary>
-              )}
->>>>>>> 4d1fc011
             </div>
           )
         })}
