import React from 'react'
import { useSelector } from 'react-redux'
import { Typography } from '@material-ui/core'
import { makeStyles } from '@material-ui/core/styles'

import ObservationTable from 'features/fireWeather/components/tables/ObservationTable'
import {
  NoonModelTable
} from 'features/fireWeather/components/tables/NoonWxValueTables'
import StationComparisonTable from 'features/fireWeather/components/tables/StationComparisonTable'
<<<<<<< HEAD
import NoonForecastTable from 'features/fireWeather/components/tables/NoonForecastTable'
=======
>>>>>>> d83a0c8c
import WxDataGraph from 'features/fireWeather/components/graphs/WxDataGraph'
import { ErrorBoundary } from 'components'
import {
  selectObservations,
  selectModels,
  selectModelSummaries,
  selectForecasts,
  selectWxDataLoading,
  selectForecastSummaries,
  selectHighResModels,
  selectHighResModelSummaries,
  selectRegionalModels,
  selectRegionalModelSummaries,
  selectFireWeatherStations
} from 'app/rootReducer'
import { GeoJsonStation } from 'api/stationAPI'
import { ObservedValue } from 'api/observationAPI'
import { ModelSummary, ModelValue } from 'api/modelAPI'
import { ForecastSummary, NoonForecastValue } from 'api/forecastAPI'
import { SidePanelEnum } from 'features/fireWeather/components/SidePanel'
import { RedrawCommand } from 'features/map/Map'

const useStyles = makeStyles({
  displays: {
    marginTop: 4
  },
  display: {
    marginBottom: 16
  },
  title: {
    fontSize: '1.2rem',
    paddingBottom: 8
  },
  noDataAvailable: {
    paddingBottom: 8
  }
})

interface WxDataDisplaysProps {
  showTableView: string
  timeOfInterest: string
  expandedOrCollapsed?: RedrawCommand
  stationCodes: number[]
  wxDataLoading: boolean
  stationsByCode: Record<number, GeoJsonStation | undefined>
  observationsByStation: Record<number, ObservedValue[] | undefined>
  allModelsByStation: Record<number, ModelValue[] | undefined>
  noonModelsByStation: Record<number, ModelValue[] | undefined>
  modelSummariesByStation: Record<number, ModelSummary[] | undefined>
  allNoonForecastsByStation: Record<number, NoonForecastValue[] | undefined>
  forecastSummariesByStation: Record<number, ForecastSummary[] | undefined>
  allHighResModelsByStation: Record<number, ModelValue[] | undefined>
  highResModelSummariesByStation: Record<number, ModelSummary[] | undefined>
  allRegionalModelsByStation: Record<number, ModelValue[] | undefined>
  regionalModelSummariesByStation: Record<number, ModelSummary[] | undefined>
}

interface FragmentProps {
  view: string
  code: number
  noonOnlyGdpsModels: ModelValue[] | undefined
  observations: ObservedValue[] | undefined
  noonForecasts: NoonForecastValue[] | undefined
  station: GeoJsonStation
<<<<<<< HEAD
=======
  expandedOrCollapsed?: { redraw: boolean }
>>>>>>> d83a0c8c
  timeOfInterest: string
  noonForecastSummaries: ForecastSummary[] | undefined
  hrdpsModels: ModelValue[] | undefined
  hrdpsSummaries: ModelSummary[] | undefined
  rdpsModels: ModelValue[] | undefined
  rdpsSummaries: ModelSummary[] | undefined
  gdpsModels: ModelValue[] | undefined
  gdpsSummaries: ModelSummary[] | undefined
}

interface TableFragmentProps {
  code: number
  noonOnlyGdpsModels: ModelValue[] | undefined
  observations: ObservedValue[] | undefined
  noonForecasts: NoonForecastValue[] | undefined
}

const TableFragment = (props: TableFragmentProps) => {
  // Tables for a single station.
  const { code, noonOnlyGdpsModels, observations, noonForecasts } = props
  return (
    <React.Fragment>
      <ErrorBoundary>
        <ObservationTable
          testId={`observations-table-${code}`}
          title="Hourly observations in past 5 days: "
          rows={observations}
        />
      </ErrorBoundary>
      <ErrorBoundary>
        <NoonModelTable
          testId={`noon-gdps-table-${code}`}
          title="Interpolated GDPS noon values: "
          rows={noonOnlyGdpsModels}
        />
      </ErrorBoundary>
      <ErrorBoundary>
        <NoonForecastTable
          testId={`noon-forecasts-table-${code}`}
<<<<<<< HEAD
          noonForecasts={noonForecasts}
          noonObservations={observations}
=======
          title="Weather forecast noon values: "
          rows={noonForecasts}
>>>>>>> d83a0c8c
        />
      </ErrorBoundary>
    </React.Fragment>
  )
}

const SingleStationFragment = (props: FragmentProps) => {
  const {
    view,
    code,
    noonOnlyGdpsModels,
    observations,
    noonForecasts,
    station,
    timeOfInterest,
<<<<<<< HEAD
=======
    expandedOrCollapsed,
>>>>>>> d83a0c8c
    noonForecastSummaries,
    hrdpsModels,
    hrdpsSummaries,
    rdpsModels,
    rdpsSummaries,
    gdpsModels,
    gdpsSummaries
  } = props
  switch (view) {
    case SidePanelEnum.Tables:
      return (
        <TableFragment
          code={code}
          noonOnlyGdpsModels={noonOnlyGdpsModels}
          observations={observations}
          noonForecasts={noonForecasts}
        />
      )
<<<<<<< HEAD
    default:
    case SidePanelEnum.Graphs:
=======
    case SidePanelEnum.Graphs:
    default:
>>>>>>> d83a0c8c
      return (
        <ErrorBoundary>
          <WxDataGraph
            station={station}
            timeOfInterest={timeOfInterest}
<<<<<<< HEAD
=======
            expandedOrCollapsed={expandedOrCollapsed}
>>>>>>> d83a0c8c
            observations={observations}
            noonForecasts={noonForecasts}
            noonForecastSummaries={noonForecastSummaries}
            hrdpsModels={hrdpsModels}
            hrdpsSummaries={hrdpsSummaries}
            rdpsModels={rdpsModels}
            rdpsSummaries={rdpsSummaries}
            gdpsModels={gdpsModels}
            gdpsSummaries={gdpsSummaries}
          />
        </ErrorBoundary>
      )
  }
}

export const WxDataDisplays = React.memo(function _(props: WxDataDisplaysProps) {
  const classes = useStyles()

  return (
    <div className={classes.displays}>
      {props.wxDataLoading && 'Loading...'}

      {!props.wxDataLoading && props.showTableView === SidePanelEnum.Comparison && (
        <StationComparisonTable
          timeOfInterest={props.timeOfInterest}
          stationCodes={props.stationCodes}
          stationsByCode={props.stationsByCode}
          allNoonForecastsByStation={props.allNoonForecastsByStation}
          observationsByStation={props.observationsByStation}
          allHighResModelsByStation={props.allHighResModelsByStation}
          allRegionalModelsByStation={props.allRegionalModelsByStation}
          allModelsByStation={props.allModelsByStation}
        />
      )}

      {!props.wxDataLoading &&
        (props.showTableView === SidePanelEnum.Tables ||
          props.showTableView === SidePanelEnum.Graphs) &&
        props.stationCodes.map(code => {
          const station = props.stationsByCode[code]
          if (!station) return null

          const observations = props.observationsByStation[code]
          const noonForecasts = props.allNoonForecastsByStation[code]
          const noonForecastSummaries = props.forecastSummariesByStation[code]
          const gdpsModels = props.allModelsByStation[code]
          const gdpsSummaries = props.modelSummariesByStation[code]
          const noonOnlyGdpsModels = props.noonModelsByStation[code]
          const hrdpsModels = props.allHighResModelsByStation[code]
          const hrdpsSummaries = props.highResModelSummariesByStation[code]
          const rdpsModels = props.allRegionalModelsByStation[code]
          const rdpsSummaries = props.regionalModelSummariesByStation[code]
          const nothingToDisplay =
            !observations && !noonForecasts && !gdpsModels && !hrdpsModels && !rdpsModels

          return (
            <div key={code} className={classes.display}>
              <Typography className={classes.title} variant="subtitle1" component="div">
                {`${station.properties.name} (${station.properties.code})`}
              </Typography>
              {nothingToDisplay && (
                <Typography className={classes.noDataAvailable} variant="body2">
                  Data is not available.
                </Typography>
              )}
              <SingleStationFragment
                view={props.showTableView}
                code={code}
                noonOnlyGdpsModels={noonOnlyGdpsModels}
                station={station}
                timeOfInterest={props.timeOfInterest}
<<<<<<< HEAD
=======
                expandedOrCollapsed={props.expandedOrCollapsed}
>>>>>>> d83a0c8c
                observations={observations}
                noonForecasts={noonForecasts}
                noonForecastSummaries={noonForecastSummaries}
                hrdpsModels={hrdpsModels}
                hrdpsSummaries={hrdpsSummaries}
                rdpsModels={rdpsModels}
                rdpsSummaries={rdpsSummaries}
                gdpsModels={gdpsModels}
                gdpsSummaries={gdpsSummaries}
              />
            </div>
          )
        })}
    </div>
  )
})

interface WxDataDisplaysWrapperProps {
  showTableView: string
  timeOfInterest: string
  expandedOrCollapsed?: { redraw: boolean }
  stationCodes: number[]
}

const WxDataDisplaysWrapper: React.FunctionComponent<WxDataDisplaysWrapperProps> = props => {
  const { stationsByCode } = useSelector(selectFireWeatherStations)
  const { observationsByStation } = useSelector(selectObservations)
  const { allModelsByStation, noonModelsByStation } = useSelector(selectModels)
  const { modelSummariesByStation } = useSelector(selectModelSummaries)
  const { allNoonForecastsByStation } = useSelector(selectForecasts)
  const { forecastSummariesByStation } = useSelector(selectForecastSummaries)
  const { allHighResModelsByStation } = useSelector(selectHighResModels)
  const { highResModelSummariesByStation } = useSelector(selectHighResModelSummaries)
  const { allRegionalModelsByStation } = useSelector(selectRegionalModels)
  const { regionalModelSummariesByStation } = useSelector(selectRegionalModelSummaries)
  const wxDataLoading = useSelector(selectWxDataLoading)

  return (
    <WxDataDisplays
      {...props}
      wxDataLoading={wxDataLoading}
      stationsByCode={stationsByCode}
      observationsByStation={observationsByStation}
      allModelsByStation={allModelsByStation}
      noonModelsByStation={noonModelsByStation}
      modelSummariesByStation={modelSummariesByStation}
      allNoonForecastsByStation={allNoonForecastsByStation}
      forecastSummariesByStation={forecastSummariesByStation}
      allHighResModelsByStation={allHighResModelsByStation}
      highResModelSummariesByStation={highResModelSummariesByStation}
      allRegionalModelsByStation={allRegionalModelsByStation}
      regionalModelSummariesByStation={regionalModelSummariesByStation}
    />
  )
}

export default WxDataDisplaysWrapper<|MERGE_RESOLUTION|>--- conflicted
+++ resolved
@@ -8,10 +8,7 @@
   NoonModelTable
 } from 'features/fireWeather/components/tables/NoonWxValueTables'
 import StationComparisonTable from 'features/fireWeather/components/tables/StationComparisonTable'
-<<<<<<< HEAD
 import NoonForecastTable from 'features/fireWeather/components/tables/NoonForecastTable'
-=======
->>>>>>> d83a0c8c
 import WxDataGraph from 'features/fireWeather/components/graphs/WxDataGraph'
 import { ErrorBoundary } from 'components'
 import {
@@ -76,10 +73,7 @@
   observations: ObservedValue[] | undefined
   noonForecasts: NoonForecastValue[] | undefined
   station: GeoJsonStation
-<<<<<<< HEAD
-=======
   expandedOrCollapsed?: { redraw: boolean }
->>>>>>> d83a0c8c
   timeOfInterest: string
   noonForecastSummaries: ForecastSummary[] | undefined
   hrdpsModels: ModelValue[] | undefined
@@ -119,13 +113,8 @@
       <ErrorBoundary>
         <NoonForecastTable
           testId={`noon-forecasts-table-${code}`}
-<<<<<<< HEAD
           noonForecasts={noonForecasts}
           noonObservations={observations}
-=======
-          title="Weather forecast noon values: "
-          rows={noonForecasts}
->>>>>>> d83a0c8c
         />
       </ErrorBoundary>
     </React.Fragment>
@@ -141,10 +130,7 @@
     noonForecasts,
     station,
     timeOfInterest,
-<<<<<<< HEAD
-=======
     expandedOrCollapsed,
->>>>>>> d83a0c8c
     noonForecastSummaries,
     hrdpsModels,
     hrdpsSummaries,
@@ -163,22 +149,14 @@
           noonForecasts={noonForecasts}
         />
       )
-<<<<<<< HEAD
-    default:
-    case SidePanelEnum.Graphs:
-=======
     case SidePanelEnum.Graphs:
     default:
->>>>>>> d83a0c8c
       return (
         <ErrorBoundary>
           <WxDataGraph
             station={station}
             timeOfInterest={timeOfInterest}
-<<<<<<< HEAD
-=======
             expandedOrCollapsed={expandedOrCollapsed}
->>>>>>> d83a0c8c
             observations={observations}
             noonForecasts={noonForecasts}
             noonForecastSummaries={noonForecastSummaries}
@@ -250,10 +228,7 @@
                 noonOnlyGdpsModels={noonOnlyGdpsModels}
                 station={station}
                 timeOfInterest={props.timeOfInterest}
-<<<<<<< HEAD
-=======
                 expandedOrCollapsed={props.expandedOrCollapsed}
->>>>>>> d83a0c8c
                 observations={observations}
                 noonForecasts={noonForecasts}
                 noonForecastSummaries={noonForecastSummaries}
