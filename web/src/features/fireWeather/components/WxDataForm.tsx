import React, { Dispatch, SetStateAction } from 'react'
import { useSelector } from 'react-redux'
import { makeStyles } from '@material-ui/core/styles'
import { useHistory } from 'react-router-dom'

import TimeOfInterestPicker from 'features/fireWeather/components/TimeOfInterestPicker'
import GetWxDataButton from 'features/fireWeather/components/GetWxDataButton'
import { stationCodeQueryKey, timeOfInterestQueryKey } from 'utils/url'
import WxStationDropdown from 'features/fireWeather/components/WxStationDropdown'
<<<<<<< HEAD
import { selectFireWeatherStations } from 'app/rootReducer'
import { selectStations } from 'features/stations/slices/stationsSlice'
=======
import { selectWxDataLoading, selectFireWeatherStationsLoading } from 'app/rootReducer'
>>>>>>> 4aef5993

const useStyles = makeStyles({
  form: {
    display: 'flex',
    alignItems: 'center',
    flexWrap: 'wrap',

    '& fieldset, label, input': {
      color: 'white !important',
      borderColor: 'white !important'
    },
    '& .MuiChip-root': {
      background: '#f0f0f0'
    }
  },
  stationDropdown: {
    marginRight: 16
  },
  timeOfInterest: {
    marginRight: 16
  }
})

interface Props {
  className?: string
<<<<<<< HEAD
  stationCodesQuery: number[]
  timeOfInterestQuery: string
  setSelectedTimeOfInterest: Dispatch<SetStateAction<string>>
  openSidePanel: () => void
}

const WxDataForm = ({
  stationCodesQuery,
  timeOfInterestQuery,
  setSelectedTimeOfInterest,
  openSidePanel
}: Props) => {
=======
  codesFromQuery: number[]
  toiFromQuery: string
  shouldOpenSidePanel: (openOrClose: boolean) => void
}

const WxDataForm = ({ codesFromQuery, toiFromQuery, shouldOpenSidePanel }: Props) => {
>>>>>>> 4aef5993
  const classes = useStyles()
  const history = useHistory()
  const { selectedStationsByCode } = useSelector(selectFireWeatherStations)

<<<<<<< HEAD
  selectStations(stationCodesQuery)
  const shouldGetBtnDisabled = selectedStationsByCode.length === 0
=======
  const [selectedCodes, setSelectedCodes] = useState<number[]>(codesFromQuery)
  const [timeOfInterest, setTimeOfInterest] = useState(toiFromQuery)
  const hasSelectedCodes = selectedCodes.length > 0

  useEffect(() => {
    // Update local state to match with the query url
    setSelectedCodes(codesFromQuery)
    setTimeOfInterest(toiFromQuery)
  }, [location]) // eslint-disable-line react-hooks/exhaustive-deps
>>>>>>> 4aef5993

  const handleSubmit = () => {
    let potentialCodes = ''
    if (hasSelectedCodes) {
      // Open the side panel
      shouldOpenSidePanel(true)
      potentialCodes = `${stationCodeQueryKey}=${selectedCodes.join(',')}&`
    } else {
      // Close side panel if we do not care about specific stations
      shouldOpenSidePanel(false)
    }

    // Update the url query with the new station codes and time of interest
    history.push({
<<<<<<< HEAD
      search:
        `${stationCodeQueryKey}=${selectedStationsByCode.join(',')}&` +
        `${timeOfInterestQueryKey}=${timeOfInterestQuery}`
=======
      search: potentialCodes + `${timeOfInterestQueryKey}=${timeOfInterest}`
>>>>>>> 4aef5993
    })

    // Create matomo event
    // NOTE: This section is proof of concept - strongly consider re-factoring when adding other events.
    // TODO: Re-evaluate this way of implementing Matomo once we know more about it.
    if (window._mtm) {
      // Create event, and push list of stations to the matomo data layer.
      // see: https://developer.matomo.org/guides/tagmanager/integration-plugin#supporting-the-data-layer
      window._mtm.push({
        event: 'getWeatherData',
        stationCodes: selectedStationsByCode,
        timeOfInterest: timeOfInterestQuery
      })
    }
  }

  return (
    <form className={classes.form} noValidate>
      <WxStationDropdown
        className={classes.stationDropdown}
        stationCodes={selectedStationsByCode}
      />
      <TimeOfInterestPicker
        className={classes.timeOfInterest}
        timeOfInterest={timeOfInterestQuery}
        onChange={setSelectedTimeOfInterest}
      />
      <GetWxDataButton
        onBtnClick={handleSubmit}
        selector={
          hasSelectedCodes ? selectWxDataLoading : selectFireWeatherStationsLoading
        }
      />
    </form>
  )
}

export default React.memo(WxDataForm)<|MERGE_RESOLUTION|>--- conflicted
+++ resolved
@@ -1,18 +1,14 @@
-import React, { Dispatch, SetStateAction } from 'react'
+import React, { useState, useEffect } from 'react'
 import { useSelector } from 'react-redux'
 import { makeStyles } from '@material-ui/core/styles'
-import { useHistory } from 'react-router-dom'
+import { useHistory, useLocation } from 'react-router-dom'
 
 import TimeOfInterestPicker from 'features/fireWeather/components/TimeOfInterestPicker'
 import GetWxDataButton from 'features/fireWeather/components/GetWxDataButton'
 import { stationCodeQueryKey, timeOfInterestQueryKey } from 'utils/url'
 import WxStationDropdown from 'features/fireWeather/components/WxStationDropdown'
-<<<<<<< HEAD
-import { selectFireWeatherStations } from 'app/rootReducer'
 import { selectStations } from 'features/stations/slices/stationsSlice'
-=======
-import { selectWxDataLoading, selectFireWeatherStationsLoading } from 'app/rootReducer'
->>>>>>> 4aef5993
+import { selectWxDataLoading, selectFireWeatherStationsLoading, selectFireWeatherStations } from 'app/rootReducer'
 
 const useStyles = makeStyles({
   form: {
@@ -38,52 +34,35 @@
 
 interface Props {
   className?: string
-<<<<<<< HEAD
   stationCodesQuery: number[]
-  timeOfInterestQuery: string
-  setSelectedTimeOfInterest: Dispatch<SetStateAction<string>>
-  openSidePanel: () => void
-}
-
-const WxDataForm = ({
-  stationCodesQuery,
-  timeOfInterestQuery,
-  setSelectedTimeOfInterest,
-  openSidePanel
-}: Props) => {
-=======
-  codesFromQuery: number[]
   toiFromQuery: string
   shouldOpenSidePanel: (openOrClose: boolean) => void
 }
 
-const WxDataForm = ({ codesFromQuery, toiFromQuery, shouldOpenSidePanel }: Props) => {
->>>>>>> 4aef5993
+const WxDataForm = ({ stationCodesQuery, toiFromQuery, shouldOpenSidePanel }: Props) => {
   const classes = useStyles()
   const history = useHistory()
+  const location = useLocation()
+
   const { selectedStationsByCode } = useSelector(selectFireWeatherStations)
 
-<<<<<<< HEAD
   selectStations(stationCodesQuery)
-  const shouldGetBtnDisabled = selectedStationsByCode.length === 0
-=======
-  const [selectedCodes, setSelectedCodes] = useState<number[]>(codesFromQuery)
+
   const [timeOfInterest, setTimeOfInterest] = useState(toiFromQuery)
-  const hasSelectedCodes = selectedCodes.length > 0
+  const hasSelectedCodes = selectedStationsByCode.length > 0
 
   useEffect(() => {
     // Update local state to match with the query url
-    setSelectedCodes(codesFromQuery)
+    selectStations(selectedStationsByCode)
     setTimeOfInterest(toiFromQuery)
   }, [location]) // eslint-disable-line react-hooks/exhaustive-deps
->>>>>>> 4aef5993
 
   const handleSubmit = () => {
     let potentialCodes = ''
     if (hasSelectedCodes) {
       // Open the side panel
       shouldOpenSidePanel(true)
-      potentialCodes = `${stationCodeQueryKey}=${selectedCodes.join(',')}&`
+      potentialCodes = `${stationCodeQueryKey}=${selectedStationsByCode.join(',')}&`
     } else {
       // Close side panel if we do not care about specific stations
       shouldOpenSidePanel(false)
@@ -91,13 +70,7 @@
 
     // Update the url query with the new station codes and time of interest
     history.push({
-<<<<<<< HEAD
-      search:
-        `${stationCodeQueryKey}=${selectedStationsByCode.join(',')}&` +
-        `${timeOfInterestQueryKey}=${timeOfInterestQuery}`
-=======
       search: potentialCodes + `${timeOfInterestQueryKey}=${timeOfInterest}`
->>>>>>> 4aef5993
     })
 
     // Create matomo event
@@ -109,7 +82,7 @@
       window._mtm.push({
         event: 'getWeatherData',
         stationCodes: selectedStationsByCode,
-        timeOfInterest: timeOfInterestQuery
+        timeOfInterest: timeOfInterest
       })
     }
   }
@@ -122,8 +95,8 @@
       />
       <TimeOfInterestPicker
         className={classes.timeOfInterest}
-        timeOfInterest={timeOfInterestQuery}
-        onChange={setSelectedTimeOfInterest}
+        timeOfInterest={timeOfInterest}
+        onChange={setTimeOfInterest}
       />
       <GetWxDataButton
         onBtnClick={handleSubmit}
