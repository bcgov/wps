import React, { useEffect, useState } from 'react'
import { makeStyles } from '@material-ui/core/styles'
import { useHistory, useLocation } from 'react-router-dom'

import TimeOfInterestPicker from 'features/fireWeather/components/TimeOfInterestPicker'
import GetWxDataButton from 'features/fireWeather/components/GetWxDataButton'
import { stationCodeQueryKey, timeOfInterestQueryKey } from 'utils/url'
<<<<<<< HEAD
import WxStationDropdown from 'features/fireWeather/components/WxStationDropdown'
=======
import WeatherMap from 'features/fireWeather/components/maps/WeatherMap'
>>>>>>> 11fcd772

const useStyles = makeStyles({
  form: {
    display: 'flex',
    alignItems: 'center',
    flexWrap: 'wrap',

    '& fieldset, label, input': {
      color: 'white !important',
      borderColor: 'white !important'
    },
    '& .MuiChip-root': {
      background: '#f0f0f0'
    }
  },
  stationDropdown: {
    marginRight: 16
  },
  toi: {
    marginRight: 16
  }
})

interface Props {
  className?: string
  codesFromQuery: number[]
  toiFromQuery: string
  openSidePanel: () => void
}

const WxDataForm = ({ codesFromQuery, toiFromQuery, openSidePanel }: Props) => {
  const classes = useStyles()
  const history = useHistory()
  const location = useLocation()

  const [selectedCodes, setSelectedCodes] = useState<number[]>(codesFromQuery)
  const [timeOfInterest, setTimeOfInterest] = useState(toiFromQuery)
  const shouldGetBtnDisabled = selectedCodes.length === 0

  useEffect(() => {
    // Update local state to match with the query url
    setSelectedCodes(codesFromQuery)
    setTimeOfInterest(toiFromQuery)
  }, [location]) // eslint-disable-line react-hooks/exhaustive-deps

  const handleSubmit = () => {
<<<<<<< HEAD
    // Open the side panel
    openSidePanel()

    // Update the url query with the new station codes
=======
    // Update the url query with the new station codes and time of interest
>>>>>>> 11fcd772
    history.push({
      search:
        `${stationCodeQueryKey}=${selectedCodes.join(',')}&` +
        `${timeOfInterestQueryKey}=${timeOfInterest}`
    })

    // Create matomo event
    // NOTE: This section is proof of concept - strongly consider re-factoring when adding other events.
    // TODO: Re-evaluate this way of implementing Matomo once we know more about it.
    if (window._mtm) {
      // Create event, and push list of stations to the matomo data layer.
      // see: https://developer.matomo.org/guides/tagmanager/integration-plugin#supporting-the-data-layer
      window._mtm.push({
        event: 'getWeatherData',
        stationCodes: selectedCodes,
        timeOfInterest: timeOfInterest
      })
    }
  }

  return (
    <form className={classes.form} noValidate>
      <WxStationDropdown
        className={classes.stationDropdown}
        stationCodes={selectedCodes}
        onChange={setSelectedCodes}
      />
      <WeatherMap />
      <TimeOfInterestPicker
        className={classes.toi}
        timeOfInterest={timeOfInterest}
        onChange={setTimeOfInterest}
      />
      <GetWxDataButton onBtnClick={handleSubmit} disabled={shouldGetBtnDisabled} />
    </form>
  )
}

export default React.memo(WxDataForm)<|MERGE_RESOLUTION|>--- conflicted
+++ resolved
@@ -5,11 +5,8 @@
 import TimeOfInterestPicker from 'features/fireWeather/components/TimeOfInterestPicker'
 import GetWxDataButton from 'features/fireWeather/components/GetWxDataButton'
 import { stationCodeQueryKey, timeOfInterestQueryKey } from 'utils/url'
-<<<<<<< HEAD
 import WxStationDropdown from 'features/fireWeather/components/WxStationDropdown'
-=======
 import WeatherMap from 'features/fireWeather/components/maps/WeatherMap'
->>>>>>> 11fcd772
 
 const useStyles = makeStyles({
   form: {
@@ -56,14 +53,10 @@
   }, [location]) // eslint-disable-line react-hooks/exhaustive-deps
 
   const handleSubmit = () => {
-<<<<<<< HEAD
     // Open the side panel
     openSidePanel()
 
-    // Update the url query with the new station codes
-=======
     // Update the url query with the new station codes and time of interest
->>>>>>> 11fcd772
     history.push({
       search:
         `${stationCodeQueryKey}=${selectedCodes.join(',')}&` +
