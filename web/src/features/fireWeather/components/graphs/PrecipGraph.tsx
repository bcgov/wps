import React, { useRef, useEffect, useMemo } from 'react'
import * as d3 from 'd3'
import { makeStyles } from '@material-ui/core/styles'
import moment from 'moment'

import { ObservedValue } from 'api/observationAPI'
import * as d3Utils from 'utils/d3'
import { formatDateInPDT } from 'utils/date'
import { NoonForecastValue } from 'api/forecastAPI'
import { ModelValue } from 'api/modelAPI'
import { ToggleValues } from 'features/fireWeather/components/graphs/useGraphToggles'
import { PDT_UTC_OFFSET } from 'utils/constants'

const observedPrecipColor = '#a50b41'
const forecastPrecipColor = '#fb0058'
<<<<<<< HEAD
const accumObservedPrecipColor = '#17c4c4'
const accumForecastPrecipColor = '#057070'
=======
const gdpsPrecipColor = '#32e7e7'
const rdpsPrecipColor = '#a017c2'
const hrdpsPrecipColor = '#026200'
>>>>>>> e84d1b64

const useStyles = makeStyles({
  root: {
    paddingBottom: 15,

    '& .yAxisLabel': {
      textAnchor: 'middle',
      font: '9px sans-serif'
    },

    '& .tooltip': {
      pointerEvents: 'none',
      font: '8.5px sans-serif',

      '&--hidden': {
        display: 'none'
      }
    },

    '& .tooltipCursor': {
      strokeWidth: 1,
      stroke: 'gray',
      strokeDasharray: '1,1',
      opacity: 0
    },

    '& .precipLine': {
      '&__observed': {
        strokeWidth: 2.5,
        stroke: observedPrecipColor
      },

      '&__forecast': {
        strokeWidth: 2.5,
        stroke: forecastPrecipColor
      },

      '&__gdps': {
        strokeWidth: 2.5,
        stroke: gdpsPrecipColor
      },

      '&__rdps': {
        strokeWidth: 2.5,
        stroke: rdpsPrecipColor
      },

      '&__hrdps': {
        strokeWidth: 2.5,
        stroke: hrdpsPrecipColor
      },

      '&--hidden': {
        visibility: 'hidden'
      }
    },

    '& .accumPrecipLine': {
      '&__observed': {
        stroke: accumObservedPrecipColor
      },

      '&__forecast': {
        stroke: accumForecastPrecipColor
      },

      '&--hidden': {
        visibility: 'hidden'
      }
    }
  }
})

interface PrecipValue {
  date: Date
  observedPrecip?: number
  accumObservedPrecip?: number
  forecastPrecip?: number
<<<<<<< HEAD
  accumForecastPrecip?: number
=======
  gdpsPrecip?: number
  rdpsPrecip?: number
  hrdpsPrecip?: number
>>>>>>> e84d1b64
}

interface Props {
  toggleValues: ToggleValues
  observedValues: ObservedValue[]
  forecastValues: NoonForecastValue[]
  gdpsModelValues: ModelValue[]
  rdpsModelValues: ModelValue[]
  hrdpsModelValues: ModelValue[]
}

/* Table layout constants */
const margin = { top: 10, right: 40, bottom: 50, left: 40 }
const svgWidth = 600
const svgHeight = 250
const chartWidth = svgWidth - margin.left - margin.right
const chartHeight = svgHeight - margin.top - margin.bottom

const PrecipGraph: React.FunctionComponent<Props> = ({
  toggleValues,
  observedValues,
  forecastValues,
  gdpsModelValues,
  rdpsModelValues,
  hrdpsModelValues
}: Props) => {
  const classes = useStyles()
  const svgRef = useRef<SVGSVGElement>(null)
  const utcOffset = PDT_UTC_OFFSET

  // useMemo will only recompute the memoized value when one of the dependencies has changed.
  // This optimization helps to avoid expensive calculations on every render.
  const graphCalculations = useMemo(() => {
    const datesFromAllSources: Date[] = []
    let maxDailyPrecip = 10
    let maxAccumPrecip = 10

    const aggreObservedPrecips: { [k: string]: number } = {}
    observedValues.forEach(({ datetime, precipitation }) => {
      const date = formatDateInPDT(datetime, 'YYYY-MM-DD')
      const precip = Number(precipitation)

      if (!aggreObservedPrecips[date]) {
        aggreObservedPrecips[date] = precip
      } else {
        aggreObservedPrecips[date] = aggreObservedPrecips[date] + precip
      }
    })

    const observedPrecips = Object.entries(aggreObservedPrecips).map(
      ([formattedDate, totalPrecip]) => {
        const date = moment(formattedDate)
          .utc()
          .set({ hour: Math.abs(utcOffset), minute: 0 })
          .toDate()
        datesFromAllSources.push(date)

        if (totalPrecip > maxDailyPrecip) {
          maxDailyPrecip = totalPrecip
        }

        return {
          date,
          value: Number(totalPrecip.toFixed(2))
        }
      }
    )

    const accumObservedPrecips: { date: Date, accumPrecip: number }[] = []
    observedPrecips.forEach(({ date, value }) => {
      const observed = { date, accumPrecip: NaN }
      if (value != null) {
        if (accumObservedPrecips.length == 0) {
          observed.accumPrecip = value
        }
        else {
          observed.accumPrecip = value + accumObservedPrecips[accumObservedPrecips.length - 1].accumPrecip
        }
        accumObservedPrecips.push(observed)
      }
    })
    if (maxAccumPrecip < accumObservedPrecips[accumObservedPrecips.length - 1].accumPrecip) {
      maxAccumPrecip = accumObservedPrecips[accumObservedPrecips.length - 1].accumPrecip
    }

    const forecastPrecips = forecastValues.map(
      ({ datetime, total_precipitation: totalPrecip }) => {
        const date = moment(datetime)
          .utc()
          .set({ hour: Math.abs(utcOffset) })
          .toDate()
        datesFromAllSources.push(date)

        if (totalPrecip > maxDailyPrecip) {
          maxDailyPrecip = totalPrecip
        }

        return {
          date,
          value: Number(totalPrecip.toFixed(2))
        }
      }
    )

<<<<<<< HEAD
    const accumForecastPrecips: { date: Date, accumPrecip: number }[] = []
    forecastPrecips.forEach(({ date, value }) => {
      const forecast = { date, accumPrecip: NaN}
      if (value != null) {
        if (accumForecastPrecips.length == 0) {
          forecast.accumPrecip = value
        }
        else {
          forecast.accumPrecip = value + accumForecastPrecips[accumForecastPrecips.length - 1].accumPrecip
        }
        accumForecastPrecips.push(forecast)
      }
    })
    if (maxAccumPrecip < accumForecastPrecips[accumForecastPrecips.length - 1].accumPrecip) {
      maxAccumPrecip = accumForecastPrecips[accumForecastPrecips.length - 1].accumPrecip
    }
=======
    const aggreGDPSPrecips: { [k: string]: number } = {}
    gdpsModelValues.forEach(({ datetime, delta_precipitation }) => {
      const date = formatDateInPDT(datetime, 'YYYY-MM-DD')
      const precip = Number(delta_precipitation)

      if (!aggreGDPSPrecips[date]) {
        aggreGDPSPrecips[date] = precip
      } else {
        aggreGDPSPrecips[date] += precip
      }
    })

    const gdpsPrecips = Object.entries(aggreGDPSPrecips).map(
      ([formattedDate, totalPrecip]) => {
        const date = moment(formattedDate)
          .utc()
          .set({ hour: Math.abs(utcOffset), minute: 0 })
          .toDate()
        datesFromAllSources.push(date)
        if (totalPrecip > maxPrecip) {
          maxPrecip = totalPrecip
        }

        return {
          date,
          value: Number(totalPrecip?.toFixed(2))
        }
      }
    )

    const aggreRDPSPrecips: { [k: string]: number } = {}
    rdpsModelValues.forEach(({ datetime, delta_precipitation: precip }) => {
      const date = formatDateInPDT(datetime, 'YYYY-MM-DD')
      if (!aggreRDPSPrecips[date]) {
        aggreRDPSPrecips[date] = Number(precip)
      } else {
        aggreRDPSPrecips[date] += Number(precip)
      }
    })

    const rdpsPrecips = Object.entries(aggreRDPSPrecips).map(
      ([formattedDate, totalPrecip]) => {
        const date = moment(formattedDate)
          .utc()
          .set({ hour: Math.abs(utcOffset), minute: 0 })
          .toDate()
        datesFromAllSources.push(date)

        if (totalPrecip > maxPrecip) {
          maxPrecip = totalPrecip
        }

        return {
          date,
          value: Number(totalPrecip?.toFixed(2))
        }
      }
    )

    const aggreHRDPSPrecips: { [k: string]: number } = {}
    hrdpsModelValues.forEach(({ datetime, delta_precipitation: precip }) => {
      const date = formatDateInPDT(datetime, 'YYYY-MM-DD')
      if (!aggreHRDPSPrecips[date]) {
        aggreHRDPSPrecips[date] = Number(precip)
      } else {
        aggreHRDPSPrecips[date] += Number(precip)
      }
    })
    const hrdpsPrecips = Object.entries(aggreHRDPSPrecips).map(
      ([formattedDate, totalPrecip]) => {
        const date = moment(formattedDate)
          .utc()
          .set({ hour: Math.abs(utcOffset), minute: 0 })
          .toDate()
        datesFromAllSources.push(date)

        if (totalPrecip > maxPrecip) {
          maxPrecip = totalPrecip
        }

        return {
          date,
          value: Number(totalPrecip?.toFixed(2))
        }
      }
    )
>>>>>>> e84d1b64

    const currDate = new Date()
    const past5Date = moment(currDate)
      .subtract(5, 'days')
      .toDate()
    const [minDate, maxDate] = d3.extent(datesFromAllSources)
    let d1 = minDate || past5Date
    let d2 = maxDate || currDate
    d1 = moment(d1)
      .subtract(6, 'hours')
      .toDate()
    d2 = moment(d2)
      .add(6, 'hours')
      .toDate()
    const xDomain: [Date, Date] = [d1, d2]
    maxDailyPrecip = Math.ceil(maxDailyPrecip / 10) * 10 // round to the nearest 10
    maxAccumPrecip = Math.ceil(maxAccumPrecip / 10) * 10 // round to the nearest 10

    return {
      xDomain,
      xTickValues: d3Utils.getTickValues(xDomain, utcOffset, false),
      maxDailyPrecip,
      maxAccumPrecip,
      observedPrecips,
<<<<<<< HEAD
      accumObservedPrecips,
      forecastPrecips,
      accumForecastPrecips
=======
      forecastPrecips,
      gdpsPrecips,
      rdpsPrecips,
      hrdpsPrecips
>>>>>>> e84d1b64
    }
  }, [
    utcOffset,
    observedValues,
    forecastValues,
    gdpsModelValues,
    rdpsModelValues,
    hrdpsModelValues
  ])

  // Effect hook for displaying graphics
  useEffect(() => {
    const {
      xDomain,
      xTickValues,
      maxDailyPrecip,
      maxAccumPrecip,
      observedPrecips,
<<<<<<< HEAD
      accumObservedPrecips,
      forecastPrecips,
      accumForecastPrecips
=======
      forecastPrecips,
      gdpsPrecips,
      rdpsPrecips,
      hrdpsPrecips
>>>>>>> e84d1b64
    } = graphCalculations

    if (svgRef.current) {
      /* Clear previous graphics before rendering new ones */
      d3.select(svgRef.current)
        .selectAll('*')
        .remove()

      const svg = d3
        .select(svgRef.current)
        .attr('viewBox', `0 0 ${svgWidth} ${svgHeight}`)

      const chart = svg
        .append('g')
        .attr('class', 'chart')
        .attr('transform', `translate(${margin.left}, ${margin.top})`)

      const context = svg // svg group for Y axis and its labels
        .append('g')
        .attr('class', 'context')
        .attr('transform', `translate(${margin.left}, ${margin.top})`)

      const legendMarginTop = chartHeight + 40
      svg
        .append('g')
        .attr('class', 'legend')
        .attr('transform', `translate(${margin.left}, ${legendMarginTop})`)

      /* Create scales for x and y axes */
      const xScale = d3
        .scaleTime()
        .domain(xDomain)
        .range([0, chartWidth])
      const xScaleOriginal = xScale.copy()
      const yDailyScale = d3
        .scaleLinear()
        .domain([0, maxDailyPrecip])
        .range([chartHeight, 0])
      const yAccumScale = d3
        .scaleLinear()
        .domain([0, maxAccumPrecip])
        .range([chartHeight, 0])

      observedPrecips.forEach(precip =>
        d3Utils.drawVerticalLine({
          svg: chart,
          className: 'precipLine__observed',
          xScale: xScaleOriginal,
<<<<<<< HEAD
          x: xScale(precip.date) - 2,
          y1: yDailyScale(precip.value),
          y2: yDailyScale(0),
=======
          x: xScale(precip.date) - 8,
          y1: yScale(precip.value),
          y2: yScale(0),
>>>>>>> e84d1b64
          testId: 'observed-precip-line'
        })
      )

      d3Utils.drawPath({
        svg: chart,
        className: 'accumPrecipLine__observed',
        data: accumObservedPrecips,
        x: d => xScale(d.date),
        y: d => yAccumScale(d.accumPrecip),
        testId: 'accum-observed-precip-path'
      })

      forecastPrecips.forEach(precip =>
        d3Utils.drawVerticalLine({
          svg: chart,
          className: 'precipLine__forecast',
          xScale: xScaleOriginal,
<<<<<<< HEAD
          x: xScale(precip.date) + 2,
          y1: yDailyScale(precip.value),
          y2: yDailyScale(0),
=======
          x: xScale(precip.date) - 4,
          y1: yScale(precip.value),
          y2: yScale(0),
>>>>>>> e84d1b64
          testId: 'forecast-precip-line'
        })
      )

<<<<<<< HEAD
      d3Utils.drawPath({
        svg: chart,
        className: 'accumPrecipLine__forecast',
        data: accumForecastPrecips,
        x: d => xScale(d.date),
        y: d => yAccumScale(d.accumPrecip),
        testId: 'accum-forecast-precip-path'
      })
=======
      gdpsPrecips.forEach(precip =>
        d3Utils.drawVerticalLine({
          svg: chart,
          className: 'precipLine__gdps',
          xScale: xScaleOriginal,
          x: xScale(precip.date),
          y1: yScale(precip.value),
          y2: yScale(0),
          testId: 'gdps-precip-line'
        })
      )

      rdpsPrecips.forEach(precip =>
        d3Utils.drawVerticalLine({
          svg: chart,
          className: 'precipLine__rdps',
          xScale: xScaleOriginal,
          x: xScale(precip.date) + 4,
          y1: yScale(precip.value),
          y2: yScale(0),
          testId: 'rdps-precip-line'
        })
      )

      hrdpsPrecips.forEach(precip =>
        d3Utils.drawVerticalLine({
          svg: chart,
          className: 'precipLine__hrdps',
          xScale: xScaleOriginal,
          x: xScale(precip.date) + 8,
          y1: yScale(precip.value),
          y2: yScale(0),
          testId: 'hrdps-precip-line'
        })
      )
>>>>>>> e84d1b64

      /* Render the X & Y axis and labels */
      chart
        .append('g')
        .attr('class', 'xAxis')
        .attr('transform', `translate(0, ${chartHeight})`)
        .call(
          d3
            .axisBottom(xScale)
            .tickFormat(d3Utils.formatDateInMonthAndDay)
            .tickValues(xTickValues)
        )
      context
        .append('g')
        .attr('class', 'yAxis')
        .call(d3.axisLeft(yDailyScale).ticks(5))
      context
        .append('g')
        .attr('class', 'yAccumAxis')
        .attr('transform', `translate(${chartWidth}, 0)`)
        .call(d3.axisRight(yAccumScale).ticks(5))
      context // Daily Precipitation label
        .append('text')
        .attr('y', 0 - margin.left)
        .attr('x', 0 - chartHeight / 2)
        .attr('dy', '1.3em')
        .attr('dx', '0')
        .attr('class', 'yAxisLabel')
        .text('Daily Precipitation (mm/cm)')
        .attr('transform', 'rotate(-90)')
      context // Accum Precipitation label
        .append('text')
        .attr('y', 0 - chartWidth - margin.left)
        .attr('x', chartHeight / 2)
        .attr('dy', '1.3em')
        .attr('dx', '0')
        .attr('class', 'yAxisLabel')
        .text('Accumulated Precipitation (mm/cm)')
        .attr('transform', 'rotate(90)')
    }
  }, [graphCalculations])

  const precipsOfInterest = useMemo(() => {
    const precipsByDatetime: { [date: string]: PrecipValue } = {}

    toggleValues.showObservations &&
      graphCalculations.observedPrecips.forEach(({ date, value }) => {
        precipsByDatetime[date.toISOString()] = { date, observedPrecip: value }
      })
    toggleValues.showObservations &&
      graphCalculations.accumObservedPrecips.forEach(({ date, accumPrecip }) => {
        precipsByDatetime[date.toISOString()] = {
          ...precipsByDatetime[date.toISOString()],
          date,
          accumObservedPrecip: accumPrecip
        }
      })

    toggleValues.showForecasts &&
      graphCalculations.forecastPrecips.forEach(({ date, value }) => {
        precipsByDatetime[date.toISOString()] = {
          ...precipsByDatetime[date.toISOString()],
          date,
          forecastPrecip: value
        }
      })
    toggleValues.showForecasts &&
      graphCalculations.accumForecastPrecips.forEach(({ date, accumPrecip }) => {
        precipsByDatetime[date.toISOString()] = { 
          ...precipsByDatetime[date.toISOString()],
          date,
          accumForecastPrecip: accumPrecip
        }
      })

    toggleValues.showModels &&
      graphCalculations.gdpsPrecips.forEach(({ date, value }) => {
        precipsByDatetime[date.toISOString()] = {
          ...precipsByDatetime[date.toISOString()],
          date,
          gdpsPrecip: value
        }
      })

    toggleValues.showRegionalModels &&
      graphCalculations.rdpsPrecips.forEach(({ date, value }) => {
        precipsByDatetime[date.toISOString()] = {
          ...precipsByDatetime[date.toISOString()],
          date,
          rdpsPrecip: value
        }
      })

    toggleValues.showHighResModels &&
      graphCalculations.hrdpsPrecips.forEach(({ date, value }) => {
        precipsByDatetime[date.toISOString()] = {
          ...precipsByDatetime[date.toISOString()],
          date,
          hrdpsPrecip: value
        }
      })

    return Object.values(precipsByDatetime)
  }, [toggleValues, graphCalculations])

  // Effect hook for updating the legend
  useEffect(() => {
    const legendData: d3Utils.Legend[] = []
    if (toggleValues.showObservations) {
      legendData.push({
        text: 'Observed Precip',
        shape: 'rect',
        color: observedPrecipColor
      })
      legendData.push({
        text: 'Accumulated Observed Precip',
        shape: 'rect',
        color: accumObservedPrecipColor,
        fill: null
      })
    }
    if (toggleValues.showForecasts) {
      legendData.push({
        text: 'Forecast Precip',
        shape: 'rect',
        color: forecastPrecipColor
      })
    }
    if (toggleValues.showHighResModels) {
      legendData.push({
        text: 'HRDPS Precip',
        shape: 'rect',
        color: hrdpsPrecipColor
      })
    }
    if (toggleValues.showRegionalModels) {
      legendData.push({
        text: 'RDPS Precip',
        shape: 'rect',
        color: rdpsPrecipColor
      })
    }
    if (toggleValues.showModels) {
      legendData.push({
        text: 'GDPS Precip',
        shape: 'rect',
        color: gdpsPrecipColor
      })
      legendData.push({
        text: 'Accumulated Forecast Precip',
        shape: 'rect',
        color: accumForecastPrecipColor,
        fill: null
      })
    }
    const svgElement = svgRef.current
    if (svgElement) {
      const svg = d3.select(svgElement)
      // Grab the legend.
      const legend = svg.select<SVGGElement>('.legend')
      // Clear out all the child nodes.
      legend.selectAll('*').remove()
      // Re-create the legend.
      d3Utils.addLegend(legend, chartWidth, legendData)
    }
  }, [toggleValues])

  // Effect hook for adding/updating tooltip
  useEffect(() => {
    const svgElement = svgRef.current
    if (svgElement) {
      const svg = d3.select(svgElement)
      svg.select('.tooltip').remove()
      svg.select('.tooltipCursor').remove()
      svg.select('.tooltipBackground').remove()

      const xScale = d3
        .scaleTime()
        .domain(graphCalculations.xDomain)
        .range([0, chartWidth])

      d3Utils.addTooltipListener({
        svg: svg.select('.chart'),
        xScale,
        width: chartWidth,
        height: chartHeight,
        data: precipsOfInterest,
        textTestId: 'precip-tooltip-text',
        bgdTestId: 'precip-graph-background',
        getTextData: v =>
          Object.entries(v).map(([k, value]) => {
            const key = k as keyof PrecipValue
            if (key === 'date' && value instanceof Date) {
              return {
                text: `${formatDateInPDT(value, 'dddd, MMM Do')} (PDT, UTC-7)`
              }
            } else if (typeof value === 'number') {
              switch (key) {
                case 'observedPrecip':
                  return {
                    text: `Observed Precip: ${value} (mm/cm)`,
                    color: observedPrecipColor
                  }
                case 'forecastPrecip':
                  return {
                    text: `Forecast Precip: ${value} (mm/cm)`,
                    color: forecastPrecipColor
                  }
<<<<<<< HEAD
                case 'accumObservedPrecip':
                  return {
                    text: `Accumulated Observed Precip: ${Number(value).toFixed(2)} (mm/cm)`,
                    color: accumObservedPrecipColor
                  }
                case 'accumForecastPrecip':
                  return {
                    text: `Accumulated Forecast precip: ${Number(value).toFixed(2)} (mm/cm)`,
                    color: accumForecastPrecipColor
=======
                case 'gdpsPrecip':
                  return {
                    text: `GDPS Precip: ${value} (mm/cm)`,
                    color: gdpsPrecipColor
                  }
                case 'rdpsPrecip':
                  return {
                    text: `RDPS Precip: ${value} (mm/cm)`,
                    color: rdpsPrecipColor
                  }
                case 'hrdpsPrecip':
                  return {
                    text: `HRDPS Precip: ${value} (mm/cm)`,
                    color: hrdpsPrecipColor
>>>>>>> e84d1b64
                  }
                default:
                  return undefined
              }
            }

            return undefined
          })
      })
    }

    return () => {
      if (svgElement) {
        // clean up the event listeners
        const svg = d3.select(svgElement)
        svg.on('touchmove mousemove', null)
        svg.on('touchend mouseleave', null)
      }
    }
  }, [graphCalculations, precipsOfInterest])

  // Effect hooks for showing/hiding graphics
  useEffect(() => {
    if (svgRef.current) {
      const svg = d3.select(svgRef.current)
      svg
        .selectAll('.precipLine__observed')
<<<<<<< HEAD
        .classed('precipLine--hidden', !showObservations)
      svg
        .selectAll('.accumPrecipLine__observed')
        .classed('accumPrecipLine--hidden', !showObservations)
    }
  }, [showObservations])
  useEffect(() => {
    if (svgRef.current) {
      const svg = d3.select(svgRef.current)
      svg.selectAll('.precipLine__forecast').classed('precipLine--hidden', !showForecasts)
      svg.selectAll('.accumPrecipLine__forecast').classed('accumPrecipLine--hidden', !showForecasts)
=======
        .classed('precipLine--hidden', !toggleValues.showObservations)
      svg
        .selectAll('.precipLine__forecast')
        .classed('precipLine--hidden', !toggleValues.showForecasts)
      svg
        .selectAll('.precipLine__gdps')
        .classed('precipLine--hidden', !toggleValues.showModels)
      svg
        .selectAll('.precipLine__rdps')
        .classed('precipLine--hidden', !toggleValues.showRegionalModels)
      svg
        .selectAll('.precipLine__hrdps')
        .classed('precipLine--hidden', !toggleValues.showHighResModels)
>>>>>>> e84d1b64
    }
  }, [toggleValues])

  return (
    <div className={classes.root}>
      <svg data-testid="precip-graph" ref={svgRef} />
    </div>
  )
}

export default React.memo(PrecipGraph)<|MERGE_RESOLUTION|>--- conflicted
+++ resolved
@@ -12,15 +12,15 @@
 import { PDT_UTC_OFFSET } from 'utils/constants'
 
 const observedPrecipColor = '#a50b41'
+const accumObservedPrecipColor = '#17c4c4'
 const forecastPrecipColor = '#fb0058'
-<<<<<<< HEAD
-const accumObservedPrecipColor = '#17c4c4'
 const accumForecastPrecipColor = '#057070'
-=======
 const gdpsPrecipColor = '#32e7e7'
+const accumGDPSPrecipColor = '#'
 const rdpsPrecipColor = '#a017c2'
+const accumRDPSPrecipColor = '#'
 const hrdpsPrecipColor = '#026200'
->>>>>>> e84d1b64
+const accumHRDPSPrecipColor = '#'
 
 const useStyles = makeStyles({
   root: {
@@ -87,6 +87,18 @@
         stroke: accumForecastPrecipColor
       },
 
+      '&__gdps': {
+        stroke: accumGDPSPrecipColor
+      },
+
+      '&__rdps': {
+        stroke: accumRDPSPrecipColor
+      },
+
+      '&__hrdps': {
+        stroke: accumHRDPSPrecipColor
+      },
+
       '&--hidden': {
         visibility: 'hidden'
       }
@@ -99,13 +111,13 @@
   observedPrecip?: number
   accumObservedPrecip?: number
   forecastPrecip?: number
-<<<<<<< HEAD
   accumForecastPrecip?: number
-=======
   gdpsPrecip?: number
+  accumGDPSPrecip?: number
   rdpsPrecip?: number
+  accumRDPSPrecip?: number
   hrdpsPrecip?: number
->>>>>>> e84d1b64
+  accumHRDPSPrecip?: number
 }
 
 interface Props {
@@ -210,10 +222,9 @@
       }
     )
 
-<<<<<<< HEAD
     const accumForecastPrecips: { date: Date, accumPrecip: number }[] = []
     forecastPrecips.forEach(({ date, value }) => {
-      const forecast = { date, accumPrecip: NaN}
+      const forecast = { date, accumPrecip: NaN }
       if (value != null) {
         if (accumForecastPrecips.length == 0) {
           forecast.accumPrecip = value
@@ -227,7 +238,7 @@
     if (maxAccumPrecip < accumForecastPrecips[accumForecastPrecips.length - 1].accumPrecip) {
       maxAccumPrecip = accumForecastPrecips[accumForecastPrecips.length - 1].accumPrecip
     }
-=======
+    
     const aggreGDPSPrecips: { [k: string]: number } = {}
     gdpsModelValues.forEach(({ datetime, delta_precipitation }) => {
       const date = formatDateInPDT(datetime, 'YYYY-MM-DD')
@@ -247,8 +258,8 @@
           .set({ hour: Math.abs(utcOffset), minute: 0 })
           .toDate()
         datesFromAllSources.push(date)
-        if (totalPrecip > maxPrecip) {
-          maxPrecip = totalPrecip
+        if (totalPrecip > maxDailyPrecip) {
+          maxDailyPrecip = totalPrecip
         }
 
         return {
@@ -257,6 +268,23 @@
         }
       }
     )
+
+    const accumGDPSPrecips: { date: Date, accumPrecip: number }[] = []
+    gdpsPrecips.forEach(({ date, value }) => {
+      const gdps = { date, accumPrecip: NaN }
+      if (value != null) {
+        if (accumGDPSPrecips.length == 0) {
+          gdps.accumPrecip = value
+        }
+        else {
+          gdps.accumPrecip = value + accumGDPSPrecips[accumGDPSPrecips.length - 1].accumPrecip
+        }
+        accumGDPSPrecips.push(gdps)
+      }
+    })
+    if (maxAccumPrecip < accumGDPSPrecips[accumGDPSPrecips.length - 1].accumPrecip) {
+      maxAccumPrecip = accumGDPSPrecips[accumGDPSPrecips.length - 1].accumPrecip
+    }
 
     const aggreRDPSPrecips: { [k: string]: number } = {}
     rdpsModelValues.forEach(({ datetime, delta_precipitation: precip }) => {
@@ -276,8 +304,8 @@
           .toDate()
         datesFromAllSources.push(date)
 
-        if (totalPrecip > maxPrecip) {
-          maxPrecip = totalPrecip
+        if (totalPrecip > maxDailyPrecip) {
+          maxDailyPrecip = totalPrecip
         }
 
         return {
@@ -304,8 +332,8 @@
           .toDate()
         datesFromAllSources.push(date)
 
-        if (totalPrecip > maxPrecip) {
-          maxPrecip = totalPrecip
+        if (totalPrecip > maxDailyPrecip) {
+          maxDailyPrecip = totalPrecip
         }
 
         return {
@@ -314,7 +342,6 @@
         }
       }
     )
->>>>>>> e84d1b64
 
     const currDate = new Date()
     const past5Date = moment(currDate)
@@ -339,16 +366,13 @@
       maxDailyPrecip,
       maxAccumPrecip,
       observedPrecips,
-<<<<<<< HEAD
       accumObservedPrecips,
       forecastPrecips,
-      accumForecastPrecips
-=======
-      forecastPrecips,
+      accumForecastPrecips,
       gdpsPrecips,
+      accumGDPSPrecips,
       rdpsPrecips,
       hrdpsPrecips
->>>>>>> e84d1b64
     }
   }, [
     utcOffset,
@@ -367,16 +391,13 @@
       maxDailyPrecip,
       maxAccumPrecip,
       observedPrecips,
-<<<<<<< HEAD
       accumObservedPrecips,
       forecastPrecips,
-      accumForecastPrecips
-=======
-      forecastPrecips,
+      accumForecastPrecips,
       gdpsPrecips,
+      accumGDPSPrecips,
       rdpsPrecips,
       hrdpsPrecips
->>>>>>> e84d1b64
     } = graphCalculations
 
     if (svgRef.current) {
@@ -425,15 +446,9 @@
           svg: chart,
           className: 'precipLine__observed',
           xScale: xScaleOriginal,
-<<<<<<< HEAD
-          x: xScale(precip.date) - 2,
+          x: xScale(precip.date) - 8,
           y1: yDailyScale(precip.value),
           y2: yDailyScale(0),
-=======
-          x: xScale(precip.date) - 8,
-          y1: yScale(precip.value),
-          y2: yScale(0),
->>>>>>> e84d1b64
           testId: 'observed-precip-line'
         })
       )
@@ -452,20 +467,13 @@
           svg: chart,
           className: 'precipLine__forecast',
           xScale: xScaleOriginal,
-<<<<<<< HEAD
-          x: xScale(precip.date) + 2,
+          x: xScale(precip.date) - 4,
           y1: yDailyScale(precip.value),
           y2: yDailyScale(0),
-=======
-          x: xScale(precip.date) - 4,
-          y1: yScale(precip.value),
-          y2: yScale(0),
->>>>>>> e84d1b64
           testId: 'forecast-precip-line'
         })
       )
 
-<<<<<<< HEAD
       d3Utils.drawPath({
         svg: chart,
         className: 'accumPrecipLine__forecast',
@@ -474,18 +482,27 @@
         y: d => yAccumScale(d.accumPrecip),
         testId: 'accum-forecast-precip-path'
       })
-=======
+
       gdpsPrecips.forEach(precip =>
         d3Utils.drawVerticalLine({
           svg: chart,
           className: 'precipLine__gdps',
           xScale: xScaleOriginal,
           x: xScale(precip.date),
-          y1: yScale(precip.value),
-          y2: yScale(0),
+          y1: yDailyScale(precip.value),
+          y2: yDailyScale(0),
           testId: 'gdps-precip-line'
         })
       )
+
+      d3Utils.drawPath({
+        svg: chart,
+        className: 'accumPrecipLine__gdps',
+        data: accumGDPSPrecips,
+        x: d => xScale(d.date),
+        y: d => yAccumScale(d.accumPrecip),
+        testId: 'accum-gdps-precip-path'
+      })
 
       rdpsPrecips.forEach(precip =>
         d3Utils.drawVerticalLine({
@@ -493,8 +510,8 @@
           className: 'precipLine__rdps',
           xScale: xScaleOriginal,
           x: xScale(precip.date) + 4,
-          y1: yScale(precip.value),
-          y2: yScale(0),
+          y1: yDailyScale(precip.value),
+          y2: yDailyScale(0),
           testId: 'rdps-precip-line'
         })
       )
@@ -505,12 +522,11 @@
           className: 'precipLine__hrdps',
           xScale: xScaleOriginal,
           x: xScale(precip.date) + 8,
-          y1: yScale(precip.value),
-          y2: yScale(0),
+          y1: yDailyScale(precip.value),
+          y2: yDailyScale(0),
           testId: 'hrdps-precip-line'
         })
       )
->>>>>>> e84d1b64
 
       /* Render the X & Y axis and labels */
       chart
@@ -594,6 +610,14 @@
           gdpsPrecip: value
         }
       })
+    toggleValues.showModels &&
+      graphCalculations.accumGDPSPrecips.forEach(({ date, accumPrecip }) => {
+        precipsByDatetime[date.toISOString()] = {
+          ...precipsByDatetime[date.toISOString()],
+          date,
+          accumGDPSPrecip: accumPrecip
+        }
+      })
 
     toggleValues.showRegionalModels &&
       graphCalculations.rdpsPrecips.forEach(({ date, value }) => {
@@ -628,8 +652,7 @@
       legendData.push({
         text: 'Accumulated Observed Precip',
         shape: 'rect',
-        color: accumObservedPrecipColor,
-        fill: null
+        color: accumObservedPrecipColor
       })
     }
     if (toggleValues.showForecasts) {
@@ -662,8 +685,7 @@
       legendData.push({
         text: 'Accumulated Forecast Precip',
         shape: 'rect',
-        color: accumForecastPrecipColor,
-        fill: null
+        color: accumForecastPrecipColor
       })
     }
     const svgElement = svgRef.current
@@ -714,37 +736,50 @@
                     text: `Observed Precip: ${value} (mm/cm)`,
                     color: observedPrecipColor
                   }
+                case 'accumObservedPrecip':
+                  return {
+                    text: `Accumulated Observed Precip: ${Number(value).toFixed(2)} (mm/cm)`,
+                    color: accumObservedPrecipColor
+                  }
                 case 'forecastPrecip':
                   return {
                     text: `Forecast Precip: ${value} (mm/cm)`,
                     color: forecastPrecipColor
                   }
-<<<<<<< HEAD
-                case 'accumObservedPrecip':
-                  return {
-                    text: `Accumulated Observed Precip: ${Number(value).toFixed(2)} (mm/cm)`,
-                    color: accumObservedPrecipColor
-                  }
                 case 'accumForecastPrecip':
                   return {
-                    text: `Accumulated Forecast precip: ${Number(value).toFixed(2)} (mm/cm)`,
+                    text: `Accumulated Forecast Precip: ${Number(value).toFixed(2)} (mm/cm)`,
                     color: accumForecastPrecipColor
-=======
+                  }
                 case 'gdpsPrecip':
                   return {
                     text: `GDPS Precip: ${value} (mm/cm)`,
                     color: gdpsPrecipColor
                   }
+                case 'accumGDPSPrecip':
+                  return {
+                    text: `Accumulated GDPS Precip: ${Number(value).toFixed(2)} (mm/cm)`,
+                    color: accumGDPSPrecipColor
+                  }
                 case 'rdpsPrecip':
                   return {
                     text: `RDPS Precip: ${value} (mm/cm)`,
                     color: rdpsPrecipColor
                   }
+                case 'accumRDPSPrecip':
+                  return {
+                    text: `Accumulated RDPS Precip: ${Number(value).toFixed(2)} (mm/cm)`,
+                    color: accumRDPSPrecipColor
+                  }
                 case 'hrdpsPrecip':
                   return {
                     text: `HRDPS Precip: ${value} (mm/cm)`,
                     color: hrdpsPrecipColor
->>>>>>> e84d1b64
+                  }
+                case 'accumHRDPSPrecip':
+                  return {
+                    text: `Accumulated HRDPS Precip: ${Number(value).toFixed(2)} (mm/cm)`,
+                    color: accumHRDPSPrecipColor
                   }
                 default:
                   return undefined
@@ -772,19 +807,17 @@
       const svg = d3.select(svgRef.current)
       svg
         .selectAll('.precipLine__observed')
-<<<<<<< HEAD
-        .classed('precipLine--hidden', !showObservations)
+        .classed('precipLine--hidden', !toggleValues.showObservations)
       svg
         .selectAll('.accumPrecipLine__observed')
-        .classed('accumPrecipLine--hidden', !showObservations)
-    }
-  }, [showObservations])
+        .classed('accumPrecipLine--hidden', !toggleValues.showObservations)
+    }
+  }, [toggleValues.showObservations])
   useEffect(() => {
     if (svgRef.current) {
       const svg = d3.select(svgRef.current)
-      svg.selectAll('.precipLine__forecast').classed('precipLine--hidden', !showForecasts)
-      svg.selectAll('.accumPrecipLine__forecast').classed('accumPrecipLine--hidden', !showForecasts)
-=======
+      svg.selectAll('.precipLine__forecast').classed('precipLine--hidden', !toggleValues.showForecasts)
+      svg.selectAll('.accumPrecipLine__forecast').classed('accumPrecipLine--hidden', !toggleValues.showForecasts)
         .classed('precipLine--hidden', !toggleValues.showObservations)
       svg
         .selectAll('.precipLine__forecast')
@@ -798,7 +831,6 @@
       svg
         .selectAll('.precipLine__hrdps')
         .classed('precipLine--hidden', !toggleValues.showHighResModels)
->>>>>>> e84d1b64
     }
   }, [toggleValues])
 
