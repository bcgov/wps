--- conflicted
+++ resolved
@@ -114,11 +114,7 @@
 
   // useMemo will only recompute the memoized value when one of the dependencies has changed.
   // This optimization helps to avoid expensive calculations on every render.
-<<<<<<< HEAD
-  const { xDomain, xTickValues, observedPrecips, forecastPrecips, gdpsPrecips, rdpsPrecips, hrdpsPrecips } = useMemo(() => {
-=======
   const graphCalculations = useMemo(() => {
->>>>>>> f204396e
     const datesFromAllSources: Date[] = []
     let maxPrecip = 10
 
@@ -142,9 +138,6 @@
 
     const observedPrecips = Object.entries(aggreObservedPrecips).map(
       ([formattedDate, totalPrecip]) => {
-<<<<<<< HEAD
-        const date = datetimeToDate(formattedDate)
-=======
         const date = moment(formattedDate)
           .utc()
           .set({ hour: Math.abs(utcOffset), minute: 0 })
@@ -155,7 +148,6 @@
           maxPrecip = totalPrecip
         }
 
->>>>>>> f204396e
         return {
           date,
           value: Number(totalPrecip.toFixed(2))
@@ -163,13 +155,6 @@
       }
     )
 
-<<<<<<< HEAD
-    const _forecastPrecips = forecastValues.map(({ datetime, total_precipitation }) => {
-      const date = datetimeToDate(datetime)
-      return {
-        date,
-        value: Number(total_precipitation.toFixed(2))
-=======
     const forecastPrecips = forecastValues.map(
       ({ datetime, total_precipitation: totalPrecip }) => {
         const date = moment(datetime)
@@ -186,7 +171,6 @@
           date,
           value: Number(totalPrecip.toFixed(2))
         }
->>>>>>> f204396e
       }
     )
 
@@ -204,7 +188,7 @@
     console.log('aggreGDPSPrecips')
     console.log(aggreGDPSPrecips)
 
-    const _gdpsPrecips = Object.entries(aggreGDPSPrecips).map(
+    const gdpsPrecips = Object.entries(aggreGDPSPrecips).map(
       ([formattedDate, totalPrecip]) => {
       const date = datetimeToDate(formattedDate)
       return {
@@ -227,7 +211,7 @@
     console.log('aggreRDPSPrecips')
     console.log(aggreRDPSPrecips)
 
-    const _rdpsPrecips = Object.entries(aggreRDPSPrecips).map(
+    const rdpsPrecips = Object.entries(aggreRDPSPrecips).map(
       ([formattedDate, totalPrecip]) => {
       const date = datetimeToDate(formattedDate)
       return {
@@ -249,7 +233,7 @@
     })
     console.log('aggreHRDPSPrecips')
     console.log(aggreHRDPSPrecips)
-    const _hrdpsPrecips = Object.entries(aggreHRDPSPrecips).map(
+    const hrdpsPrecips = Object.entries(aggreHRDPSPrecips).map(
       ([formattedDate, totalPrecip]) => {
       const date = datetimeToDate(formattedDate)
       return {
@@ -275,21 +259,14 @@
     maxPrecip = Math.ceil(maxPrecip / 10) * 10 // round to the nearest 10
 
     return {
-<<<<<<< HEAD
-      xDomain: _xDomain,
-      xTickValues: d3Utils.getTickValues(_xDomain, utcOffset, false),
-      observedPrecips: _observedPrecips,
-      forecastPrecips: _forecastPrecips,
-      gdpsPrecips: _gdpsPrecips,
-      rdpsPrecips: _rdpsPrecips,
-      hrdpsPrecips: _hrdpsPrecips
-=======
       xDomain,
       xTickValues: d3Utils.getTickValues(xDomain, utcOffset, false),
       maxPrecip,
       observedPrecips,
-      forecastPrecips
->>>>>>> f204396e
+      forecastPrecips,
+      gdpsPrecips,
+      rdpsPrecips,
+      hrdpsPrecips
     }
   }, [utcOffset, observedValues, forecastValues, gdpsModelValues, rdpsModelValues, hrdpsModelValues])
 
@@ -300,7 +277,10 @@
       xTickValues,
       maxPrecip,
       observedPrecips,
-      forecastPrecips
+      forecastPrecips,
+      gdpsPrecips,
+      rdpsPrecips,
+      hrdpsPrecips
     } = graphCalculations
 
     if (svgRef.current) {
@@ -480,11 +460,7 @@
         textY: legendY + 3.5
       })
     }
-<<<<<<< HEAD
-  }, [xDomain, xTickValues, observedPrecips, forecastPrecips, gdpsPrecips, rdpsPrecips, hrdpsPrecips])
-=======
   }, [graphCalculations])
->>>>>>> f204396e
 
   const precipsOfInterest = useMemo(() => {
     const precipsByDatetime: { [date: string]: PrecipValue } = {}
@@ -504,7 +480,7 @@
       })
 
     toggleValues.showModels &&
-      gdpsPrecips.forEach(({ date, value }) => {
+      graphCalculations.gdpsPrecips.forEach(({ date, value }) => {
         precipsByDatetime[date.toISOString()] = {
           ...precipsByDatetime[date.toISOString()],
           date,
@@ -513,7 +489,7 @@
       })
 
     toggleValues.showRegionalModels &&
-      rdpsPrecips.forEach(({ date, value }) => {
+      graphCalculations.rdpsPrecips.forEach(({ date, value }) => {
         precipsByDatetime[date.toISOString()] = {
           ...precipsByDatetime[date.toISOString()],
           date,
@@ -522,7 +498,7 @@
       })
 
     toggleValues.showHighResModels &&
-      hrdpsPrecips.forEach(({ date, value }) => {
+      graphCalculations.hrdpsPrecips.forEach(({ date, value }) => {
         precipsByDatetime[date.toISOString()] = {
           ...precipsByDatetime[date.toISOString()],
           date,
@@ -531,11 +507,7 @@
       })
 
     return Object.values(precipsByDatetime)
-<<<<<<< HEAD
-  }, [toggleValues, observedPrecips, forecastPrecips, gdpsPrecips, rdpsPrecips, hrdpsPrecips])
-=======
   }, [toggleValues, graphCalculations])
->>>>>>> f204396e
 
   // Effect hook for adding/updating tooltip
   useEffect(() => {
