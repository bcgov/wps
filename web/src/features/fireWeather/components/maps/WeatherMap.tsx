import React, { useCallback, useEffect } from 'react'

import { Button } from '@material-ui/core'

import { fromLonLat, get } from 'ol/proj'
import * as olSource from 'ol/source'
import GeoJSON from 'ol/format/GeoJSON'
import { Circle as CircleStyle, Fill, Stroke, Style } from 'ol/style'
import { FeatureLike } from 'ol/Feature'
import { fetchWxStations, selectStation } from 'features/stations/slices/stationsSlice'

import Map, { RedrawCommand } from 'features/map/Map'
import TileLayer from 'features/map/TileLayer'
import VectorLayer from 'features/map/VectorLayer'
import { useDispatch, useSelector } from 'react-redux'

import { selectFireWeatherStations } from 'app/rootReducer'
import { getDetailedStations, StationSource } from 'api/stationAPI'
import { computeAccuracyColors } from 'features/fireWeather/components/maps/stationAccuracy'

<<<<<<< HEAD
/* eslint-disable  @typescript-eslint/no-explicit-any */
/* eslint-disable  @typescript-eslint/no-unused-vars */
const pointStyleFunction = (feature: any, resolution: number) => {
=======
const pointStyleFunction = (feature: any) => {
>>>>>>> 66888d2c
  const colorResult = computeAccuracyColors(feature.values_)
  return new Style({
    image: new CircleStyle({
      radius: 4,
      fill: new Fill({ color: colorResult.relative_humidity }),
      stroke: new Stroke({ color: 'black', width: 1 })
    })
  })
}

const BC_ROAD_BASE_MAP_SERVER_URL =
  'https://maps.gov.bc.ca/arcgis/rest/services/province/roads_wm/MapServer'

// Static source is allocated since our tiel source does not change and
// a new source is not allocated every time WeatherMap is re-rendered,
// which causes the TileLayer to re-render.
const source = new olSource.XYZ({
  url: `${BC_ROAD_BASE_MAP_SERVER_URL}/tile/{z}/{y}/{x}`,
  // Normally we would get attribution text from `${BC_ROAD_BASE_MAP_SERVER_URL}?f=pjson`
  // however this endpoint only allows the origin of http://localhost:3000, so the text has been just copied from that link
  attributions: 'Government of British Columbia, DataBC, GeoBC'
})

const zoom = 6

interface Props {
  redrawFlag?: RedrawCommand
  center: number[]
  isCollapsed: boolean
  toiFromQuery: string
  setMapCenter: (newCenter: number[]) => void
}

const WeatherMap = ({
  redrawFlag,
  center,
  isCollapsed,
  toiFromQuery,
  setMapCenter
}: Props) => {
  const dispatch = useDispatch()

  const { stations } = useSelector(selectFireWeatherStations)

  useEffect(() => {
    dispatch(
      fetchWxStations(getDetailedStations, StationSource.unspecified, toiFromQuery)
    )
  }, []) // eslint-disable-line react-hooks/exhaustive-deps

  const renderTooltip = useCallback(
    (feature: FeatureLike | null) => {
      if (!feature) return null

      return (
        <div data-testid={`station-${feature.get('code')}-tooltip`}>
          <p>
            {feature.get('name')} ({feature.get('code')})
          </p>
          <Button
            variant="outlined"
            size="small"
            onClick={() => {
              dispatch(selectStation(feature.get('code')))
            }}
            data-testid={`select-wx-station-${feature.get('code')}-button`}
          >
            Select
          </Button>
        </div>
      )
    },
    [dispatch]
  )

  return (
    <Map
      center={fromLonLat(center)}
      isCollapsed={isCollapsed}
      setMapCenter={setMapCenter}
      zoom={zoom}
      redrawFlag={redrawFlag}
      renderTooltip={renderTooltip}
    >
      <TileLayer source={source} />
      <VectorLayer
        source={
          new olSource.Vector({
            features: new GeoJSON().readFeatures(
              { type: 'FeatureCollection', features: stations },
              {
                featureProjection: get('EPSG:3857')
              }
            )
          })
        }
        style={pointStyleFunction}
        zIndex={1}
      />
    </Map>
  )
}

export default React.memo(WeatherMap)<|MERGE_RESOLUTION|>--- conflicted
+++ resolved
@@ -18,13 +18,7 @@
 import { getDetailedStations, StationSource } from 'api/stationAPI'
 import { computeAccuracyColors } from 'features/fireWeather/components/maps/stationAccuracy'
 
-<<<<<<< HEAD
-/* eslint-disable  @typescript-eslint/no-explicit-any */
-/* eslint-disable  @typescript-eslint/no-unused-vars */
-const pointStyleFunction = (feature: any, resolution: number) => {
-=======
 const pointStyleFunction = (feature: any) => {
->>>>>>> 66888d2c
   const colorResult = computeAccuracyColors(feature.values_)
   return new Style({
     image: new CircleStyle({
