--- conflicted
+++ resolved
@@ -190,10 +190,6 @@
           collapse={collapseSidePanel}
           currentWidth={sidePanelWidth}
         >
-<<<<<<< HEAD
-          <NetworkErrorMessages />
-          <SidePanel handleToggleView={handleToggleView} showTableView={showTableView}>
-=======
           <SidePanel
             show={showSidePanel}
             closeSidePanel={closeSidePanel}
@@ -201,7 +197,6 @@
             showTableView={showTableView}
             stationCodes={codesFromQuery}
           >
->>>>>>> 8be0c1da
             <NetworkErrorMessages />
             <WxDataDisplays
               stationCodes={retrievedStationDataCodes}
