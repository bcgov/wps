import React, { useState, useEffect } from 'react'
import { useDispatch } from 'react-redux'
import { useLocation } from 'react-router-dom'
import { makeStyles } from '@material-ui/core/styles'

import { PageHeader } from 'components'
import { getStationCodesFromUrl, getTimeOfInterestFromUrl } from 'utils/url'
import { fetchWxStations } from 'features/stations/slices/stationsSlice'
import { fetchGlobalModelsWithBiasAdj } from 'features/fireWeather/slices/modelsSlice'
import { fetchObservations } from 'features/fireWeather/slices/observationsSlice'
import { fetchForecasts } from 'features/fireWeather/slices/forecastsSlice'
import { fetchGlobalModelSummaries } from 'features/fireWeather/slices/modelSummariesSlice'
import { fetchForecastSummaries } from 'features/fireWeather/slices/forecastSummariesSlice'
import { fetchHighResModels } from 'features/fireWeather/slices/highResModelsSlice'
import { fetchHighResModelSummaries } from 'features/fireWeather/slices/highResModelSummariesSlice'
import { fetchRegionalModels } from 'features/fireWeather/slices/regionalModelsSlice'
import { fetchRegionalModelSummaries } from 'features/fireWeather/slices/regionalModelSummariesSlice'
import WxDataDisplays from 'features/fireWeather/components/WxDataDisplays'
import WxDataForm from 'features/fireWeather/components/WxDataForm'
import AccuracyColorLegend from 'features/fireWeather/components/AccuracyColorLegend'
import SidePanel, { SidePanelEnum } from 'features/fireWeather/components/SidePanel'
import NetworkErrorMessages from 'features/fireWeather/components/NetworkErrorMessages'
import WeatherMap from 'features/fireWeather/components/maps/WeatherMap'
import ExpandableContainer from 'features/fireWeather/components/ExpandableContainer'
import { getDetailedStations, StationSource } from 'api/stationAPI'
import { PARTIAL_WIDTH, FULL_WIDTH, CENTER_OF_BC } from 'utils/constants'
import { RedrawCommand } from 'features/map/Map'
import StationAccuracyForDate from '../components/StationAccuracyForDate'

const useStyles = makeStyles(theme => ({
  main: {
    display: 'flex',
    flexDirection: 'column',
    height: '100vh'
  },
  nav: {
    background: theme.palette.primary.light,
    color: theme.palette.primary.contrastText,
    minHeight: 60,
    display: 'flex',
    flexWrap: 'wrap',
    alignItems: 'center',
    paddingLeft: 25,
    paddingRight: 25
  },
  content: {
    flexGrow: 1,
    display: 'flex',
    overflowY: 'auto'
  },
  map: {
    order: 1,
    flexGrow: 1,
    display: 'flex',
    justifyContent: 'center',
    alignItems: 'center'
  },
  legend: {
    display: 'flex',
    alignItems: 'flex-end',
    backgroundColor: theme.palette.primary.light
  }
}))

const calculateSidePanelWidth = (codesFromQuery: number[]) => {
  return codesFromQuery.length > 1 ? FULL_WIDTH : PARTIAL_WIDTH
}

const MoreCastPage = () => {
  const classes = useStyles()
  const dispatch = useDispatch()
  const location = useLocation()

  // We base our station & toi list entirely from the URL.
  const codesFromQuery = getStationCodesFromUrl(location.search)
  const toiFromQuery = getTimeOfInterestFromUrl(location.search)

<<<<<<< HEAD
  const selectedCodes: number[] = codesFromQuery
  const { selectedStationsByCode } = useSelector(selectFireWeatherStations)

  // retrievedStationDataCodes[] represents the station codes for which weather data has
  // been retrieved (and therefore the station should appear in WxDataDisplays)
  const [retrievedStationDataCodes, setRetrievedStationDataCodes] = useState<number[]>(
    codesFromQuery
  )
  const [timeOfInterest, setTimeOfInterest] = useState(toiFromQuery)
  const [showSidePanel, setShowSidePanel] = useState(selectedCodes.length > 0)
  const [sidePanelWidth, setSidePanelWidth] = useState(() =>
    calculateSidePanelWidth(codesFromQuery)
=======
  const shouldInitiallyShowSidePanel = codesFromQuery.length > 0
  const [showSidePanel, setShowSidePanel] = useState(shouldInitiallyShowSidePanel)
  const [sidePanelWidth, setSidePanelWidth] = useState(
    shouldInitiallyShowSidePanel ? PARTIAL_WIDTH : 0
>>>>>>> b132c250
  )

  const [mapCenter, setMapCenter] = useState(CENTER_OF_BC)
  const expandSidePanel = () => setSidePanelWidth(FULL_WIDTH)
  const collapseSidePanel = () => {
    return setSidePanelWidth(PARTIAL_WIDTH)
  }

  // Callback to set the latest center coordinates when side panel is collapsed
  // to preserve any panning of the map by the user before panel was expanded.
  const setNewMapCenter = (newMapCenter: number[]) => {
    setMapCenter(newMapCenter)
  }

  const shouldRedraw = !showSidePanel || sidePanelWidth === PARTIAL_WIDTH

  const getRedrawCommand = (): RedrawCommand | undefined => {
    return shouldRedraw ? { redraw: true } : undefined
  }

  const setSidePanelState = (show: boolean) => {
    if (show) {
      setShowSidePanel(true)
      setSidePanelWidth(calculateSidePanelWidth(codesFromQuery))
    } else {
      closeSidePanel()
    }
  }
  const closeSidePanel = () => setShowSidePanel(false)

  const [showTableView, toggleTableView] = useState(
    codesFromQuery.length > 1 ? SidePanelEnum.Comparison : SidePanelEnum.Tables
  )
  const handleToggleView = (
    _: React.MouseEvent<HTMLElement>,
    newTableView: SidePanelEnum
  ) => {
    if (newTableView !== null) {
      toggleTableView(newTableView)
    }
  }

  useEffect(() => {
<<<<<<< HEAD
    if (codesFromQuery.length > 1) {
      toggleTableView(SidePanelEnum.Comparison)
    } else {
      toggleTableView(SidePanelEnum.Tables)
    }
  }, [codesFromQuery.length])

  useEffect(() => {
    dispatch(fetchWxStations(getStations))
    dispatch(selectStations(codesFromQuery))
    dispatch(
      fetchWxStations(getDetailedStations, StationSource.unspecified, toiFromQuery)
    )
  }, []) // eslint-disable-line react-hooks/exhaustive-deps

  useEffect(() => {
    if (selectedStationsByCode.length > 0) {
      dispatch(fetchObservations(selectedStationsByCode, timeOfInterest))
      dispatch(fetchForecasts(selectedStationsByCode, timeOfInterest))
      dispatch(fetchForecastSummaries(selectedStationsByCode, timeOfInterest))
      dispatch(fetchHighResModels(selectedStationsByCode, timeOfInterest))
      dispatch(fetchHighResModelSummaries(selectedStationsByCode, timeOfInterest))
      dispatch(fetchRegionalModels(selectedStationsByCode, timeOfInterest))
      dispatch(fetchRegionalModelSummaries(selectedStationsByCode, timeOfInterest))
      dispatch(fetchGlobalModelsWithBiasAdj(selectedStationsByCode, timeOfInterest))
      dispatch(fetchGlobalModelSummaries(selectedStationsByCode, timeOfInterest))
=======
    if (codesFromQuery.length > 0) {
      dispatch(fetchObservations(codesFromQuery, toiFromQuery))
      dispatch(fetchForecasts(codesFromQuery, toiFromQuery))
      dispatch(fetchForecastSummaries(codesFromQuery, toiFromQuery))
      dispatch(fetchHighResModels(codesFromQuery, toiFromQuery))
      dispatch(fetchHighResModelSummaries(codesFromQuery, toiFromQuery))
      dispatch(fetchRegionalModels(codesFromQuery, toiFromQuery))
      dispatch(fetchRegionalModelSummaries(codesFromQuery, toiFromQuery))
      dispatch(fetchGlobalModelsWithBiasAdj(codesFromQuery, toiFromQuery))
      dispatch(fetchGlobalModelSummaries(codesFromQuery, toiFromQuery))
>>>>>>> b132c250
    }
    // Update local state to match with the query url
    dispatch(
      fetchWxStations(getDetailedStations, StationSource.unspecified, toiFromQuery)
    )
  }, [toiFromQuery, codesFromQuery, dispatch])

  return (
    <main className={classes.main}>
      <PageHeader title="MoreCast" productName="MoreCast" noContainer padding={25} />
      <div className={classes.nav}>
        <WxDataForm
          stationCodesQuery={codesFromQuery}
          toiFromQuery={toiFromQuery}
          setSidePanelState={setSidePanelState}
        />
      </div>
      <div className={classes.content}>
        <div className={classes.map}>
          <WeatherMap
            redrawFlag={getRedrawCommand()}
            isCollapsed={sidePanelWidth === FULL_WIDTH}
            toiFromQuery={toiFromQuery}
            center={mapCenter}
            setMapCenter={setNewMapCenter}
          />
        </div>
        <ExpandableContainer
          open={showSidePanel}
          close={closeSidePanel}
          expand={expandSidePanel}
          collapse={collapseSidePanel}
          currentWidth={sidePanelWidth}
        >
          <SidePanel
            handleToggleView={handleToggleView}
            showTableView={showTableView}
            stationCodes={codesFromQuery}
          >
            <NetworkErrorMessages />
            <WxDataDisplays
              stationCodes={codesFromQuery}
              timeOfInterest={toiFromQuery}
              expandedOrCollapsed={getRedrawCommand()}
              showTableView={showTableView}
            />
          </SidePanel>
        </ExpandableContainer>
      </div>
      {(sidePanelWidth <= PARTIAL_WIDTH || showSidePanel === false) && (
        <div className={classes.legend} data-testid="legend">
          <AccuracyColorLegend />
          <StationAccuracyForDate toiFromQuery={toiFromQuery} />
        </div>
      )}
    </main>
  )
}

export default React.memo(MoreCastPage)<|MERGE_RESOLUTION|>--- conflicted
+++ resolved
@@ -75,25 +75,10 @@
   const codesFromQuery = getStationCodesFromUrl(location.search)
   const toiFromQuery = getTimeOfInterestFromUrl(location.search)
 
-<<<<<<< HEAD
-  const selectedCodes: number[] = codesFromQuery
-  const { selectedStationsByCode } = useSelector(selectFireWeatherStations)
-
-  // retrievedStationDataCodes[] represents the station codes for which weather data has
-  // been retrieved (and therefore the station should appear in WxDataDisplays)
-  const [retrievedStationDataCodes, setRetrievedStationDataCodes] = useState<number[]>(
-    codesFromQuery
-  )
-  const [timeOfInterest, setTimeOfInterest] = useState(toiFromQuery)
-  const [showSidePanel, setShowSidePanel] = useState(selectedCodes.length > 0)
-  const [sidePanelWidth, setSidePanelWidth] = useState(() =>
-    calculateSidePanelWidth(codesFromQuery)
-=======
   const shouldInitiallyShowSidePanel = codesFromQuery.length > 0
   const [showSidePanel, setShowSidePanel] = useState(shouldInitiallyShowSidePanel)
   const [sidePanelWidth, setSidePanelWidth] = useState(
-    shouldInitiallyShowSidePanel ? PARTIAL_WIDTH : 0
->>>>>>> b132c250
+    calculateSidePanelWidth(codesFromQuery)
   )
 
   const [mapCenter, setMapCenter] = useState(CENTER_OF_BC)
@@ -137,7 +122,6 @@
   }
 
   useEffect(() => {
-<<<<<<< HEAD
     if (codesFromQuery.length > 1) {
       toggleTableView(SidePanelEnum.Comparison)
     } else {
@@ -146,25 +130,6 @@
   }, [codesFromQuery.length])
 
   useEffect(() => {
-    dispatch(fetchWxStations(getStations))
-    dispatch(selectStations(codesFromQuery))
-    dispatch(
-      fetchWxStations(getDetailedStations, StationSource.unspecified, toiFromQuery)
-    )
-  }, []) // eslint-disable-line react-hooks/exhaustive-deps
-
-  useEffect(() => {
-    if (selectedStationsByCode.length > 0) {
-      dispatch(fetchObservations(selectedStationsByCode, timeOfInterest))
-      dispatch(fetchForecasts(selectedStationsByCode, timeOfInterest))
-      dispatch(fetchForecastSummaries(selectedStationsByCode, timeOfInterest))
-      dispatch(fetchHighResModels(selectedStationsByCode, timeOfInterest))
-      dispatch(fetchHighResModelSummaries(selectedStationsByCode, timeOfInterest))
-      dispatch(fetchRegionalModels(selectedStationsByCode, timeOfInterest))
-      dispatch(fetchRegionalModelSummaries(selectedStationsByCode, timeOfInterest))
-      dispatch(fetchGlobalModelsWithBiasAdj(selectedStationsByCode, timeOfInterest))
-      dispatch(fetchGlobalModelSummaries(selectedStationsByCode, timeOfInterest))
-=======
     if (codesFromQuery.length > 0) {
       dispatch(fetchObservations(codesFromQuery, toiFromQuery))
       dispatch(fetchForecasts(codesFromQuery, toiFromQuery))
@@ -175,7 +140,6 @@
       dispatch(fetchRegionalModelSummaries(codesFromQuery, toiFromQuery))
       dispatch(fetchGlobalModelsWithBiasAdj(codesFromQuery, toiFromQuery))
       dispatch(fetchGlobalModelSummaries(codesFromQuery, toiFromQuery))
->>>>>>> b132c250
     }
     // Update local state to match with the query url
     dispatch(
