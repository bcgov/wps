--- conflicted
+++ resolved
@@ -63,6 +63,10 @@
   }
 }))
 
+const calculateSidePanelWidth = (codesFromQuery: Number[]) => {
+  return codesFromQuery.length > 1 ? FULL_WIDTH : PARTIAL_WIDTH
+}
+
 const MoreCastPage = () => {
   const classes = useStyles()
   const dispatch = useDispatch()
@@ -80,19 +84,16 @@
     codesFromQuery
   )
   const [timeOfInterest, setTimeOfInterest] = useState(toiFromQuery)
-  const shouldInitiallyShowSidePanel = selectedCodes.length > 0
-  const [showSidePanel, setShowSidePanel] = useState(shouldInitiallyShowSidePanel)
-  const [sidePanelWidth, setSidePanelWidth] = useState(
-    shouldInitiallyShowSidePanel
-      ? codesFromQuery.length > 1
-        ? FULL_WIDTH
-        : PARTIAL_WIDTH
-      : 0
+  const [showSidePanel, setShowSidePanel] = useState(selectedCodes.length > 0)
+  const [sidePanelWidth, setSidePanelWidth] = useState(() =>
+    calculateSidePanelWidth(codesFromQuery)
   )
 
   const [mapCenter, setMapCenter] = useState(CENTER_OF_BC)
   const expandSidePanel = () => setSidePanelWidth(FULL_WIDTH)
-  const collapseSidePanel = () => setSidePanelWidth(PARTIAL_WIDTH)
+  const collapseSidePanel = () => {
+    return setSidePanelWidth(PARTIAL_WIDTH)
+  }
 
   // Callback to set the latest center coordinates when side panel is collapsed
   // to preserve any panning of the map by the user before panel was expanded.
@@ -105,10 +106,11 @@
       ? { redraw: true }
       : undefined
   }
-  const shouldOpenSidePanel = (openOrClose: boolean) => {
-    if (openOrClose) {
+
+  const setSidePanelState = (show: boolean) => {
+    if (show) {
       setShowSidePanel(true)
-      setSidePanelWidth(PARTIAL_WIDTH)
+      setSidePanelWidth(calculateSidePanelWidth(codesFromQuery))
     } else {
       closeSidePanel()
     }
@@ -170,7 +172,7 @@
         <WxDataForm
           stationCodesQuery={selectedStationsByCode}
           toiFromQuery={toiFromQuery}
-          shouldOpenSidePanel={shouldOpenSidePanel}
+          setSidePanelState={setSidePanelState}
         />
       </div>
       <div className={classes.content}>
@@ -190,18 +192,11 @@
           collapse={collapseSidePanel}
           currentWidth={sidePanelWidth}
         >
-<<<<<<< HEAD
           <SidePanel
-            show={showSidePanel}
-            closeSidePanel={closeSidePanel}
             handleToggleView={handleToggleView}
             showTableView={showTableView}
             stationCodes={codesFromQuery}
           >
-=======
-          <NetworkErrorMessages />
-          <SidePanel handleToggleView={handleToggleView} showTableView={showTableView}>
->>>>>>> 66888d2c
             <NetworkErrorMessages />
             <WxDataDisplays
               stationCodes={retrievedStationDataCodes}
