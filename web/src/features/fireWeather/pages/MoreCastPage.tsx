--- conflicted
+++ resolved
@@ -119,34 +119,6 @@
   }
 
   useEffect(() => {
-<<<<<<< HEAD
-    if (codesFromQuery.length > 1) {
-      toggleTableView(SidePanelEnum.Comparison)
-    } else {
-      toggleTableView(SidePanelEnum.Tables)
-    }
-  }, [codesFromQuery.length])
-
-  useEffect(() => {
-    dispatch(fetchWxStations(getStations))
-    dispatch(selectStations(codesFromQuery))
-    dispatch(
-      fetchWxStations(getDetailedStations, StationSource.unspecified, toiFromQuery)
-    )
-  }, []) // eslint-disable-line react-hooks/exhaustive-deps
-
-  useEffect(() => {
-    if (selectedStationsByCode.length > 0) {
-      dispatch(fetchObservations(selectedStationsByCode, timeOfInterest))
-      dispatch(fetchForecasts(selectedStationsByCode, timeOfInterest))
-      dispatch(fetchForecastSummaries(selectedStationsByCode, timeOfInterest))
-      dispatch(fetchHighResModels(selectedStationsByCode, timeOfInterest))
-      dispatch(fetchHighResModelSummaries(selectedStationsByCode, timeOfInterest))
-      dispatch(fetchRegionalModels(selectedStationsByCode, timeOfInterest))
-      dispatch(fetchRegionalModelSummaries(selectedStationsByCode, timeOfInterest))
-      dispatch(fetchGlobalModelsWithBiasAdj(selectedStationsByCode, timeOfInterest))
-      dispatch(fetchGlobalModelSummaries(selectedStationsByCode, timeOfInterest))
-=======
     if (codesFromQuery.length > 0) {
       dispatch(fetchObservations(codesFromQuery, toiFromQuery))
       dispatch(fetchForecasts(codesFromQuery, toiFromQuery))
@@ -157,7 +129,6 @@
       dispatch(fetchRegionalModelSummaries(codesFromQuery, toiFromQuery))
       dispatch(fetchGlobalModelsWithBiasAdj(codesFromQuery, toiFromQuery))
       dispatch(fetchGlobalModelSummaries(codesFromQuery, toiFromQuery))
->>>>>>> eae2eb5c
     }
     // Update local state to match with the query url
     dispatch(
