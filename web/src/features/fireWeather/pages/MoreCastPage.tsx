--- conflicted
+++ resolved
@@ -120,9 +120,7 @@
     }
   }
 
-  const dispatch = useDispatch()
   useEffect(() => {
-<<<<<<< HEAD
     if (codesFromQuery.length > 1) {
       toggleTableView(SidePanelEnum.Comparison)
     } else {
@@ -130,11 +128,10 @@
     }
   }, [codesFromQuery.length])
 
+  const dispatch = useDispatch()
   useEffect(() => {
-=======
     const codesFromQuery = getStationCodesFromUrl(location.search)
     const toiFromQuery = getTimeOfInterestFromUrl(location.search)
->>>>>>> 98df4413
     if (codesFromQuery.length > 0) {
       dispatch(fetchObservations(codesFromQuery, toiFromQuery))
       dispatch(fetchForecasts(codesFromQuery, toiFromQuery))
