--- conflicted
+++ resolved
@@ -153,23 +153,20 @@
             setMapCenter={setNewMapCenter}
           />
         </div>
-<<<<<<< HEAD
-        <SidePanel
-          show={showSidePanel}
-          closeSidePanel={closeSidePanel}
-          handleToggleView={handleToggleView}
-          showTableView={showTableView}
-          stationCodes={codesFromQuery}
-=======
         <ExpandableContainer
           open={showSidePanel}
           close={closeSidePanel}
           expand={expandSidePanel}
           collapse={collapseSidePanel}
           currentWidth={sidePanelWidth}
->>>>>>> 4d1fc011
         >
-          <SidePanel handleToggleView={handleToggleView} showTableView={showTableView}>
+          <SidePanel
+            show={showSidePanel}
+            closeSidePanel={closeSidePanel}
+            handleToggleView={handleToggleView}
+            showTableView={showTableView}
+            stationCodes={codesFromQuery}
+          >
             <NetworkErrorMessages />
             <WxDataDisplays
               stationCodes={codesFromQuery}
