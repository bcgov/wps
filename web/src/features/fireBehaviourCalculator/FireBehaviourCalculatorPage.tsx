--- conflicted
+++ resolved
@@ -192,8 +192,13 @@
         </FormControl>
         <Paper className={classes.criticalHours}>
           <div>
-<<<<<<< HEAD
-            <h4>&dagger; Critical Hours: under review</h4>
+            <h4>&dagger; Solar Noon Outputs</h4>
+            <p>
+              All outputs are for 13:00 PDT. Diurnal adjustments for 17:00 coming soon.
+              <br />
+              These fire behaviour calculations assume flat terrain.
+            </p>
+            <h4>&Dagger; Critical Hours: under review</h4>
             <p>
               Critical hours are calculated in hourly increments using the Red Book
               diurnal FFMC table (Table 4.1), for the hours of 13:00 to 07:00 PDT.
@@ -201,31 +206,6 @@
               Critical hours between 07:00 and 13:00 (Table 4.2 of the Red Book) are not
               yet factored into the calculations (coming soon).
             </p>
-=======
-            <FBCResultTable
-              testId="fb-calc-result-table"
-              fireBehaviourResultStations={fireBehaviourResultStations}
-            />
-            <Paper className={classes.criticalHours}>
-              <div>
-                <h4>&dagger; Solar Noon Outputs</h4>
-                <p>
-                  All outputs are for 13:00 PDT. Diurnal adjustments for 17:00 coming
-                  soon.
-                  <br />
-                  These fire behaviour calculations assume flat terrain.
-                </p>
-                <h4>&Dagger; Critical Hours: under review</h4>
-                <p>
-                  Critical hours are calculated in hourly increments using the Red Book
-                  diurnal FFMC table (Table 4.1), for the hours of 13:00 to 07:00 PDT.
-                  <br />
-                  Critical hours between 07:00 and 13:00 (Table 4.2 of the Red Book) are
-                  not yet factored into the calculations (coming soon).
-                </p>
-              </div>
-            </Paper>
->>>>>>> 75d2ea5a
           </div>
         </Paper>
       </Container>
