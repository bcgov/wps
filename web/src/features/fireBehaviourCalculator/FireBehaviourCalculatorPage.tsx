import { FormControl, makeStyles, Paper } from '@material-ui/core'
import { GridRowId } from '@material-ui/data-grid'
import { GeoJsonStation, getStations, StationSource } from 'api/stationAPI'
import {
  selectFireBehaviourCalcResult,
  selectFireBehaviourStationsLoading,
  selectFireWeatherStations
} from 'app/rootReducer'
import { Button, Container, PageHeader } from 'components'
import GetWxDataButton from 'features/fireWeather/components/GetWxDataButton'
import { fetchWxStations } from 'features/stations/slices/stationsSlice'
import { DateTime } from 'luxon'
import React, { useEffect, useState } from 'react'
import { useDispatch, useSelector } from 'react-redux'
import { useHistory, useLocation } from 'react-router-dom'
import { some } from 'lodash'
import DatePicker from 'features/fireBehaviourCalculator/components/DatePicker'
import FBCInputGrid, {
  GridMenuOption,
  FBCInputRow
} from 'features/fireBehaviourCalculator/components/FBCInputGrid'
import { FuelTypes } from 'features/fireBehaviourCalculator/fuelTypes'
import { fetchFireBehaviourStations } from 'features/fireBehaviourCalculator/slices/fireBehaviourCalcSlice'
import {
  getRowsFromUrlParams,
  getMostRecentIdFromRows,
  getUrlParamsFromRows
} from 'features/fireBehaviourCalculator/utils'
import { shouldDisableCalculate } from 'features/fireBehaviourCalculator/validation'

export const FireBehaviourCalculator: React.FunctionComponent = () => {
  const [dateOfInterest, setDateOfInterest] = useState(DateTime.now().toISODate())

  const { stations } = useSelector(selectFireWeatherStations)

  const stationMenuOptions: GridMenuOption[] = (stations as GeoJsonStation[]).map(
    station => ({
      value: station.properties.code,
      label: `${station.properties.name} (${station.properties.code})`
    })
  )

  const fuelTypeMenuOptions: GridMenuOption[] = Object.entries(FuelTypes.get()).map(
    ([key, value]) => ({
      value: key,
      label: value.friendlyName
    })
  )
  const location = useLocation()
  const history = useHistory()

  const rowsFromQuery = getRowsFromUrlParams(location.search)
  const [rows, setRows] = useState<FBCInputRow[]>(rowsFromQuery)
  const lastId = getMostRecentIdFromRows(rows)

  const [rowId, setRowId] = useState(lastId + 1)
  const [selected, setSelected] = useState<number[]>([])

  const addStation = () => {
    const newRowId = rowId + 1
    setRowId(newRowId)
    const newRow = {
      id: rowId,
      weatherStation: undefined,
      fuelType: undefined,
      grassCure: undefined,
      windSpeed: undefined
    }
    const newRows = [...rows, newRow]
    setRows(newRows)
    updateQueryParams(getUrlParamsFromRows(newRows))
  }

  const deleteSelectedStations = () => {
    const selectedSet = new Set<number>(selected)
    const unselectedRows = rows.filter(row => !selectedSet.has(row.id))
    console.log(unselectedRows)
    setRows(unselectedRows)
    updateQueryParams(getUrlParamsFromRows(unselectedRows))
    setSelected([])
  }

  const updateRow = (rowId: GridRowId, updatedRow: FBCInputRow) => {
    const newRows = [...rows]

    // rowId is the row array index
    newRows[rowId as number] = updatedRow
    setRows(newRows)
    updateQueryParams(getUrlParamsFromRows(newRows))
  }
  const { fireBehaviourResultStations } = useSelector(selectFireBehaviourCalcResult)

  useEffect(() => {
    dispatch(fetchWxStations(getStations, StationSource.wildfire_one))
  }, []) // eslint-disable-line react-hooks/exhaustive-deps

  const updateQueryParams = (queryParams: string) => {
    history.push({
      search: queryParams
    })
  }

  useEffect(() => {
    const rowsFromQuery = getRowsFromUrlParams(location.search)
    setRows(rowsFromQuery)
    const lastId = getMostRecentIdFromRows(rows)
    setRowId(lastId + 1)
  }, [location]) // eslint-disable-line react-hooks/exhaustive-deps

  const disableCalculateButton =
    rows.length === 0 ||
    some(rows, row => {
      return shouldDisableCalculate(row)
    })

  const useStyles = makeStyles(theme => ({
    formControl: {
      margin: theme.spacing(1),
      minWidth: 210
    },
    criticalHours: {
      borderLeft: '6px solid #e6ebf0',
      padding: '10px',
      marginBottom: theme.spacing(8)
    }
  }))

  const classes = useStyles()

  const dispatch = useDispatch()

  return (
    <main>
      <PageHeader
        title="Predictive Services Unit"
        productName="Predictive Services Unit"
      />
      <Container maxWidth={'xl'}>
        <h1>
          {/* (🔥🦇) */}
          Fire Behaviour Advisory Tool <b style={{ color: 'Red' }}>Prototype</b>
        </h1>
        <div>
          <FormControl className={classes.formControl}>
            <DatePicker date={dateOfInterest} onChange={setDateOfInterest} />
          </FormControl>
          <FormControl className={classes.formControl}>
            <Button
              variant="contained"
              color="primary"
              spinnercolor="white"
              onClick={addStation}
            >
              Add Row
            </Button>
          </FormControl>
          <FormControl className={classes.formControl}>
            <Button
              disabled={rows.length === 0}
              variant="contained"
              color="primary"
              spinnercolor="white"
              onClick={deleteSelectedStations}
            >
              Remove Row(s)
            </Button>
          </FormControl>
        </div>
        <br />
        <div style={{ display: 'flex', height: '100%' }}>
          <FBCInputGrid
            stationOptions={stationMenuOptions}
            fuelTypeOptions={fuelTypeMenuOptions}
            inputRows={rows}
            updateRow={updateRow}
            selected={selected}
            updateSelected={(selected: number[]) => {
              setSelected(selected)
            }}
            calculatedResults={fireBehaviourResultStations}
          />
        </div>
        <FormControl className={classes.formControl}>
          <GetWxDataButton
            disabled={disableCalculateButton}
            onBtnClick={() => {
              dispatch(fetchFireBehaviourStations(dateOfInterest, rows))
            }}
            selector={selectFireBehaviourStationsLoading}
            buttonLabel="Calculate"
          />
        </FormControl>
        <Paper className={classes.criticalHours}>
          <div>
<<<<<<< HEAD
            <h4>&dagger; Solar Noon Outputs</h4>
            <p>
              All outputs are for 13:00 PDT. Diurnal adjustments for 17:00 coming soon.
              <br />
              These fire behaviour calculations assume flat terrain.
            </p>
            <h4>&Dagger; Critical Hours: under review</h4>
            <p>
              Critical hours are calculated in hourly increments using the Red Book
              diurnal FFMC table (Table 4.1), for the hours of 13:00 to 07:00 PDT.
              <br />
              Critical hours between 07:00 and 13:00 (Table 4.2 of the Red Book) are not
              yet factored into the calculations (coming soon).
            </p>
=======
            <FBCResultTable
              testId="fb-calc-result-table"
              fireBehaviourResultStations={fireBehaviourResultStations}
            />
            <Paper className={classes.criticalHours}>
              <div>
                <h4>
                  Forecasted weather outputs are for 13:00 and FWI Indices for 17:00 PDT.
                </h4>
                <p>These fire behaviour calculations assume flat terrain.</p>
              </div>
            </Paper>
>>>>>>> 3c949458
          </div>
        </Paper>
      </Container>
    </main>
  )
}<|MERGE_RESOLUTION|>--- conflicted
+++ resolved
@@ -192,26 +192,6 @@
         </FormControl>
         <Paper className={classes.criticalHours}>
           <div>
-<<<<<<< HEAD
-            <h4>&dagger; Solar Noon Outputs</h4>
-            <p>
-              All outputs are for 13:00 PDT. Diurnal adjustments for 17:00 coming soon.
-              <br />
-              These fire behaviour calculations assume flat terrain.
-            </p>
-            <h4>&Dagger; Critical Hours: under review</h4>
-            <p>
-              Critical hours are calculated in hourly increments using the Red Book
-              diurnal FFMC table (Table 4.1), for the hours of 13:00 to 07:00 PDT.
-              <br />
-              Critical hours between 07:00 and 13:00 (Table 4.2 of the Red Book) are not
-              yet factored into the calculations (coming soon).
-            </p>
-=======
-            <FBCResultTable
-              testId="fb-calc-result-table"
-              fireBehaviourResultStations={fireBehaviourResultStations}
-            />
             <Paper className={classes.criticalHours}>
               <div>
                 <h4>
@@ -220,7 +200,6 @@
                 <p>These fire behaviour calculations assume flat terrain.</p>
               </div>
             </Paper>
->>>>>>> 3c949458
           </div>
         </Paper>
       </Container>
