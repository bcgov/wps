--- conflicted
+++ resolved
@@ -1,8 +1,4 @@
-<<<<<<< HEAD
-import { FormControlLabel, IconButton, TextField, Tooltip } from '@material-ui/core'
-=======
-import { TextField } from '@material-ui/core'
->>>>>>> 164ceabc
+import { TextField, Tooltip } from '@material-ui/core'
 import {
   DataGrid,
   GridCellParams,
@@ -14,14 +10,9 @@
   // GridToolbarExport,
   GridToolbarFilterButton
 } from '@material-ui/data-grid'
-<<<<<<< HEAD
-import ArrowDropDownIcon from '@material-ui/icons/ArrowDropDown'
 import InfoIcon from '@material-ui/icons/Info'
-import _ from 'lodash'
-=======
 import { Autocomplete } from '@material-ui/lab'
 import { find, isEqual, isNull, isUndefined } from 'lodash'
->>>>>>> 164ceabc
 import React from 'react'
 import { FuelTypes } from '../fuelTypes'
 export interface FBCInputGridProps {
@@ -167,7 +158,7 @@
   }
 
   const updateCellValue = (params: GridEditCellValueParams) => {
-    if (!isEqual(params.field, 'grassCure')) {
+    if (!isEqual(params.field, 'grassCure') && !isEqual(params.field, 'windSpeed')) {
       return
     }
     const rowToUpdate = find(props.rows, ['id', params.id])
