import axios from 'api/axios'
import { FireSeason } from 'api/percentileAPI'

export interface Station {
  code: number
  name: string
  lat: number
  long: number
  ecodivision_name: string | null
  core_season: FireSeason
}

export interface GeoJsonStation {
  type: string
  properties: StationProperties
  geometry: StationGeometry
}

export interface DetailedGeoJsonStation {
  type: string
  properties: DetailedStationProperties
  geometry: StationGeometry
}

export interface DetailedStationProperties extends StationProperties {
  observations: {
    temperature: number
    relative_humidity: number
  }
  forecasts: {
    temperature: number
    relative_humidity: number
  }
}
export interface StationProperties {
  code: number
  name: string
  ecodivision_name: string | null
  core_season: FireSeason
}

export interface StationGeometry {
  type: string
  coordinates: number[]
}

export interface StationsResponse {
  type: string
  features: GeoJsonStation[]
}

export interface DetailedStationsResponse {
  type: string
  features: DetailedGeoJsonStation[]
}

export enum StationSource {
  unspecified = 'unspecified',
  local_storage = 'local_storage',
  wildfire_one = 'wildfire_one'
}

const url = '/stations/'

export async function getStations(
<<<<<<< HEAD
  source: StationSource = StationSource.wildfire_one
=======
  source: StationSource = StationSource.unspecified,
  toi?: string
>>>>>>> 3cbe0cf1
): Promise<GeoJsonStation[]> {
  const { data } = await axios.get<StationsResponse>(url, { params: { source, toi } })

  return data.features
}

export async function getDetailedStations(
  source: StationSource = StationSource.unspecified,
  toi?: string
): Promise<DetailedGeoJsonStation[]> {
  const detailedUrl = `${url}details/`
  const { data } = await axios.get<DetailedStationsResponse>(detailedUrl, {
    params: { source, toi }
  })

  return data.features
}<|MERGE_RESOLUTION|>--- conflicted
+++ resolved
@@ -63,12 +63,8 @@
 const url = '/stations/'
 
 export async function getStations(
-<<<<<<< HEAD
-  source: StationSource = StationSource.wildfire_one
-=======
-  source: StationSource = StationSource.unspecified,
+  source: StationSource = StationSource.wildfire_one,
   toi?: string
->>>>>>> 3cbe0cf1
 ): Promise<GeoJsonStation[]> {
   const { data } = await axios.get<StationsResponse>(url, { params: { source, toi } })
 
