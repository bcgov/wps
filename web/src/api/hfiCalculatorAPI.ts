--- conflicted
+++ resolved
@@ -21,11 +21,8 @@
   observation_valid: number
   observation_valid_comment: string
   intensity_group: number
-<<<<<<< HEAD
   sixty_minute_fire_size: number
-=======
   fire_type: string
->>>>>>> 25b086c7
 }
 
 export interface StationDailyResponse {
