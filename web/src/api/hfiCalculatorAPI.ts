--- conflicted
+++ resolved
@@ -214,27 +214,6 @@
   }
 }
 
-<<<<<<< HEAD
-export async function updateStations(
-  fireCentreId: number,
-  addedStations: Required<StationAdminRow>[],
-  removedStations: Pick<StationAdminRow, 'planningAreaId' | 'rowId'>[]
-): Promise<number> {
-  console.log(removedStations)
-  const requestBody: HFIAdminStationUpdateRequest = {
-    added: addedStations.map(addedStation => ({
-      planning_area_id: addedStation.planningAreaId,
-      station_code: addedStation.station.code,
-      fuel_type_id: addedStation.fuelType.id,
-      row_id: addedStation.rowId
-    })),
-    removed: removedStations.map(removedStation => ({
-      planning_area_id: removedStation.planningAreaId,
-      row_id: removedStation.rowId
-    }))
-  }
-  const { status } = await axios.post(baseUrl + 'admin/stations/' + fireCentreId, requestBody)
-=======
 export async function addNewStation(newStation: Required<Omit<AdminStation, 'dirty'>>): Promise<number> {
   const requestBody: HFIAdminStationUpdateRequest = {
     added: [
@@ -247,7 +226,6 @@
     removed: []
   }
   const { status } = await axios.post<number>(baseUrl + 'admin/stations', requestBody)
->>>>>>> c583f347
   return status
 }
 
