import axios, { raster } from 'api/axios'
import { RunType } from 'features/fba/pages/FireBehaviourAdvisoryPage'
import { DateTime } from 'luxon'

export interface FireCenterStation {
  code: number
  name: string
  zone?: string
}

export interface FireCenter {
  id: number
  name: string
  stations: FireCenterStation[]
}

export interface FireShape {
  fire_shape_id: number
  mof_fire_zone_name: string
  mof_fire_centre_name: string
  area_sqm?: number
}

export interface FBAResponse {
  fire_centers: FireCenter[]
}

export interface AdvisoryCriticalHours {
  start_time: number
  end_time: number
}


export interface FireZoneThresholdFuelTypeArea {
  fuel_type: FuelType
  threshold: HfiThreshold
  critical_hours: AdvisoryCriticalHours
  area: number
}

export interface FireShapeArea {
  fire_shape_id: number
  threshold?: number
  combustible_area: number
  elevated_hfi_area?: number
  elevated_hfi_percentage: number
}

export interface ElevationInfo {
  minimum: number
  quartile_25: number
  median: number
  quartile_75: number
  maximum: number
}

export interface ElevationInfoByThreshold {
  threshold: number
  elevation_info: ElevationInfo
}

export interface FireZoneElevationInfoResponse {
  hfi_elevation_info: ElevationInfoByThreshold[]
}

export interface FireZoneTPIStats {
  fire_zone_id: number
  valley_bottom: number
  mid_slope: number
  upper_slope: number
}

export interface FireShapeAreaListResponse {
  shapes: FireShapeArea[]
}

// Fire shape area (aka fire zone unit) data transfer object
export interface FireShapeAreaDetail extends FireShapeArea {
  fire_shape_name: string
  fire_centre_name: string
}

// Response object for provincial summary request
export interface ProvincialSummaryResponse {
  provincial_summary: FireShapeAreaDetail[]
}

export interface HfiThresholdFuelTypeArea {
  fuel_type_id: number
  threshold_id: number
  area: number
}

export interface HfiThreshold {
  id: number
  name: string
  description: string
}

export interface FuelType {
  fuel_type_id: number
  fuel_type_code: string
  description: string
}

export interface FireCentreHfiFuelsData {
  [fire_centre_name: string]: {
    [fire_zone_id: number]: FireZoneThresholdFuelTypeArea[]
  }
}

export async function getFBAFireCenters(): Promise<FBAResponse> {
  const url = '/fba/fire-centers'

  const { data } = await axios.get(url)
  return data
}

export async function getFireShapeAreas(
  run_type: RunType,
  run_datetime: string,
  for_date: string
): Promise<FireShapeAreaListResponse> {
  const url = `/fba/fire-shape-areas/${run_type.toLowerCase()}/${encodeURI(run_datetime)}/${for_date}`
  const { data } = await axios.get(url)
  return data
}

// Gets a summary of info about all fire zone units in the province
export async function getProvincialSummary(
  run_type: RunType,
  run_datetime: string,
  for_date: string
): Promise<ProvincialSummaryResponse> {
  const url = `/fba/provincial-summary/${run_type.toLowerCase()}/${encodeURI(run_datetime)}/${for_date}`
  const { data } = await axios.get(url)
  return data
}

export async function getMostRecentRunDate(run_type: RunType, for_date: string): Promise<string> {
  const url = `fba/sfms-run-datetimes/${run_type.toLowerCase()}/${for_date}`
  const { data } = await axios.get(url)
  return data[0]
}

export async function getAllRunDates(run_type: RunType, for_date: string): Promise<DateTime[]> {
  const url = `fba/sfms-run-datetimes/${run_type.toLowerCase()}/${for_date}`
  const { data } = await axios.get(url)
  return data
}

export async function getHFIThresholdsFuelTypesForCentre(
  run_type: RunType,
  for_date: string,
  run_datetime: string,
  fire_centre: string
): Promise<FireCentreHfiFuelsData> {
  const url = `fba/fire-centre-hfi-fuels/${run_type.toLowerCase()}/${for_date}/${run_datetime}/${fire_centre}`
  const { data } = await axios.get(url)
  return data
}

<<<<<<< HEAD
export async function getFireZoneTPIStats(
=======
export async function getHFIThresholdsFuelTypesForCentre(
  run_type: RunType,
  for_date: string,
  run_datetime: string,
  fire_centre: string
): Promise<FireCentreHfiFuelsData> {
  const url = `fba/fire-centre-hfi-fuels/${run_type.toLowerCase()}/${for_date}/${run_datetime}/${fire_centre}`
  const { data } = await axios.get(url)
  return data
}

export async function getFireZoneElevationInfo(
>>>>>>> 19346ec0
  fire_zone_id: number,
  run_type: RunType,
  run_datetime: string,
  for_date: string
): Promise<FireZoneTPIStats> {
  const url = `fba/fire-zone-tpi-stats/${run_type.toLowerCase()}/${run_datetime}/${for_date}/${fire_zone_id}`
  const { data } = await axios.get(url)
  return data
}

export async function getFireCentreTPIStats(
  fire_centre_name: string,
  run_type: RunType,
  run_datetime: string,
  for_date: string
): Promise<Record<string, FireZoneTPIStats[]>> {
  const url = `fba/fire-centre-tpi-stats/${run_type.toLowerCase()}/${run_datetime}/${for_date}/${fire_centre_name}`
  const { data } = await axios.get(url)
  return data
}

<<<<<<< HEAD
=======
export async function getFireCentreTPIStats(
  fire_centre_name: string,
  run_type: RunType,
  run_datetime: string,
  for_date: string
): Promise<Record<string, FireZoneTPIStats[]>> {
  const url = `fba/fire-centre-tpi-stats/${run_type.toLowerCase()}/${run_datetime}/${for_date}/${fire_centre_name}`
  const { data } = await axios.get(url)
  return data
}

>>>>>>> 19346ec0
export async function getValueAtCoordinate(
  layer: string,
  latitude: number,
  longitude: number,
  description: string,
  encoder: (value: number) => string
): Promise<{ value: string | undefined; description: string }> {
  const url = `/value/1/${latitude}/${longitude}?path=${layer}`

  return raster
    .get(url, {})
    .then(response => {
      return { value: encoder(response.data), description }
    })
    .catch(error => {
      console.error(error)
      return { value: undefined, description }
    })
}<|MERGE_RESOLUTION|>--- conflicted
+++ resolved
@@ -149,6 +149,7 @@
   return data
 }
 
+
 export async function getHFIThresholdsFuelTypesForCentre(
   run_type: RunType,
   for_date: string,
@@ -160,22 +161,18 @@
   return data
 }
 
-<<<<<<< HEAD
+export async function getFireZoneElevationInfo(
+  fire_zone_id: number,
+  run_type: RunType,
+  run_datetime: string,
+  for_date: string
+): Promise<FireZoneElevationInfoResponse> {
+  const url = `fba/fire-zone-elevation-info/${run_type.toLowerCase()}/${run_datetime}/${for_date}/${fire_zone_id}`
+  const { data } = await axios.get(url)
+  return data
+}
+
 export async function getFireZoneTPIStats(
-=======
-export async function getHFIThresholdsFuelTypesForCentre(
-  run_type: RunType,
-  for_date: string,
-  run_datetime: string,
-  fire_centre: string
-): Promise<FireCentreHfiFuelsData> {
-  const url = `fba/fire-centre-hfi-fuels/${run_type.toLowerCase()}/${for_date}/${run_datetime}/${fire_centre}`
-  const { data } = await axios.get(url)
-  return data
-}
-
-export async function getFireZoneElevationInfo(
->>>>>>> 19346ec0
   fire_zone_id: number,
   run_type: RunType,
   run_datetime: string,
@@ -197,20 +194,6 @@
   return data
 }
 
-<<<<<<< HEAD
-=======
-export async function getFireCentreTPIStats(
-  fire_centre_name: string,
-  run_type: RunType,
-  run_datetime: string,
-  for_date: string
-): Promise<Record<string, FireZoneTPIStats[]>> {
-  const url = `fba/fire-centre-tpi-stats/${run_type.toLowerCase()}/${run_datetime}/${for_date}/${fire_centre_name}`
-  const { data } = await axios.get(url)
-  return data
-}
-
->>>>>>> 19346ec0
 export async function getValueAtCoordinate(
   layer: string,
   latitude: number,
