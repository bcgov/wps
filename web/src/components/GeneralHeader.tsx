--- conflicted
+++ resolved
@@ -60,17 +60,10 @@
 
 export const GeneralHeader = React.forwardRef((props: Props, ref: React.ForwardedRef<HTMLDivElement>) => {
   const { title, productName, spacing } = props
-<<<<<<< HEAD
-
-  return (
-    <Root className={classes.root}>
-=======
-  const classes = useStyles(props)
   GeneralHeader.displayName = 'GeneralHeader'
 
   return (
-    <nav ref={ref} className={classes.root}>
->>>>>>> 7d86fa09
+    <Root ref={ref} className={classes.root}>
       <OptionalContainer className={classes.container}>
         <div className={classes.titleWrapper}>
           <HeaderImage />
